/*
Copyright 2023 The Invisinets Authors.

Licensed under the Apache License, Version 2.0 (the "License");
you may not use this file except in compliance with the License.
You may obtain a copy of the License at

	http://www.apache.org/licenses/LICENSE-2.0

Unless required by applicable law or agreed to in writing, software
distributed under the License is distributed on an "AS IS" BASIS,
WITHOUT WARRANTIES OR CONDITIONS OF ANY KIND, either express or implied.
See the License for the specific language governing permissions and
limitations under the License.
*/

package cli

import (
	"fmt"
	"os"
    "strconv"
	"github.com/spf13/cobra"

	"github.com/NetSys/invisinets/pkg/frontend"
<<<<<<< HEAD
    tagservice "github.com/NetSys/invisinets/pkg/tag_service"
=======
    az "github.com/NetSys/invisinets/pkg/azure_plugin"
    gcp "github.com/NetSys/invisinets/pkg/gcp"
>>>>>>> 4bc25061
)

var frontendCmd = &cobra.Command{
    Use:   "frontend",
    Aliases: []string{"frontend"},
    Short:  "Starts the frontend server with given config file",
    Args:  cobra.ExactArgs(1),
    Run: func(cmd *cobra.Command, args []string) {
        frontend.Setup(args[0])
    },
}

<<<<<<< HEAD
var tagServiceCmd = &cobra.Command{
    Use:   "tagserv",
    Aliases: []string{"tagserv"},
    Short:  "Starts the tag server on given ports",
    Args:  cobra.ExactArgs(3),
    Run: func(cmd *cobra.Command, args []string) {
        dbPort, err := strconv.Atoi(args[0])
        if err != nil{
            return
        }
        serverPort, err := strconv.Atoi(args[1])
        if err != nil{
            return
        }
        clearKeys, err := strconv.ParseBool(args[2])
        if err != nil{
            return
        }
        tagservice.Setup(dbPort, serverPort, clearKeys)
=======
var azCmd = &cobra.Command{
    Use:   "az",
    Aliases: []string{"az"},
    Short:  "Starts the Azure plugin server on given port",
    Args:  cobra.ExactArgs(1),
    Run: func(cmd *cobra.Command, args []string) {
        port, err := strconv.Atoi(args[0])
        if err != nil {
            fmt.Println("Invalid port.")
            return
        }
        az.Setup(port)
    },
}

var gcpCmd = &cobra.Command{
    Use:   "gcp",
    Aliases: []string{"gcp"},
    Short:  "Starts the GCP plugin server with given config file",
    Args:  cobra.ExactArgs(1),
    Run: func(cmd *cobra.Command, args []string) {
        port, err := strconv.Atoi(args[0])
        if err != nil {
            fmt.Println("Invalid port.")
            return
        }
        gcp.Setup(port)
>>>>>>> 4bc25061
    },
}

var rootCmd = &cobra.Command{
    Use:  "invisinets",
    Short: "Invisinets CLI",
    Long: `Invisinets CLI
   
Run Invisinets controller components`,
    Run: func(cmd *cobra.Command, args []string) {

    },
}

func init() {
    rootCmd.AddCommand(frontendCmd)
<<<<<<< HEAD
    rootCmd.AddCommand(tagServiceCmd)
=======
    rootCmd.AddCommand(azCmd)
    rootCmd.AddCommand(gcpCmd)
>>>>>>> 4bc25061
}

func Execute() {
    if err := rootCmd.Execute(); err != nil {
        fmt.Fprintf(os.Stderr, "Whoops. There was an error while executing your CLI '%s'", err)
        os.Exit(1)
    }
}<|MERGE_RESOLUTION|>--- conflicted
+++ resolved
@@ -19,16 +19,13 @@
 import (
 	"fmt"
 	"os"
-    "strconv"
+  "strconv"
 	"github.com/spf13/cobra"
 
 	"github.com/NetSys/invisinets/pkg/frontend"
-<<<<<<< HEAD
-    tagservice "github.com/NetSys/invisinets/pkg/tag_service"
-=======
-    az "github.com/NetSys/invisinets/pkg/azure_plugin"
-    gcp "github.com/NetSys/invisinets/pkg/gcp"
->>>>>>> 4bc25061
+  tagservice "github.com/NetSys/invisinets/pkg/tag_service"
+  az "github.com/NetSys/invisinets/pkg/azure_plugin"
+  gcp "github.com/NetSys/invisinets/pkg/gcp"
 )
 
 var frontendCmd = &cobra.Command{
@@ -41,7 +38,7 @@
     },
 }
 
-<<<<<<< HEAD
+
 var tagServiceCmd = &cobra.Command{
     Use:   "tagserv",
     Aliases: []string{"tagserv"},
@@ -61,7 +58,7 @@
             return
         }
         tagservice.Setup(dbPort, serverPort, clearKeys)
-=======
+
 var azCmd = &cobra.Command{
     Use:   "az",
     Aliases: []string{"az"},
@@ -89,7 +86,6 @@
             return
         }
         gcp.Setup(port)
->>>>>>> 4bc25061
     },
 }
 
@@ -106,12 +102,9 @@
 
 func init() {
     rootCmd.AddCommand(frontendCmd)
-<<<<<<< HEAD
     rootCmd.AddCommand(tagServiceCmd)
-=======
     rootCmd.AddCommand(azCmd)
     rootCmd.AddCommand(gcpCmd)
->>>>>>> 4bc25061
 }
 
 func Execute() {
