--- conflicted
+++ resolved
@@ -52,12 +52,8 @@
 	if err != nil {
 		t.Fatal(err)
 	}
-<<<<<<< HEAD
 	s := &GCPPluginServer{frontendServerAddr: fakeControllerServerAddr}
-=======
-	FrontendServerAddr = fakeControllerServerAddr
 	ctx := context.Background()
->>>>>>> 331f9b53
 
 	// Teardown
 	teardownInfo := &GcpTestTeardownInfo{
@@ -200,11 +196,7 @@
 		require.NotNil(t, addPermitListRulesResp)
 		assert.True(t, addPermitListRulesResp.Success)
 
-<<<<<<< HEAD
 		getPermitListAfterAddResp, err := s.GetPermitList(context.Background(), &invisinetspb.ResourceID{Id: vmId, Namespace: "default"})
-=======
-		getPermitListAfterAddResp, err := s.GetPermitList(ctx, &invisinetspb.ResourceID{Id: vmId})
->>>>>>> 331f9b53
 		require.NoError(t, err)
 		require.NotNil(t, getPermitListAfterAddResp)
 		// TODO @seankimkdy: use this in all of the codebase to ensure permitlists are being compared properly
@@ -235,11 +227,7 @@
 		require.NotNil(t, deletePermitListRulesResp)
 		assert.True(t, deletePermitListRulesResp.Success)
 
-<<<<<<< HEAD
 		getPermitListAfterDeleteResp, err := s.GetPermitList(context.Background(), &invisinetspb.ResourceID{Id: vmId, Namespace: "default"})
-=======
-		getPermitListAfterDeleteResp, err := s.GetPermitList(ctx, &invisinetspb.ResourceID{Id: vmId})
->>>>>>> 331f9b53
 		require.NoError(t, err)
 		require.NotNil(t, getPermitListAfterDeleteResp)
 		assert.Equal(t, permitList.AssociatedResource, getPermitListAfterDeleteResp.AssociatedResource)
