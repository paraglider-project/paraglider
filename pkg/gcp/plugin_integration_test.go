//go:build integration

/*
Copyright 2023 The Invisinets Authors.

Licensed under the Apache License, Version 2.0 (the "License");
you may not use this file except in compliance with the License.
You may obtain a copy of the License at

	http://www.apache.org/licenses/LICENSE-2.0

Unless required by applicable law or agreed to in writing, software
distributed under the License is distributed on an "AS IS" BASIS,
WITHOUT WARRANTIES OR CONDITIONS OF ANY KIND, either express or implied.
See the License for the specific language governing permissions and
limitations under the License.
*/

package gcp

import (
	"context"
	"encoding/json"
	"fmt"
	"strings"
	"testing"

	compute "cloud.google.com/go/compute/apiv1"
	computepb "cloud.google.com/go/compute/apiv1/computepb"
	networkmanagementpb "cloud.google.com/go/networkmanagement/apiv1/networkmanagementpb"
	fake "github.com/NetSys/invisinets/pkg/fake"
	invisinetspb "github.com/NetSys/invisinets/pkg/invisinetspb"
	utils "github.com/NetSys/invisinets/pkg/utils"
	"github.com/stretchr/testify/assert"
	"github.com/stretchr/testify/require"
)

<<<<<<< HEAD
// func checkPermitListsEqual(instanceId uint64, pl1 []*invisinetspb.PermitListRule, pl2 []*invisinetspb.PermitListRule) bool {
// 	sortPermitListRuleOpt := protocmp.SortRepeated(func(plr1, plr2 *invisinetspb.PermitListRule) bool {
// 		return getFirewallName(plr1.Name, instanceId) < getFirewallName(plr2.Name, instanceId)
// 	})
// 	return cmp.Diff(pl1, pl2, protocmp.Transform(), sortPermitListRuleOpt) == ""
// }
=======
const namespace = "default"

func checkPermitListsEqual(instanceId uint64, pl1 *invisinetspb.PermitList, pl2 *invisinetspb.PermitList) bool {
	sortPermitListRuleOpt := protocmp.SortRepeated(func(plr1, plr2 *invisinetspb.PermitListRule) bool {
		return getFirewallName(plr1, instanceId) < getFirewallName(plr2, instanceId)
	})
	return cmp.Diff(pl1, pl2, protocmp.Transform(), sortPermitListRuleOpt) == ""
}
>>>>>>> 436381fa

// Tests creating two vms in separate regions and basic add/delete/get permit list functionality
func TestIntegration(t *testing.T) {
	// Setup
	projectId := SetupGcpTesting("integration")
	defer TeardownGcpTesting(projectId)
	_, fakeControllerServerAddr, err := fake.SetupFakeControllerServer(utils.GCP)
	if err != nil {
		t.Fatal(err)
	}
	s := &GCPPluginServer{frontendServerAddr: fakeControllerServerAddr}
	ctx := context.Background()

	// Create VM in a clean state (i.e. no VPC or subnet)
	vm1Name := "vm-invisinets-test-1"
	vm1Zone := "us-west1-a"
	insertInstanceReq1 := GetTestVmParameters(projectId, vm1Zone, vm1Name)
	insertInstanceReq1Bytes, err := json.Marshal(insertInstanceReq1)
	if err != nil {
		t.Fatal(err)
	}
	resourceDescription1 := &invisinetspb.ResourceDescription{Description: insertInstanceReq1Bytes, Namespace: namespace}
	createResource1Resp, err := s.CreateResource(
		ctx,
		resourceDescription1,
	)
	require.NoError(t, err)
	require.NotNil(t, createResource1Resp)
	assert.Equal(t, createResource1Resp.Name, vm1Name)

	// Create VM in different region (i.e. requires new subnet to be created)
	vm2Name := "vm-invisinets-test-2"
	vm2Zone := "us-east1-b"
	insertInstanceReq2 := GetTestVmParameters(projectId, vm2Zone, vm2Name)
	insertInstanceReq2Bytes, err := json.Marshal(insertInstanceReq2)
	if err != nil {
		t.Fatal(err)
	}
	resourceDescription2 := &invisinetspb.ResourceDescription{Description: insertInstanceReq2Bytes, Namespace: namespace}
	createResource2Resp, err := s.CreateResource(
		ctx,
		resourceDescription2,
	)
	require.NoError(t, err)
	require.NotNil(t, createResource2Resp)
	assert.Equal(t, createResource2Resp.Name, vm2Name)

	// Check VPC and subnetworks
	networksClient, err := compute.NewNetworksRESTClient(ctx)
	if err != nil {
		t.Fatal(err)
	}
	getNetworkReq := &computepb.GetNetworkRequest{
		Network: getVpcName(namespace),
		Project: projectId,
	}
	getNetworkResp, err := networksClient.Get(ctx, getNetworkReq)
	require.NoError(t, err)
	require.NotNil(t, getNetworkResp)
	subnetworks := make([]string, len(getNetworkResp.Subnetworks))
	for i, subnetURL := range getNetworkResp.Subnetworks {
		subnetworks[i] = subnetURL[strings.LastIndex(subnetURL, "/")+1:]
	}
	assert.ElementsMatch(
		t,
		[]string{getSubnetworkName(namespace, "us-west1"), getSubnetworkName(namespace, "us-east1")},
		subnetworks,
	)

	// Check default deny all egress rule exists
	firewallsClient, err := compute.NewFirewallsRESTClient(ctx)
	if err != nil {
		t.Fatal(err)
	}
	getFirewallReq := &computepb.GetFirewallRequest{
		Project:  projectId,
		Firewall: getDenyAllIngressFirewallName(namespace),
	}
	getFirewallResp, err := firewallsClient.Get(ctx, getFirewallReq)
	require.NoError(t, err)
	require.NotNil(t, getFirewallResp)

	// Add bidirectional PING permit list rules
	vm1Uri := fmt.Sprintf("projects/%s/zones/%s/instances/%s", projectId, vm1Zone, vm1Name)
	vm2Uri := fmt.Sprintf("projects/%s/zones/%s/instances/%s", projectId, vm2Zone, vm2Name)
	vm1Ip, err := GetInstanceIpAddress(projectId, vm1Zone, vm1Name)
	require.NoError(t, err)
	vm2Ip, err := GetInstanceIpAddress(projectId, vm2Zone, vm2Name)
	require.NoError(t, err)

	vmUris := []string{vm1Uri, vm2Uri}
	rules1 := []*invisinetspb.PermitListRule{
		{
<<<<<<< HEAD
			Name:      "test-rule1",
			Direction: invisinetspb.Direction_INBOUND,
			SrcPort:   -1,
			DstPort:   -1,
			Protocol:  1,
			Targets:   []string{vm2Ip},
		},
		{
			Name:      "test-rule2",
			Direction: invisinetspb.Direction_OUTBOUND,
			SrcPort:   -1,
			DstPort:   -1,
			Protocol:  1,
			Targets:   []string{vm2Ip},
=======
			AssociatedResource: vm1Uri,
			Rules: []*invisinetspb.PermitListRule{
				{
					Direction: invisinetspb.Direction_INBOUND,
					SrcPort:   -1,
					DstPort:   -1,
					Protocol:  1,
					Targets:   []string{vm2Ip},
				},
				{
					Direction: invisinetspb.Direction_OUTBOUND,
					SrcPort:   -1,
					DstPort:   -1,
					Protocol:  1,
					Targets:   []string{vm2Ip},
				},
			},
			Namespace: namespace,
		},
		{
			AssociatedResource: vm2Uri,
			Rules: []*invisinetspb.PermitListRule{
				{
					Direction: invisinetspb.Direction_INBOUND,
					SrcPort:   -1,
					DstPort:   -1,
					Protocol:  1,
					Targets:   []string{vm1Ip},
				},
				{
					Direction: invisinetspb.Direction_OUTBOUND,
					SrcPort:   -1,
					DstPort:   -1,
					Protocol:  1,
					Targets:   []string{vm1Ip},
				},
			},
			Namespace: namespace,
>>>>>>> 436381fa
		},
	}
	rules2 := []*invisinetspb.PermitListRule{
		{
			Name:      "test-rule3",
			Direction: invisinetspb.Direction_INBOUND,
			SrcPort:   -1,
			DstPort:   -1,
			Protocol:  1,
			Targets:   []string{vm1Ip},
		},
		{
			Name:      "test-rule4",
			Direction: invisinetspb.Direction_OUTBOUND,
			SrcPort:   -1,
			DstPort:   -1,
			Protocol:  1,
			Targets:   []string{vm1Ip},
		},
	}
	ruleLists := [][]*invisinetspb.PermitListRule{rules1, rules2}
	for i, vmUri := range vmUris {
		rules := ruleLists[i]
		addPermitListRulesResp, err := s.AddPermitListRules(ctx, &invisinetspb.AddPermitListRulesRequest{Rules: rules, Namespace: "default", Resource: vmUri})
		require.NoError(t, err)
		require.NotNil(t, addPermitListRulesResp)

<<<<<<< HEAD
		getPermitListAfterAddResp, err := s.GetPermitList(ctx, &invisinetspb.GetPermitListRequest{Resource: vmUri, Namespace: "default"})
=======
		getPermitListAfterAddResp, err := s.GetPermitList(ctx, &invisinetspb.ResourceID{Id: vmUri, Namespace: namespace})
>>>>>>> 436381fa
		require.NoError(t, err)
		require.NotNil(t, getPermitListAfterAddResp)

		// TODO @seankimkdy: use this in all of the codebase to ensure permitlists are being compared properly
		assert.ElementsMatch(t, rules, getPermitListAfterAddResp.Rules)
	}

	// Connectivity tests that ping the two VMs
	vm1Endpoint := &networkmanagementpb.Endpoint{
		IpAddress: vm1Ip,
		Network:   "projects/" + projectId + "/" + GetVpcUri(namespace),
		ProjectId: projectId,
	}
	vm2Endpoint := &networkmanagementpb.Endpoint{
		IpAddress: vm2Ip,
		Network:   "projects/" + projectId + "/" + GetVpcUri(namespace),
		ProjectId: projectId,
	}

	// Run connectivity tests on both directions between vm1 and vm2
	RunPingConnectivityTest(t, projectId, "1to2", vm1Endpoint, vm2Endpoint)
	RunPingConnectivityTest(t, projectId, "2to1", vm2Endpoint, vm1Endpoint)

	// Delete permit lists
	for i, vmId := range vmUris {
		ruleNames := []string{ruleLists[i][0].Name, ruleLists[i][1].Name}
		deletePermitListRulesResp, err := s.DeletePermitListRules(ctx, &invisinetspb.DeletePermitListRulesRequest{RuleNames: ruleNames, Namespace: "default", Resource: vmId})
		require.NoError(t, err)
		require.NotNil(t, deletePermitListRulesResp)

<<<<<<< HEAD
		getPermitListAfterDeleteResp, err := s.GetPermitList(ctx, &invisinetspb.GetPermitListRequest{Resource: vmId, Namespace: "default"})
=======
		getPermitListAfterDeleteResp, err := s.GetPermitList(ctx, &invisinetspb.ResourceID{Id: vmId, Namespace: namespace})
>>>>>>> 436381fa
		require.NoError(t, err)
		require.NotNil(t, getPermitListAfterDeleteResp)
		assert.Empty(t, getPermitListAfterDeleteResp.Rules)
	}
}<|MERGE_RESOLUTION|>--- conflicted
+++ resolved
@@ -35,23 +35,7 @@
 	"github.com/stretchr/testify/require"
 )
 
-<<<<<<< HEAD
-// func checkPermitListsEqual(instanceId uint64, pl1 []*invisinetspb.PermitListRule, pl2 []*invisinetspb.PermitListRule) bool {
-// 	sortPermitListRuleOpt := protocmp.SortRepeated(func(plr1, plr2 *invisinetspb.PermitListRule) bool {
-// 		return getFirewallName(plr1.Name, instanceId) < getFirewallName(plr2.Name, instanceId)
-// 	})
-// 	return cmp.Diff(pl1, pl2, protocmp.Transform(), sortPermitListRuleOpt) == ""
-// }
-=======
 const namespace = "default"
-
-func checkPermitListsEqual(instanceId uint64, pl1 *invisinetspb.PermitList, pl2 *invisinetspb.PermitList) bool {
-	sortPermitListRuleOpt := protocmp.SortRepeated(func(plr1, plr2 *invisinetspb.PermitListRule) bool {
-		return getFirewallName(plr1, instanceId) < getFirewallName(plr2, instanceId)
-	})
-	return cmp.Diff(pl1, pl2, protocmp.Transform(), sortPermitListRuleOpt) == ""
-}
->>>>>>> 436381fa
 
 // Tests creating two vms in separate regions and basic add/delete/get permit list functionality
 func TestIntegration(t *testing.T) {
@@ -145,7 +129,6 @@
 	vmUris := []string{vm1Uri, vm2Uri}
 	rules1 := []*invisinetspb.PermitListRule{
 		{
-<<<<<<< HEAD
 			Name:      "test-rule1",
 			Direction: invisinetspb.Direction_INBOUND,
 			SrcPort:   -1,
@@ -160,46 +143,6 @@
 			DstPort:   -1,
 			Protocol:  1,
 			Targets:   []string{vm2Ip},
-=======
-			AssociatedResource: vm1Uri,
-			Rules: []*invisinetspb.PermitListRule{
-				{
-					Direction: invisinetspb.Direction_INBOUND,
-					SrcPort:   -1,
-					DstPort:   -1,
-					Protocol:  1,
-					Targets:   []string{vm2Ip},
-				},
-				{
-					Direction: invisinetspb.Direction_OUTBOUND,
-					SrcPort:   -1,
-					DstPort:   -1,
-					Protocol:  1,
-					Targets:   []string{vm2Ip},
-				},
-			},
-			Namespace: namespace,
-		},
-		{
-			AssociatedResource: vm2Uri,
-			Rules: []*invisinetspb.PermitListRule{
-				{
-					Direction: invisinetspb.Direction_INBOUND,
-					SrcPort:   -1,
-					DstPort:   -1,
-					Protocol:  1,
-					Targets:   []string{vm1Ip},
-				},
-				{
-					Direction: invisinetspb.Direction_OUTBOUND,
-					SrcPort:   -1,
-					DstPort:   -1,
-					Protocol:  1,
-					Targets:   []string{vm1Ip},
-				},
-			},
-			Namespace: namespace,
->>>>>>> 436381fa
 		},
 	}
 	rules2 := []*invisinetspb.PermitListRule{
@@ -223,15 +166,11 @@
 	ruleLists := [][]*invisinetspb.PermitListRule{rules1, rules2}
 	for i, vmUri := range vmUris {
 		rules := ruleLists[i]
-		addPermitListRulesResp, err := s.AddPermitListRules(ctx, &invisinetspb.AddPermitListRulesRequest{Rules: rules, Namespace: "default", Resource: vmUri})
+		addPermitListRulesResp, err := s.AddPermitListRules(ctx, &invisinetspb.AddPermitListRulesRequest{Rules: rules, Namespace: namespace, Resource: vmUri})
 		require.NoError(t, err)
 		require.NotNil(t, addPermitListRulesResp)
 
-<<<<<<< HEAD
-		getPermitListAfterAddResp, err := s.GetPermitList(ctx, &invisinetspb.GetPermitListRequest{Resource: vmUri, Namespace: "default"})
-=======
-		getPermitListAfterAddResp, err := s.GetPermitList(ctx, &invisinetspb.ResourceID{Id: vmUri, Namespace: namespace})
->>>>>>> 436381fa
+		getPermitListAfterAddResp, err := s.GetPermitList(ctx, &invisinetspb.GetPermitListRequest{Resource: vmUri, Namespace: namespace})
 		require.NoError(t, err)
 		require.NotNil(t, getPermitListAfterAddResp)
 
@@ -262,11 +201,7 @@
 		require.NoError(t, err)
 		require.NotNil(t, deletePermitListRulesResp)
 
-<<<<<<< HEAD
-		getPermitListAfterDeleteResp, err := s.GetPermitList(ctx, &invisinetspb.GetPermitListRequest{Resource: vmId, Namespace: "default"})
-=======
-		getPermitListAfterDeleteResp, err := s.GetPermitList(ctx, &invisinetspb.ResourceID{Id: vmId, Namespace: namespace})
->>>>>>> 436381fa
+		getPermitListAfterDeleteResp, err := s.GetPermitList(ctx, &invisinetspb.GetPermitListRequest{Resource: vmId, Namespace: namespace})
 		require.NoError(t, err)
 		require.NotNil(t, getPermitListAfterDeleteResp)
 		assert.Empty(t, getPermitListAfterDeleteResp.Rules)
