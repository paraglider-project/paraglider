/*
Copyright 2023 The Invisinets Authors.

Licensed under the Apache License, Version 2.0 (the "License");
you may not use this file except in compliance with the License.
You may obtain a copy of the License at

	http://www.apache.org/licenses/LICENSE-2.0

Unless required by applicable law or agreed to in writing, software
distributed under the License is distributed on an "AS IS" BASIS,
WITHOUT WARRANTIES OR CONDITIONS OF ANY KIND, either express or implied.
See the License for the specific language governing permissions and
limitations under the License.
*/

package gcp

import (
	"context"
	"crypto/rand"
	"fmt"
	"os"
	"strings"
	"testing"

	billing "cloud.google.com/go/billing/apiv1"
	billingpb "cloud.google.com/go/billing/apiv1/billingpb"
	compute "cloud.google.com/go/compute/apiv1"
	computepb "cloud.google.com/go/compute/apiv1/computepb"
	networkmanagement "cloud.google.com/go/networkmanagement/apiv1"
	networkmanagementpb "cloud.google.com/go/networkmanagement/apiv1/networkmanagementpb"
	resourcemanager "cloud.google.com/go/resourcemanager/apiv3"
	resourcemanagerpb "cloud.google.com/go/resourcemanager/apiv3/resourcemanagerpb"
	serviceusage "cloud.google.com/go/serviceusage/apiv1"
	"cloud.google.com/go/serviceusage/apiv1/serviceusagepb"
	"github.com/stretchr/testify/require"
	"google.golang.org/protobuf/proto"
)

func generateProjectId(testName string) string {
	const charset = "abcdefghijklmnopqrstuvwxyz0123456789"
	const projectIdMaxLength = 30
	prefix := "inv-" + testName
	var suffix string
	if os.Getenv("GH_RUN_ID") != "" {
		// Use run ID as part of the project ID since run number can reset after a workflow changes, meaning it could result in duplicate project IDs which GCP doesn't allow (even after deletion).
		// Run attempt is also included since run ID does not reset on re-runs.
		suffix = hash(os.Getenv("GH_RUN_ID"), os.Getenv("GH_RUN_ATTEMPT"))
	} else {
		key := make([]byte, projectIdMaxLength)
		_, err := rand.Read(key)
		if err != nil {
			panic(fmt.Errorf("could not generate random bytes: %w", err))
		}
		for i, v := range key {
			key[i] = charset[v%byte(len(charset))]
		}
		suffix = string(key)
	}
	return (prefix + "-" + suffix)[:projectIdMaxLength]
}

<<<<<<< HEAD
func SetupGcpTesting(testName string) string {
	var projectId string
	if os.Getenv("INVISINETS_GCP_PROJECT") != "" {
		projectId = os.Getenv("INVISINETS_GCP_PROJECT")
	} else {
		var projectDisplayName string
		projectId = generateProjectId(testName)
		if os.Getenv("GH_RUN_NUMBER") != "" {
			// Use run number in project display name since it's more human readable
			projectDisplayName = fmt.Sprintf("Invisinets %s (GitHub Run %s)", strings.Title(testName), os.Getenv("GH_RUN_NUMBER"))
=======
	// Firewalls
	getEffectiveFirewallsReq := &computepb.GetEffectiveFirewallsNetworkRequest{
		Project: teardownInfo.Project,
		Network: getVpcName("default"),
	}
	getEffectiveFirewallsResp, err := networksClient.GetEffectiveFirewalls(ctx, getEffectiveFirewallsReq)
	if err != nil {
		teardownPanic("unable to get effective firewalls", err)
	}
	firewallsClient, err := compute.NewFirewallsRESTClient(ctx)
	if err != nil {
		teardownPanic("unable to create firewalls client", err)
	}
	defer firewallsClient.Close()
	for _, firewall := range getEffectiveFirewallsResp.Firewalls {
		deleteFirewallReq := &computepb.DeleteFirewallRequest{
			Firewall: *firewall.Name,
			Project:  teardownInfo.Project,
		}
		deleteFirewallOp, err := firewallsClient.Delete(ctx, deleteFirewallReq)
		if err != nil {
			if !isErrorNotFound(err) {
				teardownPanic("unable to delete firewall", err)
			}
>>>>>>> fc1dfd44
		} else {
			projectDisplayName = projectId
		}
		ctx := context.Background()
		projectsClient, err := resourcemanager.NewProjectsClient(ctx)
		if err != nil {
			panic(fmt.Errorf("unable to create projects client: %w", err))
		}
		// Create project
		createProjectReq := &resourcemanagerpb.CreateProjectRequest{
			Project: &resourcemanagerpb.Project{
				ProjectId:   projectId,
				DisplayName: projectDisplayName,
				Parent:      os.Getenv("INVISINETS_GCP_PROJECT_PARENT"),
			},
		}
		createProjectOp, err := projectsClient.CreateProject(ctx, createProjectReq)
		if err != nil {
			panic(fmt.Errorf("unable to create project: %w", err))
		}
		_, err = createProjectOp.Wait(ctx)
		if err != nil {
			panic(fmt.Errorf("unable to wait on create project op: %w", err))
		}

		// Enable billing
		cloudBillingClient, err := billing.NewCloudBillingRESTClient(ctx)
		if err != nil {
			panic(fmt.Errorf("unable to create cloud billing client: %w", err))
		}
		updateProjectBillingInfoReq := &billingpb.UpdateProjectBillingInfoRequest{
			Name: "projects/" + projectId,
			ProjectBillingInfo: &billingpb.ProjectBillingInfo{
				BillingAccountName: os.Getenv("INVISINETS_GCP_PROJECT_BILLING_ACCOUNT_NAME"),
			},
		}
		_, err = cloudBillingClient.UpdateProjectBillingInfo(ctx, updateProjectBillingInfoReq)
		if err != nil {
			panic(fmt.Errorf("unable to update project billing info: %w", err))
		}

		// Enable necessary API services
		serviceUsageClient, err := serviceusage.NewClient(ctx) // Can't use REST client for some reason (filed as bug within Google internally)
		if err != nil {
			panic(fmt.Errorf("unable to create serviceusage client: %w", err))
		}
		batchEnableServicesReq := &serviceusagepb.BatchEnableServicesRequest{
			Parent:     "projects/" + projectId,
			ServiceIds: []string{"cloudbilling.googleapis.com", "compute.googleapis.com", "networkmanagement.googleapis.com"},
		}
		batchEnableServicesOp, err := serviceUsageClient.BatchEnableServices(ctx, batchEnableServicesReq)
		if err != nil {
			panic(fmt.Errorf("unable to batch enable services: %w", err))
		}
		_, err = batchEnableServicesOp.Wait(ctx)
		if err != nil {
			panic(fmt.Errorf("unable to wait on batch enable services op: %w", err))
		}
	}
	return projectId
}

<<<<<<< HEAD
func TeardownGcpTesting(projectId string) {
	if projectId != os.Getenv("INVISINETS_GCP_PROJECT") {
		ctx := context.Background()
		projectsClient, err := resourcemanager.NewProjectsClient(ctx)
		if err != nil {
			panic(fmt.Errorf("unable to create projects client: %w", err))
=======
	// VPC
	deleteNetworkReq := &computepb.DeleteNetworkRequest{
		Project: teardownInfo.Project,
		Network: getVpcName("default"),
	}
	deleteNetworkOp, err := networksClient.Delete(ctx, deleteNetworkReq)
	if err != nil {
		if !isErrorNotFound(err) {
			teardownPanic("unable to delete network", err)
>>>>>>> fc1dfd44
		}
		deleteProjectReq := &resourcemanagerpb.DeleteProjectRequest{
			Name: "projects/" + projectId,
		}
		deleteProjectOp, err := projectsClient.DeleteProject(ctx, deleteProjectReq)
		if err != nil {
			panic(fmt.Errorf("unable to delete project: %w", err))
		}
		_, err = deleteProjectOp.Wait(ctx)
		if err != nil {
			panic(fmt.Errorf("unable to wait on delete project op: %w", err))
		}
	}
}

func GetTestVmParameters(project string, zone string, name string) *computepb.InsertInstanceRequest {
	return &computepb.InsertInstanceRequest{
		Project: project,
		Zone:    zone,
		InstanceResource: &computepb.Instance{
			Name:        proto.String(name),
			MachineType: proto.String("zones/" + zone + "/machineTypes/f1-micro"),
			Disks: []*computepb.AttachedDisk{
				{
					InitializeParams: &computepb.AttachedDiskInitializeParams{
						DiskSizeGb:  proto.Int64(10),
						SourceImage: proto.String("projects/debian-cloud/global/images/family/debian-10"),
					},
					AutoDelete: proto.Bool(true),
					Boot:       proto.Bool(true),
					Type:       proto.String(computepb.AttachedDisk_PERSISTENT.String()),
				},
			},
		},
	}
}

func GetInstanceIpAddress(project string, zone string, instanceName string) (string, error) {
	ctx := context.Background()
	instancesClient, err := compute.NewInstancesRESTClient(ctx)
	if err != nil {
		return "", fmt.Errorf("NewInstancesRESTClient: %w", err)
	}
	getInstanceReq := &computepb.GetInstanceRequest{
		Instance: instanceName,
		Project:  project,
		Zone:     zone,
	}
	instance, err := instancesClient.Get(ctx, getInstanceReq)
	if err != nil {
		return "", fmt.Errorf("unable to get instance: %w", err)
	}
	return *instance.NetworkInterfaces[0].NetworkIP, nil
}

func GetInstanceId(project string, zone string, instanceName string) (uint64, error) {
	ctx := context.Background()
	instancesClient, err := compute.NewInstancesRESTClient(ctx)
	if err != nil {
		return 0, fmt.Errorf("NewInstancesRESTClient: %w", err)
	}
	getInstanceReq := &computepb.GetInstanceRequest{
		Instance: instanceName,
		Project:  project,
		Zone:     zone,
	}
	instance, err := instancesClient.Get(ctx, getInstanceReq)
	if err != nil {
		return 0, fmt.Errorf("unable to get instance: %w", err)
	}
	return *instance.Id, nil
}

// Runs connectivity test between two endpoints
func RunPingConnectivityTest(t *testing.T, project string, name string, srcEndpoint *networkmanagementpb.Endpoint, dstEndpoint *networkmanagementpb.Endpoint) {
	ctx := context.Background()
	reachabilityClient, err := networkmanagement.NewReachabilityClient(ctx) // Can't use REST client for some reason (filed as bug within Google internally)
	if err != nil {
		t.Fatal(err)
	}
	connectivityTestId := "connectivity-test-" + name
	createConnectivityTestReq := &networkmanagementpb.CreateConnectivityTestRequest{
		Parent: "projects/" + project + "/locations/global",
		TestId: connectivityTestId,
		Resource: &networkmanagementpb.ConnectivityTest{
			Name:        "projects/" + project + "/locations/global/connectivityTests" + connectivityTestId,
			Protocol:    "ICMP",
			Source:      srcEndpoint,
			Destination: dstEndpoint,
		},
	}
	createConnectivityTestOp, err := reachabilityClient.CreateConnectivityTest(ctx, createConnectivityTestReq)
	if err != nil {
		t.Fatal(err)
	}
	connectivityTest, err := createConnectivityTestOp.Wait(ctx)
	if err != nil {
		t.Fatal(err)
	}

	reachable := connectivityTest.ReachabilityDetails.Result == networkmanagementpb.ReachabilityDetails_REACHABLE
	// Retry up to five times
	for i := 0; i < 5 && !reachable; i++ {
		rerunConnectivityReq := &networkmanagementpb.RerunConnectivityTestRequest{
			Name: connectivityTest.Name,
		}
		rerunConnectivityTestOp, err := reachabilityClient.RerunConnectivityTest(ctx, rerunConnectivityReq)
		if err != nil {
			t.Fatal(err)
		}
		connectivityTest, err = rerunConnectivityTestOp.Wait(ctx)
		if err != nil {
			t.Fatal(err)
		}
		reachable = connectivityTest.ReachabilityDetails.Result == networkmanagementpb.ReachabilityDetails_REACHABLE
	}

	require.True(t, reachable)
}<|MERGE_RESOLUTION|>--- conflicted
+++ resolved
@@ -61,7 +61,6 @@
 	return (prefix + "-" + suffix)[:projectIdMaxLength]
 }
 
-<<<<<<< HEAD
 func SetupGcpTesting(testName string) string {
 	var projectId string
 	if os.Getenv("INVISINETS_GCP_PROJECT") != "" {
@@ -72,32 +71,6 @@
 		if os.Getenv("GH_RUN_NUMBER") != "" {
 			// Use run number in project display name since it's more human readable
 			projectDisplayName = fmt.Sprintf("Invisinets %s (GitHub Run %s)", strings.Title(testName), os.Getenv("GH_RUN_NUMBER"))
-=======
-	// Firewalls
-	getEffectiveFirewallsReq := &computepb.GetEffectiveFirewallsNetworkRequest{
-		Project: teardownInfo.Project,
-		Network: getVpcName("default"),
-	}
-	getEffectiveFirewallsResp, err := networksClient.GetEffectiveFirewalls(ctx, getEffectiveFirewallsReq)
-	if err != nil {
-		teardownPanic("unable to get effective firewalls", err)
-	}
-	firewallsClient, err := compute.NewFirewallsRESTClient(ctx)
-	if err != nil {
-		teardownPanic("unable to create firewalls client", err)
-	}
-	defer firewallsClient.Close()
-	for _, firewall := range getEffectiveFirewallsResp.Firewalls {
-		deleteFirewallReq := &computepb.DeleteFirewallRequest{
-			Firewall: *firewall.Name,
-			Project:  teardownInfo.Project,
-		}
-		deleteFirewallOp, err := firewallsClient.Delete(ctx, deleteFirewallReq)
-		if err != nil {
-			if !isErrorNotFound(err) {
-				teardownPanic("unable to delete firewall", err)
-			}
->>>>>>> fc1dfd44
 		} else {
 			projectDisplayName = projectId
 		}
@@ -160,24 +133,12 @@
 	return projectId
 }
 
-<<<<<<< HEAD
 func TeardownGcpTesting(projectId string) {
 	if projectId != os.Getenv("INVISINETS_GCP_PROJECT") {
 		ctx := context.Background()
 		projectsClient, err := resourcemanager.NewProjectsClient(ctx)
 		if err != nil {
 			panic(fmt.Errorf("unable to create projects client: %w", err))
-=======
-	// VPC
-	deleteNetworkReq := &computepb.DeleteNetworkRequest{
-		Project: teardownInfo.Project,
-		Network: getVpcName("default"),
-	}
-	deleteNetworkOp, err := networksClient.Delete(ctx, deleteNetworkReq)
-	if err != nil {
-		if !isErrorNotFound(err) {
-			teardownPanic("unable to delete network", err)
->>>>>>> fc1dfd44
 		}
 		deleteProjectReq := &resourcemanagerpb.DeleteProjectRequest{
 			Name: "projects/" + projectId,
