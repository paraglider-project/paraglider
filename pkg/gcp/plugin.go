/*
Copyright 2023 The Invisinets Authors.

Licensed under the Apache License, Version 2.0 (the "License");
you may not use this file except in compliance with the License.
You may obtain a copy of the License at

	http://www.apache.org/licenses/LICENSE-2.0

Unless required by applicable law or agreed to in writing, software
distributed under the License is distributed on an "AS IS" BASIS,
WITHOUT WARRANTIES OR CONDITIONS OF ANY KIND, either express or implied.
See the License for the specific language governing permissions and
limitations under the License.
*/

package gcp

import (
	"context"
	"crypto/sha256"
	"encoding/hex"
	"encoding/json"
	"errors"
	"fmt"
	"net"
	"net/http"
	"os"
	"strconv"
	"strings"

	compute "cloud.google.com/go/compute/apiv1"
	computepb "cloud.google.com/go/compute/apiv1/computepb"
	invisinetspb "github.com/NetSys/invisinets/pkg/invisinetspb"
	utils "github.com/NetSys/invisinets/pkg/utils"
	"google.golang.org/api/googleapi"
	"google.golang.org/grpc"
	"google.golang.org/grpc/credentials/insecure"
	"google.golang.org/protobuf/proto"
)

type GCPPluginServer struct {
	invisinetspb.UnimplementedCloudPluginServer
	frontendServerAddr string
}

// GCP naming conventions
const (
	vpcName                       = "invisinets-vpc" // Invisinets VPC name
	subnetworkNamePrefix          = "invisinets-"
	networkTagPrefix              = "invisinets-vm-"  // Prefix for GCP tags related to invisinets
	firewallNamePrefix            = "invisinets-fw-"  // Prefix for firewall names related to invisinets
	firewallRuleDescriptionPrefix = "invisinets rule" // GCP firewall rule prefix for description
	vpnGwName                     = "invisinets-vpn-gw"
	routerName                    = "invisinets-router"
	peerGwNamePrefix              = "invisinets-"
	peerGwNameSuffix              = "-peer-gw"
	vpnTunnelNamePrefix           = "invisinets-"
	vpnTunnelNameSuffix           = "-tunnel-"
	vpnTunnelInterfaceNameSuffix  = "-int-"
	bgpPeerNamePrefix             = "invisinets-bgp-peer-"
)

const (
	subnetworkNameSuffix  = "-subnet"
	networkInterface      = "nic0"
	firewallNameMaxLength = 62 // GCP imposed max length for firewall name
	computeURLPrefix      = "https://www.googleapis.com/compute/v1/"
	ikeVersion            = 2
)

// TODO @seankimkdy: replace these in the future to be not hardcoded
var vpnRegion = "us-west1" // Must be var as this is changed during unit tests
const (
	vpnGwAsn          = 64512 // TODO @seankimkdy: this should not be constant and rotate incrementally everytime a new gateway is created
	vpnNumConnections = 2
)

var vpnGwBgpIpAddrs = []string{"169.254.21.2", "169.254.22.2"} // TODO @seankimkdy: change to be dynamic and dependent on peering cloud (e.g. Azure needs APIPA)

// Maps between of GCP and Invisinets traffic direction terminologies
var (
	firewallDirectionMapGCPToInvisinets = map[string]invisinetspb.Direction{
		"INGRESS": invisinetspb.Direction_INBOUND,
		"EGRESS":  invisinetspb.Direction_OUTBOUND,
	}

	firewallDirectionMapInvisinetsToGCP = map[invisinetspb.Direction]string{
		invisinetspb.Direction_INBOUND:  "INGRESS",
		invisinetspb.Direction_OUTBOUND: "EGRESS",
	}
)

// Maps protocol names that can appear in GCP firewall rules to IANA numbers (see https://cloud.google.com/firewall/docs/firewalls#protocols_and_ports)
var gcpProtocolNumberMap = map[string]int{
	"tcp":  6,
	"udp":  17,
	"icmp": 1,
	"esp":  50,
	"ah":   51,
	"sctp": 132,
	"ipip": 94,
}

<<<<<<< HEAD
// Frontend server address
// TODO @seankimkdy: dynamically configure with config
// TODO @seankimkdy: temporarily exported until we figure a better way to set this from another package (e.g. multicloud tests)
var FrontendServerAddr string
=======
func init() {
	githubRunPrefix := utils.GetGitHubRunPrefix()
	// Prefix resource names with GitHub workflow run numbers to avoid resource name clashes during integration tests
	vpcName = githubRunPrefix + vpcName
	subnetworkNamePrefix = githubRunPrefix + subnetworkNamePrefix
	networkTagPrefix = githubRunPrefix + networkTagPrefix
	firewallNamePrefix = githubRunPrefix + firewallNamePrefix
	vpnGwName = githubRunPrefix + vpnGwName
	routerName = githubRunPrefix + routerName
	peerGwNamePrefix = githubRunPrefix + peerGwNamePrefix
	vpnTunnelNamePrefix = githubRunPrefix + vpnTunnelNamePrefix
	bgpPeerNamePrefix = githubRunPrefix + bgpPeerNamePrefix
}
>>>>>>> fc1dfd44

// Checks if GCP firewall rule is an Invisinets permit list rule
func isInvisinetsPermitListRule(firewall *computepb.Firewall) bool {
	return strings.HasSuffix(*firewall.Network, vpcName) && strings.HasPrefix(*firewall.Name, firewallNamePrefix)
}

// Checks if GCP firewall rule is equivalent to an Invisinets permit list rule
func isFirewallEqPermitListRule(firewall *computepb.Firewall, permitListRule *invisinetspb.PermitListRule) bool {
	if !isInvisinetsPermitListRule(firewall) {
		return false
	}
	if *firewall.Direction != firewallDirectionMapInvisinetsToGCP[permitListRule.Direction] {
		return false
	}
	if len(firewall.Allowed) != 1 {
		return false
	}
	protocolNumber, err := getProtocolNumber(*firewall.Allowed[0].IPProtocol)
	if err != nil {
		return false
	}
	if protocolNumber != permitListRule.Protocol {
		return false
	}
	if len(firewall.Allowed[0].Ports) == 0 && permitListRule.DstPort != -1 {
		return false
	}
	if len(firewall.Allowed[0].Ports) == 1 && firewall.Allowed[0].Ports[0] != strconv.Itoa(int(permitListRule.DstPort)) {
		return false
	}
	return true
}

// Hashes values to lowercase hex string for use in naming GCP resources
func hash(values ...string) string {
	hash := sha256.Sum256([]byte(strings.Join(values, "")))
	return strings.ToLower(hex.EncodeToString(hash[:]))
}

// Gets a GCP firewall rule name for an Invisinets permit list rule
// If two Invisinets permit list rules are equal, then they will have the same GCP firewall rule name.
func getFirewallName(permitListRule *invisinetspb.PermitListRule, instanceId uint64) string {
	return (firewallNamePrefix + hash(
		strconv.FormatUint(instanceId, 10),
		strconv.Itoa(int(permitListRule.Protocol)),
		strconv.Itoa(int(permitListRule.DstPort)),
		strconv.Itoa(int(permitListRule.SrcPort)),
		permitListRule.Direction.String(),
		strings.Join(permitListRule.Tags, ""),
		strings.Join(permitListRule.Targets, ""),
	))[:firewallNameMaxLength]
}

// Returns VPC for Invisinets in a shortened GCP URI format
// TODO @seankimkdy: should return full URI
func GetVpcUri(namespace string) string {
	return "global/networks/" + getVpcName(namespace)
}

// Gets a GCP VPC name
func getVpcName(namespace string) string {
	return namespace + "-" + vpcName
}

// Returns name of firewall for denying all egress traffic
func getDenyAllIngressFirewallName() string {
	return firewallNamePrefix + "deny-all-egress"
}

// Gets a GCP network tag for a GCP instance
func getGCPNetworkTag(instanceId uint64) string {
	return networkTagPrefix + strconv.FormatUint(instanceId, 10)
}

// Gets a GCP subnetwork name for Invisinets based on region
func getGCPSubnetworkName(region string) string {
	return subnetworkNamePrefix + region + subnetworkNameSuffix
}

// Gets protocol number from GCP specificiation (either a name like "tcp" or an int-string like "6")
func getProtocolNumber(firewallProtocol string) (int32, error) {
	protocolNumber, ok := gcpProtocolNumberMap[firewallProtocol]
	if !ok {
		var err error
		protocolNumber, err = strconv.Atoi(firewallProtocol)
		if err != nil {
			return 0, fmt.Errorf("could not convert GCP firewall protocol to protocol number")
		}
	}
	return int32(protocolNumber), nil
}

// Parses GCP compute URL for desired fields
func parseGCPURL(url string) map[string]string {
	path := strings.TrimPrefix(url, computeURLPrefix)
	parsedURL := map[string]string{}
	pathComponents := strings.Split(path, "/")
	for i := 0; i < len(pathComponents)-1; i += 2 {
		parsedURL[pathComponents[i]] = pathComponents[i+1]
	}
	return parsedURL
}

// Splits a instance id which follows the GCP URI of the form projects/{project}/zones/{zone}/instances/{instance}
func parseInstanceUri(instanceId string) (string, string, string) {
	parsedInstanceId := parseGCPURL(instanceId)
	return parsedInstanceId["projects"], parsedInstanceId["zones"], parsedInstanceId["instances"]
}

func getInstanceUri(project, zone, instance string) string {
	return fmt.Sprintf("projects/%s/zones/%s/instances/%s", project, zone, instance)
}

func getVpnGwUri(project, region, vpnGwName string) string {
	return computeURLPrefix + fmt.Sprintf("projects/%s/regions/%s/vpnGateways/%s", project, region, vpnGwName)
}

// Returns a full GCP URI of a VPN tunnel
func getVpnTunnelUri(project, region, vpnTunnelName string) string {
	return computeURLPrefix + fmt.Sprintf("projects/%s/regions/%s/vpnTunnels/%s", project, region, vpnTunnelName)
}

func getPeerGwUri(project, peerGwName string) string {
	return computeURLPrefix + fmt.Sprintf("projects/%s/global/externalVpnGateways/%s", project, peerGwName)
}

func getRouterUri(project, region, routerName string) string {
	return computeURLPrefix + fmt.Sprintf("projects/%s/regions/%s/routers/%s", project, region, routerName)
}

// Returns a peer gateway name when connecting to another cloud
func getPeerGwName(cloud string) string {
	return peerGwNamePrefix + cloud + peerGwNameSuffix
}

// Returns a VPN tunnel name when connecting to another cloud
func getVpnTunnelName(cloud string, tunnelIdx int) string {
	return vpnTunnelNamePrefix + cloud + vpnTunnelNameSuffix + strconv.Itoa(tunnelIdx)
}

// Returns a VPN tunnel interface name when connecting to another cloud
func getVpnTunnelInterfaceName(cloud string, tunnelIdx int, interfaceIdx int) string {
	return getVpnTunnelName(cloud, tunnelIdx) + vpnTunnelInterfaceNameSuffix + strconv.Itoa(interfaceIdx)
}

// Returns a BGP peer name
func getBgpPeerName(cloud string, peerIdx int) string {
	return bgpPeerNamePrefix + cloud + "-" + strconv.Itoa(peerIdx)
}

// Checks if GCP error response is a not found error
func isErrorNotFound(err error) bool {
	var e *googleapi.Error
	ok := errors.As(err, &e)
	return ok && e.Code == http.StatusNotFound
}

// Checks if GCP error response is a duplicate error
func isErrorDuplicate(err error) bool {
	var e *googleapi.Error
	ok := errors.As(err, &e)
	return ok && e.Code == http.StatusConflict
}

// Format the description to keep metadata about tags
func getRuleDescription(tags []string) string {
	if len(tags) == 0 {
		return firewallRuleDescriptionPrefix
	}
	return fmt.Sprintf("%s:%v", firewallRuleDescriptionPrefix, tags)
}

// Parses description string to get tags
func parseDescriptionTags(description string) []string {
	var tags []string
	if strings.HasPrefix(description, firewallRuleDescriptionPrefix+":[") {
		trimmedDescription := strings.TrimPrefix(description, firewallRuleDescriptionPrefix+":")
		trimmedDescription = strings.Trim(trimmedDescription, "[")
		trimmedDescription = strings.Trim(trimmedDescription, "]")
		tags = strings.Split(trimmedDescription, " ")
	}
	return tags
}

func instanceIsInNamespace(instance *computepb.Instance, namespace string) bool {
	return strings.HasSuffix(*instance.NetworkInterfaces[0].Network, getVpcName(namespace))
}

func (s *GCPPluginServer) checkInstanceNamespace(ctx context.Context, instancesClient *compute.InstancesClient, instance string, project string, zone string, namespace string) error {
	if namespace == "" {
		return fmt.Errorf("namespace is empty")
	}

	instanceRequest := &computepb.GetInstanceRequest{
		Instance: instance,
		Project:  project,
		Zone:     zone,
	}
	instanceResponse, err := instancesClient.Get(ctx, instanceRequest)
	if err != nil {
		return fmt.Errorf("unable to get instance: %w", err)
	}
	if !instanceIsInNamespace(instanceResponse, namespace) {
		return fmt.Errorf("instance is not in namespace")
	}
	return nil
}

func (s *GCPPluginServer) _GetPermitList(ctx context.Context, resourceID *invisinetspb.ResourceID, instancesClient *compute.InstancesClient) (*invisinetspb.PermitList, error) {
	project, zone, instance := parseInstanceUri(resourceID.Id)

	err := s.checkInstanceNamespace(ctx, instancesClient, instance, project, zone, resourceID.Namespace)
	if err != nil {
		return nil, err
	}

	req := &computepb.GetEffectiveFirewallsInstanceRequest{
		Instance:         instance,
		NetworkInterface: networkInterface,
		Project:          project,
		Zone:             zone,
	}
	resp, err := instancesClient.GetEffectiveFirewalls(ctx, req)
	if err != nil {
		return nil, fmt.Errorf("unable to get effective firewalls: %w", err)
	}

	permitList := &invisinetspb.PermitList{
		AssociatedResource: resourceID.Id,
		Rules:              []*invisinetspb.PermitListRule{},
		Namespace:          resourceID.Namespace,
	}

	for _, firewall := range resp.Firewalls {
		// Exclude default deny all egress from being included since it applies to every VM
		if isInvisinetsPermitListRule(firewall) && *firewall.Name != getDenyAllIngressFirewallName() {
			permitListRules := make([]*invisinetspb.PermitListRule, len(firewall.Allowed))
			for i, rule := range firewall.Allowed {
				protocolNumber, err := getProtocolNumber(*rule.IPProtocol)
				if err != nil {
					return nil, fmt.Errorf("could not get protocol number: %w", err)
				}

				direction := firewallDirectionMapGCPToInvisinets[*firewall.Direction]

				var targets []string
				if direction == invisinetspb.Direction_INBOUND {
					targets = append(firewall.SourceRanges, firewall.SourceTags...)
				} else {
					targets = firewall.DestinationRanges
				}

				var dstPort int
				if len(rule.Ports) == 0 {
					dstPort = -1
				} else {
					dstPort, err = strconv.Atoi(rule.Ports[0])
					if err != nil {
						return nil, fmt.Errorf("could not convert port to int")
					}
				}

				var tags []string
				if firewall.Description != nil {
					tags = parseDescriptionTags(*firewall.Description)
				}

				permitListRules[i] = &invisinetspb.PermitListRule{
					Direction: firewallDirectionMapGCPToInvisinets[*firewall.Direction],
					SrcPort:   -1,
					DstPort:   int32(dstPort),
					Protocol:  int32(protocolNumber),
					Targets:   targets,
					Tags:      tags,
				} // SrcPort not specified since GCP doesn't support rules based on source ports
			}
			permitList.Rules = append(permitList.Rules, permitListRules...)
		}
	}

	return permitList, nil
}

func (s *GCPPluginServer) GetPermitList(ctx context.Context, resourceID *invisinetspb.ResourceID) (*invisinetspb.PermitList, error) {
	instancesClient, err := compute.NewInstancesRESTClient(ctx)
	if err != nil {
		return nil, fmt.Errorf("NewInstancesRESTClient: %w", err)
	}
	defer instancesClient.Close()
	return s._GetPermitList(ctx, resourceID, instancesClient)
}

func (s *GCPPluginServer) _AddPermitListRules(ctx context.Context, permitList *invisinetspb.PermitList, firewallsClient *compute.FirewallsClient, instancesClient *compute.InstancesClient, subnetworksClient *compute.SubnetworksClient) (*invisinetspb.BasicResponse, error) {
	project, zone, instance := parseInstanceUri(permitList.AssociatedResource)

	err := s.checkInstanceNamespace(ctx, instancesClient, instance, project, zone, permitList.Namespace)
	if err != nil {
		return nil, err
	}

	// Get existing firewalls
	getEffectiveFirewallsReq := &computepb.GetEffectiveFirewallsInstanceRequest{
		Instance:         instance,
		NetworkInterface: networkInterface,
		Project:          project,
		Zone:             zone,
	}
	getEffectiveFirewallsResp, err := instancesClient.GetEffectiveFirewalls(ctx, getEffectiveFirewallsReq)
	if err != nil {
		return nil, fmt.Errorf("unable to get effective firewalls: %w", err)
	}

	existingFirewalls := map[string]bool{}
	for _, firewall := range getEffectiveFirewallsResp.Firewalls {
		existingFirewalls[*firewall.Name] = true
	}

	// Get GCP network tag corresponding to VM (which will have been set during resource creation)
	getInstanceReq := &computepb.GetInstanceRequest{
		Instance: instance,
		Project:  project,
		Zone:     zone,
	}
	getInstanceResp, err := instancesClient.Get(ctx, getInstanceReq)
	if err != nil {
		return nil, fmt.Errorf("unable to get instance: %w", err)
	}
	networkTag := getGCPNetworkTag(*getInstanceResp.Id)

	// Get subnetwork address space
	parsedSubnetworkUri := parseGCPURL(*getInstanceResp.NetworkInterfaces[0].Subnetwork)
	getSubnetworkReq := &computepb.GetSubnetworkRequest{
		Project:    project,
		Region:     parsedSubnetworkUri["regions"],
		Subnetwork: parsedSubnetworkUri["subnetworks"],
	}
	getSubnetworkResp, err := subnetworksClient.Get(ctx, getSubnetworkReq)
	if err != nil {
		return nil, fmt.Errorf("unable to get subnetwork: %w", err)
	}
	subnetworkAddressSpace := *getSubnetworkResp.IpCidrRange

	// Get used address spaces of all clouds
	controllerConn, err := grpc.Dial(s.frontendServerAddr, grpc.WithTransportCredentials(insecure.NewCredentials()))
	if err != nil {
		return nil, fmt.Errorf("unable to establish connection with frontend: %w", err)
	}
	defer controllerConn.Close()
	controllerClient := invisinetspb.NewControllerClient(controllerConn)
	usedAddressSpaceMappings, err := controllerClient.GetUsedAddressSpaces(context.Background(), &invisinetspb.Namespace{Namespace: permitList.Namespace})
	if err != nil {
		return nil, fmt.Errorf("unable to get used address spaces: %w", err)
	}

	for _, permitListRule := range permitList.Rules {
		// TODO @seankimkdy: should we throw an error/warning if user specifies a srcport since GCP doesn't support srcport based firewalls?
		firewallName := getFirewallName(permitListRule, *getInstanceResp.Id)

		// Skip existing permit lists rules
		if existingFirewalls[firewallName] {
			continue
		}

		// Check and create multicloud connections as necessary
		err = utils.CheckAndConnectClouds(utils.GCP, subnetworkAddressSpace, permitList.Namespace, ctx, permitListRule, usedAddressSpaceMappings, controllerClient)
		if err != nil {
			return nil, fmt.Errorf("unable to check and connect clouds: %w", err)
		}

		firewall := &computepb.Firewall{
			Allowed: []*computepb.Allowed{
				{
					IPProtocol: proto.String(strconv.Itoa(int(permitListRule.Protocol))),
				},
			},
			Description: proto.String(getRuleDescription(permitListRule.Tags)),
			Direction:   proto.String(firewallDirectionMapInvisinetsToGCP[permitListRule.Direction]),
			Name:        proto.String(firewallName),
			Network:     proto.String(GetVpcUri(permitList.Namespace)),
			TargetTags:  []string{networkTag},
		}
		if permitListRule.DstPort != -1 {
			// Users must explicitly set DstPort to -1 if they want it to apply to all ports since proto can't
			// differentiate between empty and 0 for an int field. Ports of 0 are valid for protocols like TCP/UDP.
			firewall.Allowed[0].Ports = []string{strconv.Itoa(int(permitListRule.DstPort))}
		}
		if permitListRule.Direction == invisinetspb.Direction_INBOUND {
			// TODO @seankimkdy: use SourceTags as well once we start supporting tags
			firewall.SourceRanges = permitListRule.Targets
		} else {
			firewall.DestinationRanges = permitListRule.Targets
		}
		insertFirewallReq := &computepb.InsertFirewallRequest{
			Project:          project,
			FirewallResource: firewall,
		}
		insertFirewallOp, err := firewallsClient.Insert(ctx, insertFirewallReq)
		if err != nil {
			return nil, fmt.Errorf("unable to create firewall rule: %w", err)
		}
		if err = insertFirewallOp.Wait(ctx); err != nil {
			return nil, fmt.Errorf("unable to wait for the operation: %w", err)
		}

		existingFirewalls[firewallName] = true
	}

	return &invisinetspb.BasicResponse{Success: true}, nil
}

func (s *GCPPluginServer) AddPermitListRules(ctx context.Context, permitList *invisinetspb.PermitList) (*invisinetspb.BasicResponse, error) {
	firewallsClient, err := compute.NewFirewallsRESTClient(ctx)
	if err != nil {
		return nil, fmt.Errorf("NewFirewallsRESTClient: %w", err)
	}
	defer firewallsClient.Close()

	instancesClient, err := compute.NewInstancesRESTClient(ctx)
	if err != nil {
		return nil, fmt.Errorf("NewInstancesRESTClient: %w", err)
	}
	defer instancesClient.Close()

	subnetworksClient, err := compute.NewSubnetworksRESTClient(ctx)
	if err != nil {
		return nil, fmt.Errorf("NewSubnetworksRESTClient: %w", err)
	}
	defer subnetworksClient.Close()

	return s._AddPermitListRules(ctx, permitList, firewallsClient, instancesClient, subnetworksClient)
}

func (s *GCPPluginServer) _DeletePermitListRules(ctx context.Context, permitList *invisinetspb.PermitList, firewallsClient *compute.FirewallsClient, instancesClient *compute.InstancesClient) (*invisinetspb.BasicResponse, error) {
	project, zone, instance := parseInstanceUri(permitList.AssociatedResource)

	err := s.checkInstanceNamespace(ctx, instancesClient, instance, project, zone, permitList.Namespace)
	if err != nil {
		return nil, err
	}

	// Get instance
	getInstanceReq := &computepb.GetInstanceRequest{
		Instance: instance,
		Project:  project,
		Zone:     zone,
	}
	getInstanceResp, err := instancesClient.Get(ctx, getInstanceReq)
	if err != nil {
		return nil, fmt.Errorf("unable to get instance: %w", err)
	}

	// Get existing firewalls
	getEffectiveFirewallsReq := &computepb.GetEffectiveFirewallsInstanceRequest{
		Instance:         instance,
		NetworkInterface: networkInterface,
		Project:          project,
		Zone:             zone,
	}
	getEffectiveFirewallsResp, err := instancesClient.GetEffectiveFirewalls(ctx, getEffectiveFirewallsReq)
	if err != nil {
		return nil, fmt.Errorf("unable to get effective firewalls: %w", err)
	}

	// Delete firewalls corresponding to provided permit list rules
	firewallMap := map[string]*computepb.Firewall{}
	for _, firewall := range getEffectiveFirewallsResp.Firewalls {
		firewallMap[*firewall.Name] = firewall
	}
	for _, permitListRule := range permitList.Rules {
		firewall, ok := firewallMap[getFirewallName(permitListRule, *getInstanceResp.Id)]
		if ok && isInvisinetsPermitListRule(firewall) && isFirewallEqPermitListRule(firewall, permitListRule) {
			deleteFirewallReq := &computepb.DeleteFirewallRequest{
				Firewall: *firewall.Name,
				Project:  project,
			}
			deleteFirewallOp, err := firewallsClient.Delete(ctx, deleteFirewallReq)
			if err != nil {
				return nil, fmt.Errorf("unable to delete firewall: %w", err)
			}
			if err = deleteFirewallOp.Wait(ctx); err != nil {
				return nil, fmt.Errorf("unable to wait for the operation: %w", err)
			}
		}
	}

	return &invisinetspb.BasicResponse{Success: true}, nil
}

func (s *GCPPluginServer) DeletePermitListRules(ctx context.Context, permitList *invisinetspb.PermitList) (*invisinetspb.BasicResponse, error) {
	firewallsClient, err := compute.NewFirewallsRESTClient(ctx)
	if err != nil {
		return nil, fmt.Errorf("NewFirewallsRESTClient: %w", err)
	}
	defer firewallsClient.Close()

	instancesClient, err := compute.NewInstancesRESTClient(ctx)
	if err != nil {
		return nil, fmt.Errorf("NewInstancesRESTClient: %w", err)
	}
	defer instancesClient.Close()

	return s._DeletePermitListRules(ctx, permitList, firewallsClient, instancesClient)
}

func (s *GCPPluginServer) _CreateResource(ctx context.Context, resourceDescription *invisinetspb.ResourceDescription, instancesClient *compute.InstancesClient, networksClient *compute.NetworksClient, subnetworksClient *compute.SubnetworksClient, firewallsClient *compute.FirewallsClient) (*invisinetspb.CreateResourceResponse, error) {
	// Validate user-provided description
	insertInstanceRequest := &computepb.InsertInstanceRequest{}
	err := json.Unmarshal(resourceDescription.Description, insertInstanceRequest)
	if err != nil {
		return nil, fmt.Errorf("unable to parse resource description: %w", err)
	}
	if len(insertInstanceRequest.InstanceResource.NetworkInterfaces) != 0 {
		return nil, fmt.Errorf("network settings should not be specified")
	}

	project, zone := insertInstanceRequest.Project, insertInstanceRequest.Zone
	region := zone[:strings.LastIndex(zone, "-")]
	subnetName := getGCPSubnetworkName(region)
	subnetExists := false

	// Check if Invisinets specific VPC already exists
	nsVpcName := getVpcName(resourceDescription.Namespace)
	getNetworkReq := &computepb.GetNetworkRequest{
		Network: nsVpcName,
		Project: project,
	}
	getNetworkResp, err := networksClient.Get(ctx, getNetworkReq)
	if err != nil {
		if isErrorNotFound(err) {
			insertNetworkRequest := &computepb.InsertNetworkRequest{
				Project: project,
				NetworkResource: &computepb.Network{
					Name:                  proto.String(nsVpcName),
					Description:           proto.String("VPC for Invisinets"),
					AutoCreateSubnetworks: proto.Bool(false),
					RoutingConfig: &computepb.NetworkRoutingConfig{
						RoutingMode: proto.String(computepb.NetworkRoutingConfig_GLOBAL.String()),
					},
				},
			}
			insertNetworkOp, err := networksClient.Insert(ctx, insertNetworkRequest)
			if err != nil {
				return nil, fmt.Errorf("unable to insert network: %w", err)
			}
			if err = insertNetworkOp.Wait(ctx); err != nil {
				return nil, fmt.Errorf("unable to wait for the operation: %w", err)
			}
			// Deny all egress traffic since GCP implicitly allows all egress traffic
			insertFirewallReq := &computepb.InsertFirewallRequest{
				Project: project,
				FirewallResource: &computepb.Firewall{
					Denied: []*computepb.Denied{
						{
							IPProtocol: proto.String("all"),
						},
					},
					Description:       proto.String("Invisinets deny all traffic"),
					DestinationRanges: []string{"0.0.0.0/0"},
					Direction:         proto.String(computepb.Firewall_EGRESS.String()),
					Name:              proto.String(getDenyAllIngressFirewallName()),
					Network:           proto.String(GetVpcUri(resourceDescription.Namespace)),
					Priority:          proto.Int32(65534),
				},
			}
			insertFirewallOp, err := firewallsClient.Insert(ctx, insertFirewallReq)
			if err != nil {
				return nil, fmt.Errorf("unable to create firewall rule: %w", err)
			}
			if err = insertFirewallOp.Wait(ctx); err != nil {
				return nil, fmt.Errorf("unable to wait for the operation: %w", err)
			}
		} else {
			return nil, fmt.Errorf("failed to get invisinets vpc network: %w", err)
		}
	} else {
		// Check if there is a subnet in the region that resource will be placed in
		for _, subnetURL := range getNetworkResp.Subnetworks {
			parsedSubnetURL := parseGCPURL(subnetURL)
			if subnetName == parsedSubnetURL["subnetworks"] {
				subnetExists = true
				break
			}
		}
	}

	if !subnetExists {
		// Find unused address spaces
		conn, err := grpc.Dial(s.frontendServerAddr, grpc.WithTransportCredentials(insecure.NewCredentials()))
		if err != nil {
			return nil, fmt.Errorf("unable to establish connection with frontend: %w", err)
		}
		defer conn.Close()
		client := invisinetspb.NewControllerClient(conn)
		response, err := client.FindUnusedAddressSpace(context.Background(), &invisinetspb.Namespace{Namespace: resourceDescription.Namespace})
		if err != nil {
			return nil, fmt.Errorf("unable to find unused address space: %w", err)
		}

		insertSubnetworkRequest := &computepb.InsertSubnetworkRequest{
			Project: project,
			Region:  region,
			SubnetworkResource: &computepb.Subnetwork{
				Name:        proto.String(subnetName),
				Description: proto.String("Invisinets subnetwork for " + region),
				Network:     proto.String(GetVpcUri(resourceDescription.Namespace)),
				IpCidrRange: proto.String(response.Address),
			},
		}
		insertSubnetworkOp, err := subnetworksClient.Insert(ctx, insertSubnetworkRequest)
		if err != nil {
			return nil, fmt.Errorf("unable to insert subnetwork: %w", err)
		}
		if err = insertSubnetworkOp.Wait(ctx); err != nil {
			return nil, fmt.Errorf("unable to wait for the operation: %w", err)
		}
	}

	// Configure network settings to Invisinets VPC and corresponding subnet
	insertInstanceRequest.InstanceResource.NetworkInterfaces = []*computepb.NetworkInterface{
		{
			Network:    proto.String(GetVpcUri(resourceDescription.Namespace)),
			Subnetwork: proto.String("regions/" + region + "/subnetworks/" + subnetName),
		},
	}

	// Insert instance
	insertInstanceOp, err := instancesClient.Insert(ctx, insertInstanceRequest)
	if err != nil {
		return nil, fmt.Errorf("unable to insert instance: %w", err)
	}
	if err = insertInstanceOp.Wait(ctx); err != nil {
		return nil, fmt.Errorf("unable to wait for the operation: %w", err)
	}

	// Add network tag which will be used by GCP firewall rules corresponding to Invisinets permit list rules
	// The instance is fetched again as the Id which is used to create the tag is only available after instance creation
	instance := *insertInstanceRequest.InstanceResource.Name
	getInstanceReq := &computepb.GetInstanceRequest{
		Instance: instance,
		Project:  project,
		Zone:     zone,
	}
	getInstanceResp, err := instancesClient.Get(ctx, getInstanceReq)
	if err != nil {
		return nil, fmt.Errorf("unable to get instance: %w", err)
	}
	setTagsReq := &computepb.SetTagsInstanceRequest{
		Instance: instance,
		Project:  project,
		Zone:     zone,
		TagsResource: &computepb.Tags{
			Items:       append(getInstanceResp.Tags.Items, getGCPNetworkTag(*getInstanceResp.Id)),
			Fingerprint: getInstanceResp.Tags.Fingerprint,
		},
	}
	setTagsOp, err := instancesClient.SetTags(ctx, setTagsReq)
	if err != nil {
		return nil, fmt.Errorf("unable to set tags: %w", err)
	}
	if err = setTagsOp.Wait(ctx); err != nil {
		return nil, fmt.Errorf("unable to wait for the operation")
	}

	return &invisinetspb.CreateResourceResponse{Name: instance, Uri: getInstanceUri(project, zone, instance), Ip: *getInstanceResp.NetworkInterfaces[0].NetworkIP}, nil
}

func (s *GCPPluginServer) CreateResource(ctx context.Context, resourceDescription *invisinetspb.ResourceDescription) (*invisinetspb.CreateResourceResponse, error) {
	instancesClient, err := compute.NewInstancesRESTClient(ctx)
	if err != nil {
		return nil, fmt.Errorf("NewInstancesRESTClient: %w", err)
	}
	defer instancesClient.Close()
	networksClient, err := compute.NewNetworksRESTClient(ctx)
	if err != nil {
		return nil, fmt.Errorf("NewNetworksRESTClient: %w", err)
	}
	defer networksClient.Close()
	subnetworksClient, err := compute.NewSubnetworksRESTClient(ctx)
	if err != nil {
		return nil, fmt.Errorf("NewSubnetworksRESTClient: %w", err)
	}
	defer subnetworksClient.Close()
	firewallsClient, err := compute.NewFirewallsRESTClient(ctx)
	if err != nil {
		return nil, fmt.Errorf("NewFirewallsRESTClient: %w", err)
	}

	return s._CreateResource(ctx, resourceDescription, instancesClient, networksClient, subnetworksClient, firewallsClient)
}

func (s *GCPPluginServer) _GetUsedAddressSpaces(ctx context.Context, invisinetsDeployment *invisinetspb.InvisinetsDeployment, networksClient *compute.NetworksClient, subnetworksClient *compute.SubnetworksClient) (*invisinetspb.AddressSpaceList, error) {
	project := parseGCPURL(invisinetsDeployment.Id)["projects"]
	addressSpaceList := &invisinetspb.AddressSpaceList{}

	nsVpcName := getVpcName(invisinetsDeployment.Namespace)
	getNetworkReq := &computepb.GetNetworkRequest{
		Network: nsVpcName,
		Project: project,
	}
	getNetworkResp, err := networksClient.Get(ctx, getNetworkReq)
	if err != nil {
		if isErrorNotFound(err) {
			return addressSpaceList, nil
		} else {
			return nil, fmt.Errorf("failed to get invisinets vpc network: %w", err)
		}
	} else {
		addressSpaceList.AddressSpaces = make([]string, len(getNetworkResp.Subnetworks))
		for i, subnetURL := range getNetworkResp.Subnetworks {
			parsedSubnetURL := parseGCPURL(subnetURL)
			getSubnetworkRequest := &computepb.GetSubnetworkRequest{
				Project:    project,
				Region:     parsedSubnetURL["regions"],
				Subnetwork: parsedSubnetURL["subnetworks"],
			}
			getSubnetworkResp, err := subnetworksClient.Get(ctx, getSubnetworkRequest)
			if err != nil {
				return nil, fmt.Errorf("failed to get invisinets subnetwork: %w", err)
			}
			addressSpaceList.AddressSpaces[i] = *getSubnetworkResp.IpCidrRange
		}
	}

	return addressSpaceList, nil
}

func (s *GCPPluginServer) GetUsedAddressSpaces(ctx context.Context, invisinetsDeployment *invisinetspb.InvisinetsDeployment) (*invisinetspb.AddressSpaceList, error) {
	networksClient, err := compute.NewNetworksRESTClient(ctx)
	if err != nil {
		return nil, fmt.Errorf("NewNetworksRESTClient: %w", err)
	}
	defer networksClient.Close()

	subnetworksClient, err := compute.NewSubnetworksRESTClient(ctx)
	if err != nil {
		return nil, fmt.Errorf("NewSubnetworksRESTClient: %w", err)
	}
	defer subnetworksClient.Close()

	return s._GetUsedAddressSpaces(ctx, invisinetsDeployment, networksClient, subnetworksClient)
}

func (s *GCPPluginServer) _CreateVpnGateway(ctx context.Context, deployment *invisinetspb.InvisinetsDeployment, vpnGatewaysClient *compute.VpnGatewaysClient, routersClient *compute.RoutersClient) (*invisinetspb.CreateVpnGatewayResponse, error) {
	project := parseGCPURL(deployment.Id)["projects"]

	// Create VPN gateway
	insertVpnGatewayReq := &computepb.InsertVpnGatewayRequest{
		Project: project,
		Region:  vpnRegion,
		VpnGatewayResource: &computepb.VpnGateway{
			Name:        proto.String(vpnGwName),
			Description: proto.String("Invisinets VPN gateway for multicloud connections"),
			Network:     proto.String(GetVpcUri(deployment.Namespace)),
		},
	}
	insertVpnGatewayOp, err := vpnGatewaysClient.Insert(ctx, insertVpnGatewayReq)
	if err != nil {
		if !isErrorDuplicate(err) {
			return nil, fmt.Errorf("unable to insert vpn gateway: %w", err)
		}
	} else {
		if err = insertVpnGatewayOp.Wait(ctx); err != nil {
			return nil, fmt.Errorf("unable to wait on insert vpn gateway operation: %w", err)
		}
	}

	// Create router
	insertRouterReq := &computepb.InsertRouterRequest{
		Project: project,
		Region:  vpnRegion,
		RouterResource: &computepb.Router{
			Name:        proto.String(routerName),
			Description: proto.String("Invisinets router for multicloud connections"),
			Network:     proto.String(GetVpcUri(deployment.Namespace)),
			Bgp: &computepb.RouterBgp{
				Asn: proto.Uint32(vpnGwAsn),
			},
		},
	}
	insertRouterOp, err := routersClient.Insert(ctx, insertRouterReq)
	if err != nil {
		if !isErrorDuplicate(err) {
			return nil, fmt.Errorf("unable to insert router: %w", err)
		}
	} else {
		if err = insertRouterOp.Wait(ctx); err != nil {
			return nil, fmt.Errorf("unable to wait on insert router operation: %w", err)
		}
	}

	getVpnGatewayReq := &computepb.GetVpnGatewayRequest{
		Project:    project,
		Region:     vpnRegion,
		VpnGateway: vpnGwName,
	}
	vpnGateway, err := vpnGatewaysClient.Get(ctx, getVpnGatewayReq)
	if err != nil {
		return nil, fmt.Errorf("unable to get vpn gateway: %w", err)
	}
	resp := &invisinetspb.CreateVpnGatewayResponse{Asn: vpnGwAsn}
	resp.GatewayIpAddresses = make([]string, vpnNumConnections)
	for i := 0; i < vpnNumConnections; i++ {
		resp.GatewayIpAddresses[i] = *vpnGateway.VpnInterfaces[i].IpAddress
	}

	return resp, nil
}

func (s *GCPPluginServer) CreateVpnGateway(ctx context.Context, deployment *invisinetspb.InvisinetsDeployment) (*invisinetspb.CreateVpnGatewayResponse, error) {
	vpnGatewaysClient, err := compute.NewVpnGatewaysRESTClient(ctx)
	if err != nil {
		return nil, fmt.Errorf("NewVpnGatewaysRESTClient: %w", err)
	}
	defer vpnGatewaysClient.Close()
	routersClient, err := compute.NewRoutersRESTClient(ctx)
	if err != nil {
		return nil, fmt.Errorf("NewRoutersRESTClient: %w", err)
	}
	defer routersClient.Close()
	return s._CreateVpnGateway(ctx, deployment, vpnGatewaysClient, routersClient)
}

func (s *GCPPluginServer) _CreateVpnBgpSessions(ctx context.Context, req *invisinetspb.CreateVpnBgpSessionsRequest, routersClient *compute.RoutersClient) (*invisinetspb.CreateVpnBgpSessionsResponse, error) {
	project := parseGCPURL(req.Deployment.Id)["projects"]

	patchRouterReq := &computepb.PatchRouterRequest{
		Project:        project,
		Region:         vpnRegion,
		Router:         routerName,
		RouterResource: &computepb.Router{},
	}
	patchRouterReq.RouterResource.Interfaces = make([]*computepb.RouterInterface, vpnNumConnections)
	for i := 0; i < vpnNumConnections; i++ {
		patchRouterReq.RouterResource.Interfaces[i] = &computepb.RouterInterface{
			Name:            proto.String(getVpnTunnelInterfaceName(req.Cloud, i, i)),
			IpRange:         proto.String(vpnGwBgpIpAddrs[i] + "/30"),
			LinkedVpnTunnel: proto.String(getVpnTunnelUri(project, vpnRegion, getVpnTunnelName(req.Cloud, i))),
		}
	}
	patchRouterOp, err := routersClient.Patch(ctx, patchRouterReq)
	if err != nil {
		return nil, fmt.Errorf("unable to patch router: %w", err)
	}
	if err = patchRouterOp.Wait(ctx); err != nil {
		return nil, fmt.Errorf("unable to wait on patch router operation: %w", err)
	}

	return &invisinetspb.CreateVpnBgpSessionsResponse{BgpIpAddresses: vpnGwBgpIpAddrs}, nil
}

func (s *GCPPluginServer) CreateVpnBgpSessions(ctx context.Context, req *invisinetspb.CreateVpnBgpSessionsRequest) (*invisinetspb.CreateVpnBgpSessionsResponse, error) {
	routersClient, err := compute.NewRoutersRESTClient(ctx)
	if err != nil {
		return nil, fmt.Errorf("NewRoutersRESTClient: %w", err)
	}
	defer routersClient.Close()
	return s._CreateVpnBgpSessions(ctx, req, routersClient)
}

func (s *GCPPluginServer) _CreateVpnConnections(ctx context.Context, req *invisinetspb.CreateVpnConnectionsRequest, externalVpnGatewaysClient *compute.ExternalVpnGatewaysClient, vpnTunnelsClient *compute.VpnTunnelsClient, routersClient *compute.RoutersClient) (*invisinetspb.BasicResponse, error) {
	project := parseGCPURL(req.Deployment.Id)["projects"]

	insertExternalVpnGatewayReq := &computepb.InsertExternalVpnGatewayRequest{
		Project: project,
		ExternalVpnGatewayResource: &computepb.ExternalVpnGateway{
			Name:           proto.String(getPeerGwName(req.Cloud)),
			Description:    proto.String("Invisinets peer gateway to " + req.Cloud),
			RedundancyType: proto.String(computepb.ExternalVpnGateway_TWO_IPS_REDUNDANCY.String()),
		},
	}

	// TODO @seankimkdy: when adding more clouds, check len(req.GatewayIpAddresses) to be either 1, 2, or 4 as allowed by GCP
	insertExternalVpnGatewayReq.ExternalVpnGatewayResource.Interfaces = make([]*computepb.ExternalVpnGatewayInterface, len(req.GatewayIpAddresses))
	for i, interfaceIp := range req.GatewayIpAddresses {
		insertExternalVpnGatewayReq.ExternalVpnGatewayResource.Interfaces[i] = &computepb.ExternalVpnGatewayInterface{
			Id:        proto.Uint32(uint32(i)),
			IpAddress: proto.String(interfaceIp),
		}
	}
	insertExternalVpnGatewayOp, err := externalVpnGatewaysClient.Insert(ctx, insertExternalVpnGatewayReq)
	if err != nil {
		if !isErrorDuplicate(err) {
			return nil, fmt.Errorf("unable to insert external vpn gateway: %w", err)
		}
	} else {
		if err = insertExternalVpnGatewayOp.Wait(ctx); err != nil {
			return nil, fmt.Errorf("unable to wait on insert external vpn gateway operation: %w", err)
		}
	}

	for i := 0; i < vpnNumConnections; i++ {
		insertVpnTunnelRequest := &computepb.InsertVpnTunnelRequest{
			Project: project,
			Region:  vpnRegion,
			VpnTunnelResource: &computepb.VpnTunnel{
				Name:                         proto.String(getVpnTunnelName(req.Cloud, i)),
				Description:                  proto.String(fmt.Sprintf("Invisinets VPN tunnel to %s (interface %d)", req.Cloud, i)),
				PeerExternalGateway:          proto.String(getPeerGwUri(project, getPeerGwName(req.Cloud))),
				PeerExternalGatewayInterface: proto.Int32(int32(i)),
				IkeVersion:                   proto.Int32(ikeVersion),
				SharedSecret:                 proto.String(req.SharedKey),
				Router:                       proto.String(getRouterUri(project, vpnRegion, routerName)),
				VpnGateway:                   proto.String(getVpnGwUri(project, vpnRegion, vpnGwName)),
				VpnGatewayInterface:          proto.Int32(int32(i)), // TODO @seankimkdy: handle separately for four connections (AWS specific)?
			},
		}
		insertVpnTunnelOp, err := vpnTunnelsClient.Insert(ctx, insertVpnTunnelRequest)
		if err != nil {
			if !isErrorDuplicate(err) {
				return nil, fmt.Errorf("unable to insert vpn tunnel: %w", err)
			}
		} else {
			if err = insertVpnTunnelOp.Wait(ctx); err != nil {
				return nil, fmt.Errorf("unable to wait on insert vpn tunnel operation: %w", err)
			}
		}
	}

	patchRouterRequest := &computepb.PatchRouterRequest{
		Project:        project,
		Region:         vpnRegion,
		Router:         routerName,
		RouterResource: &computepb.Router{},
	}
	patchRouterRequest.RouterResource.BgpPeers = make([]*computepb.RouterBgpPeer, vpnNumConnections)
	for i := 0; i < vpnNumConnections; i++ {
		patchRouterRequest.RouterResource.BgpPeers[i] = &computepb.RouterBgpPeer{
			Name:          proto.String(getBgpPeerName(req.Cloud, i)),
			PeerIpAddress: proto.String(req.BgpIpAddresses[i]),
			PeerAsn:       proto.Uint32(uint32(req.Asn)),
		}
	}
	patchRouterOp, err := routersClient.Patch(ctx, patchRouterRequest)
	if err != nil {
		return nil, fmt.Errorf("unable to setup bgp sessions: %w", err)
	}
	if err = patchRouterOp.Wait(ctx); err != nil {
		return nil, fmt.Errorf("unable to wait on setting up bgp sessions operation: %w", err)
	}

	return &invisinetspb.BasicResponse{Success: true}, nil
}

func (s *GCPPluginServer) CreateVpnConnections(ctx context.Context, req *invisinetspb.CreateVpnConnectionsRequest) (*invisinetspb.BasicResponse, error) {
	externalVpnGatewaysClient, err := compute.NewExternalVpnGatewaysRESTClient(ctx)
	if err != nil {
		return nil, fmt.Errorf("NewExternalVpnGatewaysClient: %w", err)
	}
	defer externalVpnGatewaysClient.Close()
	vpnTunnelsClient, err := compute.NewVpnTunnelsRESTClient(ctx)
	if err != nil {
		return nil, fmt.Errorf("NewVpnTunnelsRESTClient: %w", err)
	}
	defer vpnTunnelsClient.Close()
	routersClient, err := compute.NewRoutersRESTClient(ctx)
	if err != nil {
		return nil, fmt.Errorf("NewRoutersRESTClient: %w", err)
	}
	defer routersClient.Close()
	return s._CreateVpnConnections(ctx, req, externalVpnGatewaysClient, vpnTunnelsClient, routersClient)
}

func Setup(port int, frontendServerAddr string) *GCPPluginServer {
	lis, err := net.Listen("tcp", fmt.Sprintf("localhost:%d", port))
	if err != nil {
		fmt.Fprintf(os.Stderr, "failed to listen: %v", err)
	}
	grpcServer := grpc.NewServer()
	gcpServer := &GCPPluginServer{}
	gcpServer.frontendServerAddr = frontendServerAddr
	invisinetspb.RegisterCloudPluginServer(grpcServer, gcpServer)
	fmt.Println("Starting server on port :", port)
	go func() {
		if err := grpcServer.Serve(lis); err != nil {
			fmt.Println(err.Error())
		}
	}()
	return gcpServer
}<|MERGE_RESOLUTION|>--- conflicted
+++ resolved
@@ -102,27 +102,6 @@
 	"ipip": 94,
 }
 
-<<<<<<< HEAD
-// Frontend server address
-// TODO @seankimkdy: dynamically configure with config
-// TODO @seankimkdy: temporarily exported until we figure a better way to set this from another package (e.g. multicloud tests)
-var FrontendServerAddr string
-=======
-func init() {
-	githubRunPrefix := utils.GetGitHubRunPrefix()
-	// Prefix resource names with GitHub workflow run numbers to avoid resource name clashes during integration tests
-	vpcName = githubRunPrefix + vpcName
-	subnetworkNamePrefix = githubRunPrefix + subnetworkNamePrefix
-	networkTagPrefix = githubRunPrefix + networkTagPrefix
-	firewallNamePrefix = githubRunPrefix + firewallNamePrefix
-	vpnGwName = githubRunPrefix + vpnGwName
-	routerName = githubRunPrefix + routerName
-	peerGwNamePrefix = githubRunPrefix + peerGwNamePrefix
-	vpnTunnelNamePrefix = githubRunPrefix + vpnTunnelNamePrefix
-	bgpPeerNamePrefix = githubRunPrefix + bgpPeerNamePrefix
-}
->>>>>>> fc1dfd44
-
 // Checks if GCP firewall rule is an Invisinets permit list rule
 func isInvisinetsPermitListRule(firewall *computepb.Firewall) bool {
 	return strings.HasSuffix(*firewall.Network, vpcName) && strings.HasPrefix(*firewall.Name, firewallNamePrefix)
