--- conflicted
+++ resolved
@@ -202,7 +202,6 @@
 	return getInvisinetsNamespacePrefix(namespace) + "-" + peerNamespace + "-peering"
 }
 
-<<<<<<< HEAD
 func getSubnetworkURL(project string, region string, name string) string {
 	return fmt.Sprintf("projects/%s/regions/%s/subnetworks/%s", project, region, name)
 }
@@ -210,9 +209,8 @@
 func getRegionFromZone(zone string) string {
 	return zone[:strings.LastIndex(zone, "-")]
 }
-=======
+
 /* --- RESOURCE URI --- */
->>>>>>> e2b11d56
 
 // Parses GCP compute URL for desired fields
 func parseGCPURL(url string) map[string]string {
@@ -230,13 +228,12 @@
 	return fmt.Sprintf("projects/%s/zones/%s/instances/%s", project, zone, instance)
 }
 
-<<<<<<< HEAD
 func getClusterUri(project, zone, cluster string) string {
 	return fmt.Sprintf("projects/%s/locations/%s/clusters/%s", project, zone, cluster)
-=======
+}
+
 func GetVpcUri(project, namespace string) string {
 	return computeURLPrefix + fmt.Sprintf("projects/%s/global/networks/%s", project, getVpcName(namespace))
->>>>>>> e2b11d56
 }
 
 func getVpnGwUri(project, region, vpnGwName string) string {
@@ -383,14 +380,6 @@
 	return s._GetPermitList(ctx, req, firewallsClient, instancesClient, clustersClient)
 }
 
-<<<<<<< HEAD
-func (s *GCPPluginServer) _AddPermitListRules(ctx context.Context, req *invisinetspb.AddPermitListRulesRequest, firewallsClient *compute.FirewallsClient, instancesClient *compute.InstancesClient, subnetworksClient *compute.SubnetworksClient, clustersClient *container.ClusterManagerClient) (*invisinetspb.AddPermitListRulesResponse, error) {
-	resourceInfo, err := parseResourceUri(req.Resource)
-	if err != nil {
-		return nil, fmt.Errorf("unable to parse resource URI: %w", err)
-	}
-	resourceInfo.Namespace = req.Namespace
-=======
 // Creates bi-directional peering between two VPC networks
 func peerVpcNetwork(ctx context.Context, networksClient *compute.NetworksClient, currentProject string, currentNamespace string, peerProject string, peerNamespace string) error {
 	// Check if peering already exists
@@ -434,9 +423,12 @@
 	return nil
 }
 
-func (s *GCPPluginServer) _AddPermitListRules(ctx context.Context, req *invisinetspb.AddPermitListRulesRequest, firewallsClient *compute.FirewallsClient, instancesClient *compute.InstancesClient, subnetworksClient *compute.SubnetworksClient, networksClient *compute.NetworksClient) (*invisinetspb.AddPermitListRulesResponse, error) {
-	project, zone, instance := parseInstanceUri(req.Resource)
->>>>>>> e2b11d56
+func (s *GCPPluginServer) _AddPermitListRules(ctx context.Context, req *invisinetspb.AddPermitListRulesRequest, firewallsClient *compute.FirewallsClient, instancesClient *compute.InstancesClient, subnetworksClient *compute.SubnetworksClient, networksClient *compute.NetworksClient, clustersClient *container.ClusterManagerClient) (*invisinetspb.AddPermitListRulesResponse, error) {
+	resourceInfo, err := parseResourceUri(req.Resource)
+	if err != nil {
+		return nil, fmt.Errorf("unable to parse resource URI: %w", err)
+	}
+	resourceInfo.Namespace = req.Namespace
 
 	subnet, resourceID, err := GetResourceInfo(ctx, instancesClient, clustersClient, resourceInfo)
 	if err != nil {
@@ -457,7 +449,6 @@
 	// Get the network tag
 	networkTag := getNetworkTag(req.Namespace, resourceInfo.ResourceType, *resourceID)
 
-<<<<<<< HEAD
 	// Get subnetwork address space
 	parsedSubnetworkUri := parseGCPURL(*subnet)
 	getSubnetworkReq := &computepb.GetSubnetworkRequest{
@@ -471,8 +462,6 @@
 	}
 	subnetworkAddressSpace := *getSubnetworkResp.IpCidrRange
 
-=======
->>>>>>> e2b11d56
 	// Get used address spaces of all clouds
 	controllerConn, err := grpc.Dial(s.orchestratorServerAddr, grpc.WithTransportCredentials(insecure.NewCredentials()))
 	if err != nil {
@@ -605,16 +594,13 @@
 		return nil, fmt.Errorf("NewInstancesRESTClient: %w", err)
 	}
 	defer instancesClient.Close()
-<<<<<<< HEAD
 
 	clustersClient, err := container.NewClusterManagerClient(ctx)
 	if err != nil {
 		return nil, fmt.Errorf("NewClusterManagerClient: %w", err)
 	}
 	defer clustersClient.Close()
-
-=======
->>>>>>> e2b11d56
+  
 	subnetworksClient, err := compute.NewSubnetworksRESTClient(ctx)
 	if err != nil {
 		return nil, fmt.Errorf("NewSubnetworksRESTClient: %w", err)
@@ -625,12 +611,8 @@
 		return nil, fmt.Errorf("NewNetworksRESTClient: %w", err)
 	}
 	defer networksClient.Close()
-
-<<<<<<< HEAD
-	return s._AddPermitListRules(ctx, req, firewallsClient, instancesClient, subnetworksClient, clustersClient)
-=======
-	return s._AddPermitListRules(ctx, req, firewallsClient, instancesClient, subnetworksClient, networksClient)
->>>>>>> e2b11d56
+  
+	return s._AddPermitListRules(ctx, req, firewallsClient, instancesClient, subnetworksClient, networksClient, clustersClient)
 }
 
 func (s *GCPPluginServer) _DeletePermitListRules(ctx context.Context, req *invisinetspb.DeletePermitListRulesRequest, firewallsClient *compute.FirewallsClient, instancesClient *compute.InstancesClient, clustersClient *container.ClusterManagerClient) (*invisinetspb.DeletePermitListRulesResponse, error) {
@@ -774,16 +756,13 @@
 		}
 		defer conn.Close()
 		client := invisinetspb.NewControllerClient(conn)
-<<<<<<< HEAD
 
 		if !subnetExists {
 			numAddressSpacesNeeded += 1
 		}
 
-		response, err := client.FindUnusedAddressSpaces(context.Background(), &invisinetspb.FindUnusedAddressSpacesRequest{Namespace: resourceDescription.Namespace, Num: &numAddressSpacesNeeded})
-=======
-		findUnusedAddressSpaceResp, err := client.FindUnusedAddressSpace(context.Background(), &invisinetspb.FindUnusedAddressSpaceRequest{})
->>>>>>> e2b11d56
+		response, err := client.FindUnusedAddressSpaces(context.Background(), &invisinetspb.FindUnusedAddressSpacesRequest{Num: &numAddressSpacesNeeded})
+
 		if err != nil {
 			return nil, fmt.Errorf("unable to find unused address space: %w", err)
 		}
@@ -799,13 +778,8 @@
 			SubnetworkResource: &computepb.Subnetwork{
 				Name:        proto.String(subnetName),
 				Description: proto.String("Invisinets subnetwork for " + region),
-<<<<<<< HEAD
-				Network:     proto.String(GetVpcUri(resourceDescription.Namespace)),
+				Network:     proto.String(GetVpcUri(project, resourceDescription.Namespace)),
 				IpCidrRange: proto.String(addressSpaces[0]),
-=======
-				Network:     proto.String(GetVpcUri(project, resourceDescription.Namespace)),
-				IpCidrRange: proto.String(findUnusedAddressSpaceResp.AddressSpace),
->>>>>>> e2b11d56
 			},
 		}
 		insertSubnetworkOp, err := subnetworksClient.Insert(ctx, insertSubnetworkRequest)
@@ -818,37 +792,9 @@
 		addressSpaces = addressSpaces[1:]
 	}
 
-<<<<<<< HEAD
 	// Read and provision the resource
 	uri, ip, err := ReadAndProvisionResource(ctx, resourceDescription, subnetName, resourceInfo, instancesClient, clustersClient, firewallsClient, addressSpaces)
-=======
-	// Configure network settings to Invisinets VPC and corresponding subnet
-	insertInstanceRequest.InstanceResource.NetworkInterfaces = []*computepb.NetworkInterface{
-		{
-			Network:    proto.String(GetVpcUri(project, resourceDescription.Namespace)),
-			Subnetwork: proto.String("regions/" + region + "/subnetworks/" + subnetName),
-		},
-	}
-
-	// Insert instance
-	insertInstanceOp, err := instancesClient.Insert(ctx, insertInstanceRequest)
-	if err != nil {
-		return nil, fmt.Errorf("unable to insert instance: %w", err)
-	}
-	if err = insertInstanceOp.Wait(ctx); err != nil {
-		return nil, fmt.Errorf("unable to wait for the operation: %w", err)
-	}
-
-	// Add network tag which will be used by GCP firewall rules corresponding to Invisinets permit list rules
-	// The instance is fetched again as the Id which is used to create the tag is only available after instance creation
-	instance := *insertInstanceRequest.InstanceResource.Name
-	getInstanceReq := &computepb.GetInstanceRequest{
-		Instance: instance,
-		Project:  project,
-		Zone:     zone,
-	}
-	getInstanceResp, err := instancesClient.Get(ctx, getInstanceReq)
->>>>>>> e2b11d56
+
 	if err != nil {
 		return nil, fmt.Errorf("unable to read and provision resource: %w", err)
 	}
@@ -900,11 +846,7 @@
 			Network: vpcName,
 			Project: project,
 		}
-<<<<<<< HEAD
-	} else {
-		addressSpaceList.AddressSpaces = []string{}
-		for _, subnetURL := range getNetworkResp.Subnetworks {
-=======
+    
 		getNetworkResp, err := networksClient.Get(ctx, getNetworkReq)
 		if err != nil {
 			if isErrorNotFound(err) {
@@ -913,9 +855,8 @@
 				return nil, fmt.Errorf("failed to get invisinets vpc network: %w", err)
 			}
 		}
-		resp.AddressSpaceMappings[i].AddressSpaces = make([]string, len(getNetworkResp.Subnetworks))
+    resp.AddressSpaceMappings[i].AddressSpaces = []string{}
 		for j, subnetURL := range getNetworkResp.Subnetworks {
->>>>>>> e2b11d56
 			parsedSubnetURL := parseGCPURL(subnetURL)
 			getSubnetworkRequest := &computepb.GetSubnetworkRequest{
 				Project:    project,
@@ -926,14 +867,11 @@
 			if err != nil {
 				return nil, fmt.Errorf("failed to get invisinets subnetwork: %w", err)
 			}
-<<<<<<< HEAD
-			addressSpaceList.AddressSpaces = append(addressSpaceList.AddressSpaces, *getSubnetworkResp.IpCidrRange)
+      
+			resp.AddressSpaceMappings[i].AddressSpaces[j] = appendresp.AddressSpaceMappings[i].AddressSpaces[j], *getSubnetworkResp.IpCidrRange)
 			for _, secondaryRange := range getSubnetworkResp.SecondaryIpRanges {
-				addressSpaceList.AddressSpaces = append(addressSpaceList.AddressSpaces, *secondaryRange.IpCidrRange)
-			}
-=======
-			resp.AddressSpaceMappings[i].AddressSpaces[j] = *getSubnetworkResp.IpCidrRange
->>>>>>> e2b11d56
+				resp.AddressSpaceMappings[i].AddressSpaces[j] = append(resp.AddressSpaceMappings[i].AddressSpaces[j], *secondaryRange.IpCidrRange)
+			}
 		}
 	}
 	return resp, nil
