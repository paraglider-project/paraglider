/*
Copyright 2023 The Invisinets Authors.

Licensed under the Apache License, Version 2.0 (the "License");
you may not use this file except in compliance with the License.
You may obtain a copy of the License at

	http://www.apache.org/licenses/LICENSE-2.0

Unless required by applicable law or agreed to in writing, software
distributed under the License is distributed on an "AS IS" BASIS,
WITHOUT WARRANTIES OR CONDITIONS OF ANY KIND, either express or implied.
See the License for the specific language governing permissions and
limitations under the License.
*/

package gcp

import (
	"context"
	"crypto/sha256"
	"encoding/hex"
	"errors"
	"fmt"
	"net"
	"net/http"
	"os"
	"strconv"
	"strings"

	compute "cloud.google.com/go/compute/apiv1"
	computepb "cloud.google.com/go/compute/apiv1/computepb"
	container "cloud.google.com/go/container/apiv1"
	invisinetspb "github.com/NetSys/invisinets/pkg/invisinetspb"
	utils "github.com/NetSys/invisinets/pkg/utils"
	"google.golang.org/api/googleapi"
	"google.golang.org/grpc"
	"google.golang.org/grpc/credentials/insecure"
	"google.golang.org/protobuf/proto"
)

type GCPPluginServer struct {
	invisinetspb.UnimplementedCloudPluginServer
	orchestratorServerAddr string
}

// GCP naming conventions
const (
	invisinetsPrefix              = "invisinets"
	firewallRuleDescriptionPrefix = "invisinets rule" // GCP firewall rule prefix for description
)

const (
	networkInterface      = "nic0"
	firewallNameMaxLength = 62 // GCP imposed max length for firewall name
	computeURLPrefix      = "https://www.googleapis.com/compute/v1/"
	containerURLPrefix    = "https://container.googleapis.com/v1beta1/"
	ikeVersion            = 2
)

// TODO @seankimkdy: replace these in the future to be not hardcoded
var vpnRegion = "us-west1" // Must be var as this is changed during unit tests

// Maps between of GCP and Invisinets traffic direction terminologies
var (
	firewallDirectionMapGCPToInvisinets = map[string]invisinetspb.Direction{
		"INGRESS": invisinetspb.Direction_INBOUND,
		"EGRESS":  invisinetspb.Direction_OUTBOUND,
	}

	firewallDirectionMapInvisinetsToGCP = map[invisinetspb.Direction]string{
		invisinetspb.Direction_INBOUND:  "INGRESS",
		invisinetspb.Direction_OUTBOUND: "EGRESS",
	}
)

// Maps protocol names that can appear in GCP firewall rules to IANA numbers (see https://cloud.google.com/firewall/docs/firewalls#protocols_and_ports)
var gcpProtocolNumberMap = map[string]int{
	"tcp":  6,
	"udp":  17,
	"icmp": 1,
	"esp":  50,
	"ah":   51,
	"sctp": 132,
	"ipip": 94,
}

// Checks if GCP firewall rule is an Invisinets permit list rule
func isInvisinetsPermitListRule(namespace string, firewall *computepb.Firewall) bool {
	return strings.HasSuffix(*firewall.Network, getVpcName(namespace)) && strings.HasPrefix(*firewall.Name, getFirewallNamePrefix(namespace))
}

// Converts a GCP firewall rule to an Invisinets permit list rule
func firewallRuleToInvisinetsRule(namespace string, fw *computepb.Firewall) (*invisinetspb.PermitListRule, error) {
	if len(fw.Allowed) != 1 {
		return nil, fmt.Errorf("firewall rule has more than one allowed protocol")
	}
	protocolNumber, err := getProtocolNumber(*fw.Allowed[0].IPProtocol)
	if err != nil {
		return nil, fmt.Errorf("could not get protocol number: %w", err)
	}

	direction := firewallDirectionMapGCPToInvisinets[*fw.Direction]

	var targets []string
	if direction == invisinetspb.Direction_INBOUND {
		targets = append(fw.SourceRanges, fw.SourceTags...)
	} else {
		targets = fw.DestinationRanges
	}

	var dstPort int
	if len(fw.Allowed[0].Ports) == 0 {
		dstPort = -1
	} else {
		dstPort, err = strconv.Atoi(fw.Allowed[0].Ports[0])
		if err != nil {
			return nil, fmt.Errorf("could not convert port to int")
		}
	}

	var tags []string
	if fw.Description != nil {
		tags = parseDescriptionTags(*fw.Description)
	}

	rule := &invisinetspb.PermitListRule{
		Name:      parseFirewallName(namespace, *fw.Name),
		Direction: firewallDirectionMapGCPToInvisinets[*fw.Direction],
		SrcPort:   -1,
		DstPort:   int32(dstPort),
		Protocol:  int32(protocolNumber),
		Targets:   targets,
		Tags:      tags,
	} // SrcPort not specified since GCP doesn't support rules based on source ports
	return rule, nil
}

// Converts an Invisinets permit list rule to a GCP firewall rule
func invisinetsRuleToFirewallRule(namespace string, project string, firewallName string, networkTag string, rule *invisinetspb.PermitListRule) (*computepb.Firewall, error) {
	firewall := &computepb.Firewall{
		Allowed: []*computepb.Allowed{
			{
				IPProtocol: proto.String(strconv.Itoa(int(rule.Protocol))),
			},
		},
		Description: proto.String(getRuleDescription(rule.Tags)),
		Direction:   proto.String(firewallDirectionMapInvisinetsToGCP[rule.Direction]),
		Name:        proto.String(firewallName),
		Network:     proto.String(GetVpcUri(project, namespace)),
		TargetTags:  []string{networkTag},
	}
	if rule.DstPort != -1 {
		// Users must explicitly set DstPort to -1 if they want it to apply to all ports since proto can't
		// differentiate between empty and 0 for an int field. Ports of 0 are valid for protocols like TCP/UDP.
		firewall.Allowed[0].Ports = []string{strconv.Itoa(int(rule.DstPort))}
	}
	if rule.Direction == invisinetspb.Direction_INBOUND {
		// TODO @seankimkdy: use SourceTags as well once we start supporting tags
		firewall.SourceRanges = rule.Targets
	} else {
		firewall.DestinationRanges = rule.Targets
	}
	return firewall, nil
}

// Determine if a firewall rule and permit list rule are equivalent
func isFirewallEqPermitListRule(namespace string, firewall *computepb.Firewall, rule *invisinetspb.PermitListRule) (bool, error) {
	invisinetsVersion, err := firewallRuleToInvisinetsRule(namespace, firewall)
	if err != nil {
		return false, fmt.Errorf("could not convert firewall rule to permit list rule: %w", err)
	}

	targetMap := map[string]bool{}
	for _, target := range invisinetsVersion.Targets {
		targetMap[target] = true
	}

	for _, target := range rule.Targets {
		if !targetMap[target] {
			return false, nil
		}
	}

	return invisinetsVersion.Name == rule.Name &&
		invisinetsVersion.Direction == rule.Direction &&
		invisinetsVersion.Protocol == rule.Protocol &&
		invisinetsVersion.DstPort == rule.DstPort &&
		invisinetsVersion.SrcPort == rule.SrcPort, nil
}

// Gets protocol number from GCP specificiation (either a name like "tcp" or an int-string like "6")
func getProtocolNumber(firewallProtocol string) (int32, error) {
	protocolNumber, ok := gcpProtocolNumberMap[firewallProtocol]
	if !ok {
		var err error
		protocolNumber, err = strconv.Atoi(firewallProtocol)
		if err != nil {
			return 0, fmt.Errorf("could not convert GCP firewall protocol to protocol number")
		}
	}
	return int32(protocolNumber), nil
}

// Hashes values to lowercase hex string for use in naming GCP resources
func hash(values ...string) string {
	hash := sha256.Sum256([]byte(strings.Join(values, "")))
	return strings.ToLower(hex.EncodeToString(hash[:]))
}

/* --- RESOURCE NAME --- */

func getInvisinetsNamespacePrefix(namespace string) string {
	return invisinetsPrefix + "-" + namespace
}

func getFirewallNamePrefix(namespace string) string {
	return getInvisinetsNamespacePrefix(namespace) + "-fw"
}

// Gets a GCP firewall rule name for an Invisinets permit list rule
// If two Invisinets permit list rules are equal, then they will have the same GCP firewall rule name.
func getFirewallName(namespace string, ruleName string, resourceId string) string {
	return fmt.Sprintf("%s-%s-%s", getFirewallNamePrefix(namespace), resourceId, ruleName)
}

// Retrieve the name of the permit list rule from the GCP firewall name
func parseFirewallName(namespace string, firewallName string) string {
	fmt.Println(firewallName)
	fmt.Println(strings.TrimPrefix(firewallName, getFirewallNamePrefix(namespace)+"-"))
	return strings.SplitN(strings.TrimPrefix(firewallName, getFirewallNamePrefix(namespace)+"-"), "-", 2)[1]
}

// Gets a GCP VPC name
func getVpcName(namespace string) string {
	return getInvisinetsNamespacePrefix(namespace) + "-vpc"
}

// Returns name of firewall for denying all egress traffic
func getDenyAllIngressFirewallName(namespace string) string {
	return getInvisinetsNamespacePrefix(namespace) + "-deny-all-egress"
}

// Gets a GCP subnetwork name for Invisinets based on region
func getSubnetworkName(namespace string, region string) string {
	return getInvisinetsNamespacePrefix(namespace) + "-" + region + "-subnet"
}

func getVpnGwName(namespace string) string {
	return getInvisinetsNamespacePrefix(namespace) + "-vpn-gw"
}

func getRouterName(namespace string) string {
	return getInvisinetsNamespacePrefix(namespace) + "-router"
}

// Returns a peer gateway name when connecting to another cloud
func getPeerGwName(namespace string, cloud string) string {
	return getInvisinetsNamespacePrefix(namespace) + "-" + cloud + "-peer-gw"
}

// Returns a VPN tunnel name when connecting to another cloud
func getVpnTunnelName(namespace string, cloud string, tunnelIdx int) string {
	return getInvisinetsNamespacePrefix(namespace) + "-" + cloud + "-tunnel-" + strconv.Itoa(tunnelIdx)
}

// Returns a VPN tunnel interface name when connecting to another cloud
func getVpnTunnelInterfaceName(namespace string, cloud string, tunnelIdx int, interfaceIdx int) string {
	return getVpnTunnelName(namespace, cloud, tunnelIdx) + "-int-" + strconv.Itoa(interfaceIdx)
}

// Returns a BGP peer name
func getBgpPeerName(cloud string, peerIdx int) string {
	return cloud + "-bgp-peer-" + strconv.Itoa(peerIdx)
}

// Returns a VPC network peering name
func getNetworkPeeringName(namespace string, peerNamespace string) string {
	return getInvisinetsNamespacePrefix(namespace) + "-" + peerNamespace + "-peering"
}

func getSubnetworkURL(project string, region string, name string) string {
	return fmt.Sprintf("projects/%s/regions/%s/subnetworks/%s", project, region, name)
}

func getRegionFromZone(zone string) string {
	return zone[:strings.LastIndex(zone, "-")]
}

/* --- RESOURCE URI --- */

// Parses GCP compute URL for desired fields
func parseGCPURL(url string) map[string]string {
	path := strings.TrimPrefix(url, computeURLPrefix)
	path = strings.TrimPrefix(path, containerURLPrefix)
	parsedURL := map[string]string{}
	pathComponents := strings.Split(path, "/")
	for i := 0; i < len(pathComponents)-1; i += 2 {
		parsedURL[pathComponents[i]] = pathComponents[i+1]
	}
	return parsedURL
}

func getInstanceUri(project, zone, instance string) string {
	return fmt.Sprintf("projects/%s/zones/%s/instances/%s", project, zone, instance)
}

func getClusterUri(project, zone, cluster string) string {
	return fmt.Sprintf("projects/%s/locations/%s/clusters/%s", project, zone, cluster)
}

func GetVpcUri(project, namespace string) string {
	return computeURLPrefix + fmt.Sprintf("projects/%s/global/networks/%s", project, getVpcName(namespace))
}

func getVpnGwUri(project, region, vpnGwName string) string {
	return computeURLPrefix + fmt.Sprintf("projects/%s/regions/%s/vpnGateways/%s", project, region, vpnGwName)
}

func getRouterUri(project, region, routerName string) string {
	return computeURLPrefix + fmt.Sprintf("projects/%s/regions/%s/routers/%s", project, region, routerName)
}

// Returns a full GCP URI of a VPN tunnel
func getVpnTunnelUri(project, region, vpnTunnelName string) string {
	return computeURLPrefix + fmt.Sprintf("projects/%s/regions/%s/vpnTunnels/%s", project, region, vpnTunnelName)
}

func getPeerGwUri(project, peerGwName string) string {
	return computeURLPrefix + fmt.Sprintf("projects/%s/global/externalVpnGateways/%s", project, peerGwName)
}

// Checks if GCP error response is a not found error
func isErrorNotFound(err error) bool {
	var e *googleapi.Error
	ok := errors.As(err, &e)
	return ok && e.Code == http.StatusNotFound
}

// Checks if GCP error response is a duplicate error
func isErrorDuplicate(err error) bool {
	var e *googleapi.Error
	ok := errors.As(err, &e)
	return ok && e.Code == http.StatusConflict
}

// Format the description to keep metadata about tags
func getRuleDescription(tags []string) string {
	if len(tags) == 0 {
		return firewallRuleDescriptionPrefix
	}
	return fmt.Sprintf("%s:%v", firewallRuleDescriptionPrefix, tags)
}

// Parses description string to get tags
func parseDescriptionTags(description string) []string {
	var tags []string
	if strings.HasPrefix(description, firewallRuleDescriptionPrefix+":[") {
		trimmedDescription := strings.TrimPrefix(description, firewallRuleDescriptionPrefix+":")
		trimmedDescription = strings.Trim(trimmedDescription, "[")
		trimmedDescription = strings.Trim(trimmedDescription, "]")
		tags = strings.Split(trimmedDescription, " ")
	}
	return tags
}

func (s *GCPPluginServer) _GetPermitList(ctx context.Context, req *invisinetspb.GetPermitListRequest, firewallsClient *compute.FirewallsClient, instancesClient *compute.InstancesClient, clustersClient *container.ClusterManagerClient) (*invisinetspb.GetPermitListResponse, error) {
	resourceInfo, err := parseResourceUri(req.Resource)
	if err != nil {
		return nil, fmt.Errorf("unable to parse resource URI: %w", err)
	}
	resourceInfo.Namespace = req.Namespace

	_, resourceID, err := GetResourceNetworkInfo(ctx, instancesClient, clustersClient, resourceInfo)
	if err != nil {
		return nil, err
	}

	// Get firewalls for the resource
	firewalls, err := getFirewallRules(ctx, firewallsClient, resourceInfo.Project, *resourceID)
	if err != nil {
		return nil, fmt.Errorf("unable to get firewalls: %w", err)
	}

	permitListRules := []*invisinetspb.PermitListRule{}

	for _, firewall := range firewalls {
		// Exclude default deny all egress from being included since it applies to every VM
		if isInvisinetsPermitListRule(req.Namespace, firewall) && *firewall.Name != getDenyAllIngressFirewallName(req.Namespace) {
			rule, err := firewallRuleToInvisinetsRule(req.Namespace, firewall)
			if err != nil {
				return nil, fmt.Errorf("could not convert firewall rule to permit list rule: %w", err)
			}
			permitListRules = append(permitListRules, rule)
		}
	}

	return &invisinetspb.GetPermitListResponse{Rules: permitListRules}, nil
}

func (s *GCPPluginServer) GetPermitList(ctx context.Context, req *invisinetspb.GetPermitListRequest) (*invisinetspb.GetPermitListResponse, error) {
	firewallsClient, err := compute.NewFirewallsRESTClient(ctx)
	if err != nil {
		return nil, fmt.Errorf("NewFirewallsRESTClient: %w", err)
	}
	defer firewallsClient.Close()

	instancesClient, err := compute.NewInstancesRESTClient(ctx)
	if err != nil {
		return nil, fmt.Errorf("NewInstancesRESTClient: %w", err)
	}
	defer instancesClient.Close()

	clustersClient, err := container.NewClusterManagerClient(ctx)
	if err != nil {
		return nil, fmt.Errorf("NewClusterManagerClient: %w", err)
	}
	defer clustersClient.Close()

	return s._GetPermitList(ctx, req, firewallsClient, instancesClient, clustersClient)
}

// Creates bi-directional peering between two VPC networks
func peerVpcNetwork(ctx context.Context, networksClient *compute.NetworksClient, currentProject string, currentNamespace string, peerProject string, peerNamespace string) error {
	// Check if peering already exists
	currentVpcName := getVpcName(currentNamespace)
	getNetworkReq := &computepb.GetNetworkRequest{
		Network: currentVpcName,
		Project: currentProject,
	}
	currentVpc, err := networksClient.Get(ctx, getNetworkReq)
	if err != nil {
		return fmt.Errorf("unable to get current vpc: %w", err)
	}
	networkPeeringName := getNetworkPeeringName(currentNamespace, peerNamespace)
	for _, peering := range currentVpc.Peerings {
		if *peering.Name == networkPeeringName {
			return nil
		}
	}

	// Add peering
	peerVpcUri := GetVpcUri(peerProject, peerNamespace)
	addPeeringNetworkReq := &computepb.AddPeeringNetworkRequest{
		Network: getVpcName(currentNamespace),
		Project: currentProject,
		NetworksAddPeeringRequestResource: &computepb.NetworksAddPeeringRequest{
			// Don't specify Name or PeerNetwork field here as GCP will throw an error
			NetworkPeering: &computepb.NetworkPeering{
				Name:                 proto.String(networkPeeringName),
				Network:              proto.String(peerVpcUri),
				ExchangeSubnetRoutes: proto.Bool(true),
			},
		},
	}
	addPeeringNetworkOp, err := networksClient.AddPeering(ctx, addPeeringNetworkReq)
	if err != nil {
		return fmt.Errorf("unable to add peering: %w", err)
	}
	if err = addPeeringNetworkOp.Wait(ctx); err != nil {
		return fmt.Errorf("unable to wait for the add peering operation: %w", err)
	}
	return nil
}

func (s *GCPPluginServer) _AddPermitListRules(ctx context.Context, req *invisinetspb.AddPermitListRulesRequest, firewallsClient *compute.FirewallsClient, instancesClient *compute.InstancesClient, subnetworksClient *compute.SubnetworksClient, networksClient *compute.NetworksClient, clustersClient *container.ClusterManagerClient) (*invisinetspb.AddPermitListRulesResponse, error) {
	resourceInfo, err := parseResourceUri(req.Resource)
	if err != nil {
		return nil, fmt.Errorf("unable to parse resource URI: %w", err)
	}
	resourceInfo.Namespace = req.Namespace

	_, resourceID, err := GetResourceNetworkInfo(ctx, instancesClient, clustersClient, resourceInfo)
	if err != nil {
		return nil, err
	}

	// Get existing firewalls
	firewalls, err := getFirewallRules(ctx, firewallsClient, resourceInfo.Project, *resourceID)
	if err != nil {
		return nil, fmt.Errorf("unable to get existing firewalls: %w", err)
	}

	existingFirewalls := map[string]*computepb.Firewall{}
	for _, firewall := range firewalls {
		existingFirewalls[*firewall.Name] = firewall
	}

	// Get the network tag
	networkTag := getNetworkTag(req.Namespace, resourceInfo.ResourceType, *resourceID)

	// Get used address spaces of all clouds
	orchestratorConn, err := grpc.Dial(s.orchestratorServerAddr, grpc.WithTransportCredentials(insecure.NewCredentials()))
	if err != nil {
		return nil, fmt.Errorf("unable to establish connection with orchestrator: %w", err)
	}
	defer orchestratorConn.Close()
	orchestratorClient := invisinetspb.NewControllerClient(orchestratorConn)
	getUsedAddressSpacesResp, err := orchestratorClient.GetUsedAddressSpaces(context.Background(), &invisinetspb.Empty{})
	if err != nil {
		return nil, fmt.Errorf("unable to get used address spaces: %w", err)
	}

	for _, permitListRule := range req.Rules {
		// TODO @seankimkdy: should we throw an error/warning if user specifies a srcport since GCP doesn't support srcport based firewalls?
		firewallName := getFirewallName(req.Namespace, permitListRule.Name, *resourceID)

		patchRequired := false
		if existingFw, ok := existingFirewalls[firewallName]; ok {
			equivalent, err := isFirewallEqPermitListRule(req.Namespace, existingFw, permitListRule)
			if err != nil {
				return nil, fmt.Errorf("unable to check if firewall is equivalent to permit list rule: %w", err)
			}
			if equivalent {
				// Firewall already exists and is equivalent to the provided permit list rule
				continue
			} else {
				// Firewall already exists but is not equivalent to the provided permit list rule
				// We should patch the rule, but we need to still check if any new infrastructure is needed
				patchRequired = true
			}
		}

		// Get all peering cloud infos
		peeringCloudInfos, err := utils.GetPermitListRulePeeringCloudInfo(permitListRule, getUsedAddressSpacesResp.AddressSpaceMappings)
		if err != nil {
			return nil, fmt.Errorf("unable to get peering cloud infos: %w", err)
		}

		for _, peeringCloudInfo := range peeringCloudInfos {
			if peeringCloudInfo == nil {
				continue
			}
			if peeringCloudInfo.Cloud != utils.GCP {
				// Create VPN connections
				connectCloudsReq := &invisinetspb.ConnectCloudsRequest{
					CloudA:          utils.GCP,
					CloudANamespace: req.Namespace,
					CloudB:          peeringCloudInfo.Cloud,
					CloudBNamespace: peeringCloudInfo.Namespace,
				}
				_, err := orchestratorClient.ConnectClouds(ctx, connectCloudsReq)
				if err != nil {
					return nil, fmt.Errorf("unable to connect clouds : %w", err)
				}
			} else {
				if peeringCloudInfo.Namespace != req.Namespace {
					// Create VPC network peering (in both directions) for different namespaces
					peerProject := parseGCPURL(peeringCloudInfo.Deployment)["projects"]
					err = peerVpcNetwork(ctx, networksClient, resourceInfo.Project, req.Namespace, peerProject, peeringCloudInfo.Namespace)
					if err != nil {
						return nil, fmt.Errorf("unable to create peering from %s to %s: %w", req.Namespace, peeringCloudInfo.Namespace, err)
					}
					err = peerVpcNetwork(ctx, networksClient, peerProject, peeringCloudInfo.Namespace, resourceInfo.Project, req.Namespace)
					if err != nil {
						return nil, fmt.Errorf("unable to create peering from %s to %s: %w", peeringCloudInfo.Namespace, req.Namespace, err)
					}
				}
			}
		}

<<<<<<< HEAD
		firewall, err := invisinetsRuleToFirewallRule(req.Namespace, project, firewallName, networkTag, permitListRule)
		if err != nil {
			return nil, fmt.Errorf("unable to convert permit list rule to firewall rule: %w", err)
=======
		firewall := &computepb.Firewall{
			Allowed: []*computepb.Allowed{
				{
					IPProtocol: proto.String(strconv.Itoa(int(permitListRule.Protocol))),
				},
			},
			Description: proto.String(getRuleDescription(permitListRule.Tags)),
			Direction:   proto.String(firewallDirectionMapInvisinetsToGCP[permitListRule.Direction]),
			Name:        proto.String(firewallName),
			Network:     proto.String(GetVpcUri(resourceInfo.Project, req.Namespace)),
			TargetTags:  []string{networkTag},
		}
		if permitListRule.DstPort != -1 {
			// Users must explicitly set DstPort to -1 if they want it to apply to all ports since proto can't
			// differentiate between empty and 0 for an int field. Ports of 0 are valid for protocols like TCP/UDP.
			firewall.Allowed[0].Ports = []string{strconv.Itoa(int(permitListRule.DstPort))}
		}
		if permitListRule.Direction == invisinetspb.Direction_INBOUND {
			// TODO @seankimkdy: use SourceTags as well once we start supporting tags
			firewall.SourceRanges = permitListRule.Targets
		} else {
			firewall.DestinationRanges = permitListRule.Targets
>>>>>>> d12f307f
		}

		if patchRequired {
			patchFirewallReq := &computepb.PatchFirewallRequest{
				Firewall:         firewallName,
				FirewallResource: firewall,
				Project:          resourceInfo.Project,
			}
			patchFirewallOp, err := firewallsClient.Patch(ctx, patchFirewallReq)
			if err != nil {
				return nil, fmt.Errorf("unable to modify firewall rule: %w", err)
			}
			if err = patchFirewallOp.Wait(ctx); err != nil {
				return nil, fmt.Errorf("unable to wait for the operation: %w", err)
			}
		} else {
			insertFirewallReq := &computepb.InsertFirewallRequest{
				Project:          resourceInfo.Project,
				FirewallResource: firewall,
			}
			insertFirewallOp, err := firewallsClient.Insert(ctx, insertFirewallReq)
			if err != nil {
				return nil, fmt.Errorf("unable to create firewall rule: %w", err)
			}
			if err = insertFirewallOp.Wait(ctx); err != nil {
				return nil, fmt.Errorf("unable to wait for the operation: %w", err)
			}
		}
	}

	return &invisinetspb.AddPermitListRulesResponse{}, nil
}

func (s *GCPPluginServer) AddPermitListRules(ctx context.Context, req *invisinetspb.AddPermitListRulesRequest) (*invisinetspb.AddPermitListRulesResponse, error) {
	firewallsClient, err := compute.NewFirewallsRESTClient(ctx)
	if err != nil {
		return nil, fmt.Errorf("NewFirewallsRESTClient: %w", err)
	}
	defer firewallsClient.Close()
	instancesClient, err := compute.NewInstancesRESTClient(ctx)
	if err != nil {
		return nil, fmt.Errorf("NewInstancesRESTClient: %w", err)
	}
	defer instancesClient.Close()

	clustersClient, err := container.NewClusterManagerClient(ctx)
	if err != nil {
		return nil, fmt.Errorf("NewClusterManagerClient: %w", err)
	}
	defer clustersClient.Close()

	subnetworksClient, err := compute.NewSubnetworksRESTClient(ctx)
	if err != nil {
		return nil, fmt.Errorf("NewSubnetworksRESTClient: %w", err)
	}
	defer subnetworksClient.Close()
	networksClient, err := compute.NewNetworksRESTClient(ctx)
	if err != nil {
		return nil, fmt.Errorf("NewNetworksRESTClient: %w", err)
	}
	defer networksClient.Close()

	return s._AddPermitListRules(ctx, req, firewallsClient, instancesClient, subnetworksClient, networksClient, clustersClient)
}

func (s *GCPPluginServer) _DeletePermitListRules(ctx context.Context, req *invisinetspb.DeletePermitListRulesRequest, firewallsClient *compute.FirewallsClient, instancesClient *compute.InstancesClient, clustersClient *container.ClusterManagerClient) (*invisinetspb.DeletePermitListRulesResponse, error) {
	resourceInfo, err := parseResourceUri(req.Resource)
	if err != nil {
		return nil, fmt.Errorf("unable to parse resource URI: %w", err)
	}
	resourceInfo.Namespace = req.Namespace

	_, resourceID, err := GetResourceNetworkInfo(ctx, instancesClient, clustersClient, resourceInfo)
	if err != nil {
		return nil, err
	}

	// Delete firewalls corresponding to provided permit list rules
	for _, ruleName := range req.RuleNames {
		deleteFirewallReq := &computepb.DeleteFirewallRequest{
			Firewall: getFirewallName(req.Namespace, ruleName, *resourceID),
			Project:  resourceInfo.Project,
		}
		deleteFirewallOp, err := firewallsClient.Delete(ctx, deleteFirewallReq)
		if err != nil {
			return nil, fmt.Errorf("unable to delete firewall: %w", err)
		}
		if err = deleteFirewallOp.Wait(ctx); err != nil {
			return nil, fmt.Errorf("unable to wait for the operation: %w", err)
		}
	}

	return &invisinetspb.DeletePermitListRulesResponse{}, nil
}

func (s *GCPPluginServer) DeletePermitListRules(ctx context.Context, req *invisinetspb.DeletePermitListRulesRequest) (*invisinetspb.DeletePermitListRulesResponse, error) {
	firewallsClient, err := compute.NewFirewallsRESTClient(ctx)
	if err != nil {
		return nil, fmt.Errorf("NewFirewallsRESTClient: %w", err)
	}
	defer firewallsClient.Close()

	instancesClient, err := compute.NewInstancesRESTClient(ctx)
	if err != nil {
		return nil, fmt.Errorf("NewInstancesRESTClient: %w", err)
	}
	defer instancesClient.Close()

	clustersClient, err := container.NewClusterManagerClient(ctx)
	if err != nil {
		return nil, fmt.Errorf("NewClusterManagerClient: %w", err)
	}
	defer clustersClient.Close()

	return s._DeletePermitListRules(ctx, req, firewallsClient, instancesClient, clustersClient)
}

func (s *GCPPluginServer) _CreateResource(ctx context.Context, resourceDescription *invisinetspb.ResourceDescription, instancesClient *compute.InstancesClient, networksClient *compute.NetworksClient, subnetworksClient *compute.SubnetworksClient, firewallsClient *compute.FirewallsClient, clustersClient *container.ClusterManagerClient) (*invisinetspb.CreateResourceResponse, error) {
	// Read and validate user-provided description
	resourceInfo, err := IsValidResource(ctx, resourceDescription)
	if err != nil {
		return nil, fmt.Errorf("unsupported resource description: %w", err)
	}
	project, zone := resourceInfo.Project, resourceInfo.Zone
	region := zone[:strings.LastIndex(zone, "-")]
	resourceInfo.Region = region
	resourceInfo.Namespace = resourceDescription.Namespace

	subnetExists := false
	subnetName := getSubnetworkName(resourceDescription.Namespace, region)

	// Check if Invisinets specific VPC already exists
	nsVpcName := getVpcName(resourceDescription.Namespace)
	getNetworkReq := &computepb.GetNetworkRequest{
		Network: nsVpcName,
		Project: project,
	}
	getNetworkResp, err := networksClient.Get(ctx, getNetworkReq)
	if err != nil {
		if isErrorNotFound(err) {
			insertNetworkRequest := &computepb.InsertNetworkRequest{
				Project: project,
				NetworkResource: &computepb.Network{
					Name:                  proto.String(nsVpcName),
					Description:           proto.String("VPC for Invisinets"),
					AutoCreateSubnetworks: proto.Bool(false),
					RoutingConfig: &computepb.NetworkRoutingConfig{
						RoutingMode: proto.String(computepb.NetworkRoutingConfig_GLOBAL.String()),
					},
				},
			}
			insertNetworkOp, err := networksClient.Insert(ctx, insertNetworkRequest)
			if err != nil {
				return nil, fmt.Errorf("unable to insert network: %w", err)
			}
			if err = insertNetworkOp.Wait(ctx); err != nil {
				return nil, fmt.Errorf("unable to wait for the operation: %w", err)
			}
			// Deny all egress traffic since GCP implicitly allows all egress traffic
			insertFirewallReq := &computepb.InsertFirewallRequest{
				Project: project,
				FirewallResource: &computepb.Firewall{
					Denied: []*computepb.Denied{
						{
							IPProtocol: proto.String("all"),
						},
					},
					Description:       proto.String("Invisinets deny all traffic"),
					DestinationRanges: []string{"0.0.0.0/0"},
					Direction:         proto.String(computepb.Firewall_EGRESS.String()),
					Name:              proto.String(getDenyAllIngressFirewallName(resourceDescription.Namespace)),
					Network:           proto.String(GetVpcUri(project, resourceDescription.Namespace)),
					Priority:          proto.Int32(65534),
				},
			}
			insertFirewallOp, err := firewallsClient.Insert(ctx, insertFirewallReq)
			if err != nil {
				return nil, fmt.Errorf("unable to create firewall rule: %w", err)
			}
			if err = insertFirewallOp.Wait(ctx); err != nil {
				return nil, fmt.Errorf("unable to wait for the operation: %w", err)
			}
		} else {
			return nil, fmt.Errorf("failed to get invisinets vpc network: %w", err)
		}
	} else {
		// Check if there is a subnet in the region that resource will be placed in
		for _, subnetURL := range getNetworkResp.Subnetworks {
			parsedSubnetURL := parseGCPURL(subnetURL)
			if subnetName == parsedSubnetURL["subnetworks"] {
				subnetExists = true
				break
			}
		}
	}

	// Find unused address spaces
	addressSpaces := []string{}
	numAddressSpacesNeeded := int32(resourceInfo.NumAdditionalAddressSpaces)
	if !subnetExists || resourceInfo.NumAdditionalAddressSpaces > 0 {
		conn, err := grpc.Dial(s.orchestratorServerAddr, grpc.WithTransportCredentials(insecure.NewCredentials()))
		if err != nil {
			return nil, fmt.Errorf("unable to establish connection with orchestrator: %w", err)
		}
		defer conn.Close()
		client := invisinetspb.NewControllerClient(conn)

		if !subnetExists {
			numAddressSpacesNeeded += 1
		}

		response, err := client.FindUnusedAddressSpaces(context.Background(), &invisinetspb.FindUnusedAddressSpacesRequest{Num: &numAddressSpacesNeeded})

		if err != nil {
			return nil, fmt.Errorf("unable to find unused address space: %w", err)
		}

		addressSpaces = response.AddressSpaces
	}

	if !subnetExists {

		insertSubnetworkRequest := &computepb.InsertSubnetworkRequest{
			Project: project,
			Region:  region,
			SubnetworkResource: &computepb.Subnetwork{
				Name:        proto.String(subnetName),
				Description: proto.String("Invisinets subnetwork for " + region),
				Network:     proto.String(GetVpcUri(project, resourceDescription.Namespace)),
				IpCidrRange: proto.String(addressSpaces[0]),
			},
		}
		insertSubnetworkOp, err := subnetworksClient.Insert(ctx, insertSubnetworkRequest)
		if err != nil {
			return nil, fmt.Errorf("unable to insert subnetwork: %w", err)
		}
		if err = insertSubnetworkOp.Wait(ctx); err != nil {
			return nil, fmt.Errorf("unable to wait for the operation: %w", err)
		}
		addressSpaces = addressSpaces[1:]
	}

	// Read and provision the resource
	uri, ip, err := ReadAndProvisionResource(ctx, resourceDescription, subnetName, resourceInfo, instancesClient, clustersClient, firewallsClient, addressSpaces)

	if err != nil {
		return nil, fmt.Errorf("unable to read and provision resource: %w", err)
	}
	return &invisinetspb.CreateResourceResponse{Name: resourceInfo.Name, Uri: uri, Ip: ip}, nil
}

func (s *GCPPluginServer) CreateResource(ctx context.Context, resourceDescription *invisinetspb.ResourceDescription) (*invisinetspb.CreateResourceResponse, error) {
	instancesClient, err := compute.NewInstancesRESTClient(ctx)
	if err != nil {
		return nil, fmt.Errorf("NewInstancesRESTClient: %w", err)
	}
	defer instancesClient.Close()
	networksClient, err := compute.NewNetworksRESTClient(ctx)
	if err != nil {
		return nil, fmt.Errorf("NewNetworksRESTClient: %w", err)
	}
	defer networksClient.Close()
	subnetworksClient, err := compute.NewSubnetworksRESTClient(ctx)
	if err != nil {
		return nil, fmt.Errorf("NewSubnetworksRESTClient: %w", err)
	}
	defer subnetworksClient.Close()
	firewallsClient, err := compute.NewFirewallsRESTClient(ctx)
	if err != nil {
		return nil, fmt.Errorf("NewFirewallsRESTClient: %w", err)
	}
	defer firewallsClient.Close()
	clustersClient, err := container.NewClusterManagerClient(ctx)
	if err != nil {
		return nil, fmt.Errorf("NewClusterManagerClient: %w", err)
	}
	defer clustersClient.Close()

	return s._CreateResource(ctx, resourceDescription, instancesClient, networksClient, subnetworksClient, firewallsClient, clustersClient)
}

func (s *GCPPluginServer) _GetUsedAddressSpaces(ctx context.Context, req *invisinetspb.GetUsedAddressSpacesRequest, networksClient *compute.NetworksClient, subnetworksClient *compute.SubnetworksClient) (*invisinetspb.GetUsedAddressSpacesResponse, error) {
	resp := &invisinetspb.GetUsedAddressSpacesResponse{}
	resp.AddressSpaceMappings = make([]*invisinetspb.AddressSpaceMapping, len(req.Deployments))
	for i, deployment := range req.Deployments {
		resp.AddressSpaceMappings[i] = &invisinetspb.AddressSpaceMapping{
			Cloud:     utils.GCP,
			Namespace: deployment.Namespace,
		}
		project := parseGCPURL(deployment.Id)["projects"]

		vpcName := getVpcName(deployment.Namespace)
		getNetworkReq := &computepb.GetNetworkRequest{
			Network: vpcName,
			Project: project,
		}

		getNetworkResp, err := networksClient.Get(ctx, getNetworkReq)
		if err != nil {
			if isErrorNotFound(err) {
				continue
			} else {
				return nil, fmt.Errorf("failed to get invisinets vpc network: %w", err)
			}
		}
		resp.AddressSpaceMappings[i].AddressSpaces = []string{}
		for _, subnetURL := range getNetworkResp.Subnetworks {
			parsedSubnetURL := parseGCPURL(subnetURL)
			getSubnetworkRequest := &computepb.GetSubnetworkRequest{
				Project:    project,
				Region:     parsedSubnetURL["regions"],
				Subnetwork: parsedSubnetURL["subnetworks"],
			}
			getSubnetworkResp, err := subnetworksClient.Get(ctx, getSubnetworkRequest)
			if err != nil {
				return nil, fmt.Errorf("failed to get invisinets subnetwork: %w", err)
			}

			resp.AddressSpaceMappings[i].AddressSpaces = append(resp.AddressSpaceMappings[i].AddressSpaces, *getSubnetworkResp.IpCidrRange)
			for _, secondaryRange := range getSubnetworkResp.SecondaryIpRanges {
				resp.AddressSpaceMappings[i].AddressSpaces = append(resp.AddressSpaceMappings[i].AddressSpaces, *secondaryRange.IpCidrRange)
			}
		}
	}
	return resp, nil
}

func (s *GCPPluginServer) GetUsedAddressSpaces(ctx context.Context, req *invisinetspb.GetUsedAddressSpacesRequest) (*invisinetspb.GetUsedAddressSpacesResponse, error) {
	networksClient, err := compute.NewNetworksRESTClient(ctx)
	if err != nil {
		return nil, fmt.Errorf("NewNetworksRESTClient: %w", err)
	}
	defer networksClient.Close()

	subnetworksClient, err := compute.NewSubnetworksRESTClient(ctx)
	if err != nil {
		return nil, fmt.Errorf("NewSubnetworksRESTClient: %w", err)
	}
	defer subnetworksClient.Close()

	return s._GetUsedAddressSpaces(ctx, req, networksClient, subnetworksClient)
}

func (s *GCPPluginServer) _GetUsedAsns(ctx context.Context, req *invisinetspb.GetUsedAsnsRequest, routersClient *compute.RoutersClient) (*invisinetspb.GetUsedAsnsResponse, error) {
	resp := &invisinetspb.GetUsedAsnsResponse{}
	for _, deployment := range req.Deployments {
		project := parseGCPURL(deployment.Id)["projects"]

		getRouterReq := &computepb.GetRouterRequest{
			Project: project,
			Region:  vpnRegion,
			Router:  getRouterName(deployment.Namespace),
		}
		getRouterResp, err := routersClient.Get(ctx, getRouterReq)
		if err != nil {
			if isErrorNotFound(err) {
				continue
			} else {
				return nil, fmt.Errorf("unable to get router: %w", err)
			}
		}
		resp.Asns = append(resp.Asns, *getRouterResp.Bgp.Asn)
	}
	return resp, nil
}

func (s *GCPPluginServer) GetUsedAsns(ctx context.Context, req *invisinetspb.GetUsedAsnsRequest) (*invisinetspb.GetUsedAsnsResponse, error) {
	routersClient, err := compute.NewRoutersRESTClient(ctx)
	if err != nil {
		return nil, fmt.Errorf("NewRoutersRESTClient: %w", err)
	}
	return s._GetUsedAsns(ctx, req, routersClient)
}

func (s *GCPPluginServer) _GetUsedBgpPeeringIpAddresses(ctx context.Context, req *invisinetspb.GetUsedBgpPeeringIpAddressesRequest, routersClient *compute.RoutersClient) (*invisinetspb.GetUsedBgpPeeringIpAddressesResponse, error) {
	resp := &invisinetspb.GetUsedBgpPeeringIpAddressesResponse{}
	for _, deployment := range req.Deployments {
		project := parseGCPURL(deployment.Id)["projects"]

		getRouterReq := &computepb.GetRouterRequest{
			Project: project,
			Region:  vpnRegion,
			Router:  getRouterName(deployment.Namespace),
		}
		getRouterResp, err := routersClient.Get(ctx, getRouterReq)
		if err != nil {
			if isErrorNotFound(err) {
				continue
			} else {
				return nil, fmt.Errorf("unable to get router: %w", err)
			}
		}
		for _, bgpPeer := range getRouterResp.BgpPeers {
			resp.IpAddresses = append(resp.IpAddresses, *bgpPeer.IpAddress)
		}
	}
	return resp, nil
}

func (s *GCPPluginServer) GetUsedBgpPeeringIpAddresses(ctx context.Context, req *invisinetspb.GetUsedBgpPeeringIpAddressesRequest) (*invisinetspb.GetUsedBgpPeeringIpAddressesResponse, error) {
	routersClient, err := compute.NewRoutersRESTClient(ctx)
	if err != nil {
		return nil, fmt.Errorf("NewRoutersRESTClient: %w", err)
	}
	return s._GetUsedBgpPeeringIpAddresses(ctx, req, routersClient)
}

func (s *GCPPluginServer) _CreateVpnGateway(ctx context.Context, req *invisinetspb.CreateVpnGatewayRequest, vpnGatewaysClient *compute.VpnGatewaysClient, routersClient *compute.RoutersClient) (*invisinetspb.CreateVpnGatewayResponse, error) {
	project := parseGCPURL(req.Deployment.Id)["projects"]

	// Create VPN gateway
	insertVpnGatewayReq := &computepb.InsertVpnGatewayRequest{
		Project: project,
		Region:  vpnRegion,
		VpnGatewayResource: &computepb.VpnGateway{
			Name:        proto.String(getVpnGwName(req.Deployment.Namespace)),
			Description: proto.String("Invisinets VPN gateway for multicloud connections"),
			Network:     proto.String(GetVpcUri(project, req.Deployment.Namespace)),
		},
	}
	insertVpnGatewayOp, err := vpnGatewaysClient.Insert(ctx, insertVpnGatewayReq)
	if err != nil {
		if !isErrorDuplicate(err) {
			return nil, fmt.Errorf("unable to insert vpn gateway: %w (request: %v)", err, insertVpnGatewayReq)
		}
	} else {
		if err = insertVpnGatewayOp.Wait(ctx); err != nil {
			return nil, fmt.Errorf("unable to wait on insert vpn gateway operation: %w", err)
		}
	}

	// Find unused ASN
	conn, err := grpc.Dial(s.orchestratorServerAddr, grpc.WithTransportCredentials(insecure.NewCredentials()))
	if err != nil {
		return nil, fmt.Errorf("unable to establish connection with orchestrator: %w", err)
	}
	defer conn.Close()
	client := invisinetspb.NewControllerClient(conn)
	findUnusedAsnResp, err := client.FindUnusedAsn(ctx, &invisinetspb.FindUnusedAsnRequest{})
	if err != nil {
		return nil, fmt.Errorf("unable to find unused address space: %w", err)
	}
	asn := findUnusedAsnResp.Asn

	// Create router
	insertRouterReq := &computepb.InsertRouterRequest{
		Project: project,
		Region:  vpnRegion,
		RouterResource: &computepb.Router{
			Name:        proto.String(getRouterName(req.Deployment.Namespace)),
			Description: proto.String("Invisinets router for multicloud connections"),
			Network:     proto.String(GetVpcUri(project, req.Deployment.Namespace)),
			Bgp: &computepb.RouterBgp{
				Asn: proto.Uint32(asn),
			},
		},
	}
	insertRouterOp, err := routersClient.Insert(ctx, insertRouterReq)
	if err != nil {
		if !isErrorDuplicate(err) {
			return nil, fmt.Errorf("unable to insert router: %w", err)
		}
	} else {
		if err = insertRouterOp.Wait(ctx); err != nil {
			return nil, fmt.Errorf("unable to wait on insert router operation: %w", err)
		}
	}

	// Add BGP interfaces
	vpnNumConnections := utils.GetNumVpnConnections(req.Cloud, utils.GCP)
	getRouterReq := &computepb.GetRouterRequest{
		Project: project,
		Region:  vpnRegion,
		Router:  getRouterName(req.Deployment.Namespace),
	}
	getRouterResp, err := routersClient.Get(ctx, getRouterReq)
	if err != nil {
		return nil, fmt.Errorf("unable to get router: %w", err)
	}
	existingInterfaces := make(map[string]bool)
	for _, interface_ := range getRouterResp.Interfaces {
		existingInterfaces[*interface_.Name] = true
	}
	patchRouterRequest := &computepb.PatchRouterRequest{
		Project:        project,
		Region:         vpnRegion,
		Router:         getRouterName(req.Deployment.Namespace),
		RouterResource: getRouterResp, // Necessary for PATCH to work correctly on arrays
	}
	for i := 0; i < vpnNumConnections; i++ {
		interfaceName := getVpnTunnelInterfaceName(req.Deployment.Namespace, req.Cloud, i, i)
		if !existingInterfaces[interfaceName] {
			patchRouterRequest.RouterResource.Interfaces = append(
				patchRouterRequest.RouterResource.Interfaces,
				&computepb.RouterInterface{
					Name:            proto.String(interfaceName),
					IpRange:         proto.String(req.BgpPeeringIpAddresses[i] + "/30"),
					LinkedVpnTunnel: proto.String(getVpnTunnelUri(project, vpnRegion, getVpnTunnelName(req.Deployment.Namespace, req.Cloud, i))),
				},
			)
		}
	}
	patchRouterOp, err := routersClient.Patch(ctx, patchRouterRequest)
	if err != nil {
		return nil, fmt.Errorf("unable to setup bgp sessions: %w", err)
	}
	if err = patchRouterOp.Wait(ctx); err != nil {
		return nil, fmt.Errorf("unable to wait on setting up bgp sessions operation: %w", err)
	}

	// Get VPN gateway for IP addresses
	getVpnGatewayReq := &computepb.GetVpnGatewayRequest{
		Project:    project,
		Region:     vpnRegion,
		VpnGateway: getVpnGwName(req.Deployment.Namespace),
	}
	vpnGateway, err := vpnGatewaysClient.Get(ctx, getVpnGatewayReq)
	if err != nil {
		return nil, fmt.Errorf("unable to get vpn gateway: %w", err)
	}
	resp := &invisinetspb.CreateVpnGatewayResponse{Asn: asn}
	resp.GatewayIpAddresses = make([]string, vpnNumConnections)
	for i := 0; i < vpnNumConnections; i++ {
		resp.GatewayIpAddresses[i] = *vpnGateway.VpnInterfaces[i].IpAddress
	}

	return resp, nil
}

func (s *GCPPluginServer) CreateVpnGateway(ctx context.Context, req *invisinetspb.CreateVpnGatewayRequest) (*invisinetspb.CreateVpnGatewayResponse, error) {
	vpnGatewaysClient, err := compute.NewVpnGatewaysRESTClient(ctx)
	if err != nil {
		return nil, fmt.Errorf("NewVpnGatewaysRESTClient: %w", err)
	}
	defer vpnGatewaysClient.Close()
	routersClient, err := compute.NewRoutersRESTClient(ctx)
	if err != nil {
		return nil, fmt.Errorf("NewRoutersRESTClient: %w", err)
	}
	defer routersClient.Close()
	return s._CreateVpnGateway(ctx, req, vpnGatewaysClient, routersClient)
}

func (s *GCPPluginServer) _CreateVpnConnections(ctx context.Context, req *invisinetspb.CreateVpnConnectionsRequest, externalVpnGatewaysClient *compute.ExternalVpnGatewaysClient, vpnTunnelsClient *compute.VpnTunnelsClient, routersClient *compute.RoutersClient) (*invisinetspb.BasicResponse, error) {
	project := parseGCPURL(req.Deployment.Id)["projects"]
	vpnNumConnections := utils.GetNumVpnConnections(req.Cloud, utils.GCP)

	// Insert external VPN gateway
	insertExternalVpnGatewayReq := &computepb.InsertExternalVpnGatewayRequest{
		Project: project,
		ExternalVpnGatewayResource: &computepb.ExternalVpnGateway{
			Name:           proto.String(getPeerGwName(req.Deployment.Namespace, req.Cloud)),
			Description:    proto.String("Invisinets peer gateway to " + req.Cloud),
			RedundancyType: proto.String(computepb.ExternalVpnGateway_TWO_IPS_REDUNDANCY.String()),
		},
	}
	insertExternalVpnGatewayReq.ExternalVpnGatewayResource.Interfaces = make([]*computepb.ExternalVpnGatewayInterface, vpnNumConnections)
	for i := 0; i < vpnNumConnections; i++ {
		insertExternalVpnGatewayReq.ExternalVpnGatewayResource.Interfaces[i] = &computepb.ExternalVpnGatewayInterface{
			Id:        proto.Uint32(uint32(i)),
			IpAddress: proto.String(req.GatewayIpAddresses[i]),
		}
	}
	insertExternalVpnGatewayOp, err := externalVpnGatewaysClient.Insert(ctx, insertExternalVpnGatewayReq)
	if err != nil {
		if !isErrorDuplicate(err) {
			return nil, fmt.Errorf("unable to insert external vpn gateway: %w", err)
		}
	} else {
		if err = insertExternalVpnGatewayOp.Wait(ctx); err != nil {
			return nil, fmt.Errorf("unable to wait on insert external vpn gateway operation: %w", err)
		}
	}

	// Insert VPN tunnels
	for i := 0; i < vpnNumConnections; i++ {
		insertVpnTunnelRequest := &computepb.InsertVpnTunnelRequest{
			Project: project,
			Region:  vpnRegion,
			VpnTunnelResource: &computepb.VpnTunnel{
				Name:                         proto.String(getVpnTunnelName(req.Deployment.Namespace, req.Cloud, i)),
				Description:                  proto.String(fmt.Sprintf("Invisinets VPN tunnel to %s (interface %d)", req.Cloud, i)),
				PeerExternalGateway:          proto.String(getPeerGwUri(project, getPeerGwName(req.Deployment.Namespace, req.Cloud))),
				PeerExternalGatewayInterface: proto.Int32(int32(i)),
				IkeVersion:                   proto.Int32(ikeVersion),
				SharedSecret:                 proto.String(req.SharedKey),
				Router:                       proto.String(getRouterUri(project, vpnRegion, getRouterName(req.Deployment.Namespace))),
				VpnGateway:                   proto.String(getVpnGwUri(project, vpnRegion, getVpnGwName(req.Deployment.Namespace))),
				VpnGatewayInterface:          proto.Int32(int32(i)), // TODO @seankimkdy: handle separately for four connections (AWS specific)?
			},
		}
		insertVpnTunnelOp, err := vpnTunnelsClient.Insert(ctx, insertVpnTunnelRequest)
		if err != nil {
			if !isErrorDuplicate(err) {
				return nil, fmt.Errorf("unable to insert vpn tunnel: %w", err)
			}
		} else {
			if err = insertVpnTunnelOp.Wait(ctx); err != nil {
				return nil, fmt.Errorf("unable to wait on insert vpn tunnel operation: %w", err)
			}
		}
	}

	// Add BGP peers
	getRouterReq := &computepb.GetRouterRequest{
		Project: project,
		Region:  vpnRegion,
		Router:  getRouterName(req.Deployment.Namespace),
	}
	getRouterResp, err := routersClient.Get(ctx, getRouterReq)
	if err != nil {
		return nil, fmt.Errorf("unable to get router: %w", err)
	}
	existingBgpPeers := make(map[string]bool)
	for _, bgpPeer := range getRouterResp.BgpPeers {
		existingBgpPeers[*bgpPeer.Name] = true
	}
	patchRouterRequest := &computepb.PatchRouterRequest{
		Project:        project,
		Region:         vpnRegion,
		Router:         getRouterName(req.Deployment.Namespace),
		RouterResource: getRouterResp,
	}
	for i := 0; i < vpnNumConnections; i++ {
		bgpPeerName := getBgpPeerName(req.Cloud, i)
		if !existingBgpPeers[bgpPeerName] {
			patchRouterRequest.RouterResource.BgpPeers = append(
				patchRouterRequest.RouterResource.BgpPeers,
				&computepb.RouterBgpPeer{
					Name:          proto.String(bgpPeerName),
					PeerIpAddress: proto.String(req.BgpIpAddresses[i]),
					PeerAsn:       proto.Uint32(uint32(req.Asn)),
				},
			)
		}
	}
	patchRouterOp, err := routersClient.Patch(ctx, patchRouterRequest)
	if err != nil {
		return nil, fmt.Errorf("unable to setup bgp sessions: %w", err)
	}
	if err = patchRouterOp.Wait(ctx); err != nil {
		return nil, fmt.Errorf("unable to wait on setting up bgp sessions operation: %w", err)
	}

	return &invisinetspb.BasicResponse{Success: true}, nil
}

func (s *GCPPluginServer) CreateVpnConnections(ctx context.Context, req *invisinetspb.CreateVpnConnectionsRequest) (*invisinetspb.BasicResponse, error) {
	externalVpnGatewaysClient, err := compute.NewExternalVpnGatewaysRESTClient(ctx)
	if err != nil {
		return nil, fmt.Errorf("NewExternalVpnGatewaysClient: %w", err)
	}
	defer externalVpnGatewaysClient.Close()
	vpnTunnelsClient, err := compute.NewVpnTunnelsRESTClient(ctx)
	if err != nil {
		return nil, fmt.Errorf("NewVpnTunnelsRESTClient: %w", err)
	}
	defer vpnTunnelsClient.Close()
	routersClient, err := compute.NewRoutersRESTClient(ctx)
	if err != nil {
		return nil, fmt.Errorf("NewRoutersRESTClient: %w", err)
	}
	defer routersClient.Close()
	return s._CreateVpnConnections(ctx, req, externalVpnGatewaysClient, vpnTunnelsClient, routersClient)
}

func Setup(port int, orchestratorServerAddr string) *GCPPluginServer {
	lis, err := net.Listen("tcp", fmt.Sprintf("localhost:%d", port))
	if err != nil {
		fmt.Fprintf(os.Stderr, "failed to listen: %v", err)
	}
	grpcServer := grpc.NewServer()
	gcpServer := &GCPPluginServer{}
	gcpServer.orchestratorServerAddr = orchestratorServerAddr
	invisinetspb.RegisterCloudPluginServer(grpcServer, gcpServer)
	fmt.Println("Starting server on port :", port)
	go func() {
		if err := grpcServer.Serve(lis); err != nil {
			fmt.Println(err.Error())
		}
	}()
	return gcpServer
}<|MERGE_RESOLUTION|>--- conflicted
+++ resolved
@@ -559,34 +559,9 @@
 			}
 		}
 
-<<<<<<< HEAD
 		firewall, err := invisinetsRuleToFirewallRule(req.Namespace, project, firewallName, networkTag, permitListRule)
 		if err != nil {
 			return nil, fmt.Errorf("unable to convert permit list rule to firewall rule: %w", err)
-=======
-		firewall := &computepb.Firewall{
-			Allowed: []*computepb.Allowed{
-				{
-					IPProtocol: proto.String(strconv.Itoa(int(permitListRule.Protocol))),
-				},
-			},
-			Description: proto.String(getRuleDescription(permitListRule.Tags)),
-			Direction:   proto.String(firewallDirectionMapInvisinetsToGCP[permitListRule.Direction]),
-			Name:        proto.String(firewallName),
-			Network:     proto.String(GetVpcUri(resourceInfo.Project, req.Namespace)),
-			TargetTags:  []string{networkTag},
-		}
-		if permitListRule.DstPort != -1 {
-			// Users must explicitly set DstPort to -1 if they want it to apply to all ports since proto can't
-			// differentiate between empty and 0 for an int field. Ports of 0 are valid for protocols like TCP/UDP.
-			firewall.Allowed[0].Ports = []string{strconv.Itoa(int(permitListRule.DstPort))}
-		}
-		if permitListRule.Direction == invisinetspb.Direction_INBOUND {
-			// TODO @seankimkdy: use SourceTags as well once we start supporting tags
-			firewall.SourceRanges = permitListRule.Targets
-		} else {
-			firewall.DestinationRanges = permitListRule.Targets
->>>>>>> d12f307f
 		}
 
 		if patchRequired {
