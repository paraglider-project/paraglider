/*
Copyright 2023 The Invisinets Authors.

Licensed under the Apache License, Version 2.0 (the "License");
you may not use this file except in compliance with the License.
You may obtain a copy of the License at

	http://www.apache.org/licenses/LICENSE-2.0

Unless required by applicable law or agreed to in writing, software
distributed under the License is distributed on an "AS IS" BASIS,
WITHOUT WARRANTIES OR CONDITIONS OF ANY KIND, either express or implied.
See the License for the specific language governing permissions and
limitations under the License.
*/

package gcp

import (
	"context"
	"crypto/sha256"
	"encoding/hex"
	"encoding/json"
	"errors"
	"fmt"
	"net"
	"net/http"
	"os"
	"strconv"
	"strings"

	compute "cloud.google.com/go/compute/apiv1"
	computepb "cloud.google.com/go/compute/apiv1/computepb"
	invisinetspb "github.com/NetSys/invisinets/pkg/invisinetspb"
	utils "github.com/NetSys/invisinets/pkg/utils"
	"google.golang.org/api/googleapi"
	"google.golang.org/grpc"
	"google.golang.org/grpc/credentials/insecure"
	"google.golang.org/protobuf/proto"
)

type GCPPluginServer struct {
	invisinetspb.UnimplementedCloudPluginServer
	frontendServerAddr string
}

// GCP naming conventions
// Those declared var may be modified in init() for integration testing
// None of these should be used to define other global variables. If needed, make a separate function (like getVPCURL).
var (
	vpcName                       = "invisinets-vpc" // Invisinets VPC name
	subnetworkNamePrefix          = "invisinets-"
	networkTagPrefix              = "invisinets-vm-"  // Prefix for GCP tags related to invisinets
	firewallNamePrefix            = "invisinets-fw-"  // Prefix for firewall names related to invisinets
	firewallRuleDescriptionPrefix = "invisinets rule" // GCP firewall rule prefix for description
	vpnGwName                     = "invisinets-vpn-gw"
	routerName                    = "invisinets-router"
	peerGwNamePrefix              = "invisinets-"
	peerGwNameSuffix              = "-peer-gw"
	vpnTunnelNamePrefix           = "invisinets-"
	vpnTunnelNameSuffix           = "-tunnel-"
	vpnTunnelInterfaceNameSuffix  = "-int-"
	bgpPeerNamePrefix             = "invisinets-bgp-peer-"
)

const (
	subnetworkNameSuffix  = "-subnet"
	networkInterface      = "nic0"
	firewallNameMaxLength = 62 // GCP imposed max length for firewall name
	computeURLPrefix      = "https://www.googleapis.com/compute/v1/"
	ikeVersion            = 2
)

// TODO @seankimkdy: replace these in the future to be not hardcoded
var vpnRegion = "us-west1" // Must be var as this is changed during unit tests
const (
	vpnGwAsn          = 64512 // TODO @seankimkdy: this should not be constant and rotate incrementally everytime a new gateway is created
	vpnNumConnections = 2
)

var vpnGwBgpIpAddrs = []string{"169.254.21.2", "169.254.22.2"} // TODO @seankimkdy: change to be dynamic and dependent on peering cloud (e.g. Azure needs APIPA)

// Maps between of GCP and Invisinets traffic direction terminologies
var (
	firewallDirectionMapGCPToInvisinets = map[string]invisinetspb.Direction{
		"INGRESS": invisinetspb.Direction_INBOUND,
		"EGRESS":  invisinetspb.Direction_OUTBOUND,
	}

	firewallDirectionMapInvisinetsToGCP = map[invisinetspb.Direction]string{
		invisinetspb.Direction_INBOUND:  "INGRESS",
		invisinetspb.Direction_OUTBOUND: "EGRESS",
	}
)

// Maps protocol names that can appear in GCP firewall rules to IANA numbers (see https://cloud.google.com/firewall/docs/firewalls#protocols_and_ports)
var gcpProtocolNumberMap = map[string]int{
	"tcp":  6,
	"udp":  17,
	"icmp": 1,
	"esp":  50,
	"ah":   51,
	"sctp": 132,
	"ipip": 94,
}

func init() {
	githubRunPrefix := utils.GetGitHubRunPrefix()
	// Prefix resource names with GitHub workflow run numbers to avoid resource name clashes during integration tests
	vpcName = githubRunPrefix + vpcName
	subnetworkNamePrefix = githubRunPrefix + subnetworkNamePrefix
	networkTagPrefix = githubRunPrefix + networkTagPrefix
	firewallNamePrefix = githubRunPrefix + firewallNamePrefix
	vpnGwName = githubRunPrefix + vpnGwName
	routerName = githubRunPrefix + routerName
	peerGwNamePrefix = githubRunPrefix + peerGwNamePrefix
	vpnTunnelNamePrefix = githubRunPrefix + vpnTunnelNamePrefix
	bgpPeerNamePrefix = githubRunPrefix + bgpPeerNamePrefix
}

// Checks if GCP firewall rule is an Invisinets permit list rule
func isInvisinetsPermitListRule(firewall *computepb.Firewall) bool {
	return strings.HasSuffix(*firewall.Network, vpcName) && strings.HasPrefix(*firewall.Name, firewallNamePrefix)
}

// Checks if GCP firewall rule is equivalent to an Invisinets permit list rule
func isFirewallEqPermitListRule(firewall *computepb.Firewall, permitListRule *invisinetspb.PermitListRule) bool {
	if !isInvisinetsPermitListRule(firewall) {
		return false
	}
	if *firewall.Direction != firewallDirectionMapInvisinetsToGCP[permitListRule.Direction] {
		return false
	}
	if len(firewall.Allowed) != 1 {
		return false
	}
	protocolNumber, err := getProtocolNumber(*firewall.Allowed[0].IPProtocol)
	if err != nil {
		return false
	}
	if protocolNumber != permitListRule.Protocol {
		return false
	}
	if len(firewall.Allowed[0].Ports) == 0 && permitListRule.DstPort != -1 {
		return false
	}
	if len(firewall.Allowed[0].Ports) == 1 && firewall.Allowed[0].Ports[0] != strconv.Itoa(int(permitListRule.DstPort)) {
		return false
	}
	return true
}

// Hashes values to lowercase hex string for use in naming GCP resources
func hash(values ...string) string {
	hash := sha256.Sum256([]byte(strings.Join(values, "")))
	return strings.ToLower(hex.EncodeToString(hash[:]))
}

// Gets a GCP firewall rule name for an Invisinets permit list rule
// If two Invisinets permit list rules are equal, then they will have the same GCP firewall rule name.
func getFirewallName(permitListRule *invisinetspb.PermitListRule) string {
	return (firewallNamePrefix + hash(
		strconv.Itoa(int(permitListRule.Protocol)),
		strconv.Itoa(int(permitListRule.DstPort)),
		strconv.Itoa(int(permitListRule.SrcPort)),
		permitListRule.Direction.String(),
		strings.Join(permitListRule.Tags, ""),
		strings.Join(permitListRule.Targets, ""),
	))[:firewallNameMaxLength]
}

<<<<<<< HEAD
// Returns VPC for Invisinets in a shortened GCP URI format
// TODO @seankimkdy: should return full URI
func GetVpcUri(namespace string) string {
	return "global/networks/" + getVpcName(namespace)
}

// Gets a GCP VPC name
func getVpcName(namespace string) string {
	return namespace + "-" + vpcName
=======
// Returns name of firewall for denying all egress traffic
func getDenyAllIngressFirewallName() string {
	return firewallNamePrefix + "deny-all-egress"
>>>>>>> 331f9b53
}

// Gets a GCP network tag for a GCP resource
func getGCPNetworkTag(gcpResourceId uint64) string {
	return networkTagPrefix + strconv.FormatUint(gcpResourceId, 10)
}

// Gets a GCP subnetwork name for Invisinets based on region
func getGCPSubnetworkName(region string) string {
	return subnetworkNamePrefix + region + subnetworkNameSuffix
}

// Gets protocol number from GCP specificiation (either a name like "tcp" or an int-string like "6")
func getProtocolNumber(firewallProtocol string) (int32, error) {
	protocolNumber, ok := gcpProtocolNumberMap[firewallProtocol]
	if !ok {
		var err error
		protocolNumber, err = strconv.Atoi(firewallProtocol)
		if err != nil {
			return 0, fmt.Errorf("could not convert GCP firewall protocol to protocol number")
		}
	}
	return int32(protocolNumber), nil
}

// Parses GCP compute URL for desired fields
func parseGCPURL(url string) map[string]string {
	path := strings.TrimPrefix(url, computeURLPrefix)
	parsedURL := map[string]string{}
	pathComponents := strings.Split(path, "/")
	for i := 0; i < len(pathComponents)-1; i += 2 {
		parsedURL[pathComponents[i]] = pathComponents[i+1]
	}
	return parsedURL
}

// Splits a instance id which follows the GCP URL form the form of projects/{project}/zones/{zone}/instances/{instance}
func parseInstanceId(instanceId string) (string, string, string) {
	parsedInstanceId := parseGCPURL(instanceId)
	return parsedInstanceId["projects"], parsedInstanceId["zones"], parsedInstanceId["instances"]
}

func getVpnGwUri(project, region, vpnGwName string) string {
	return computeURLPrefix + fmt.Sprintf("projects/%s/regions/%s/vpnGateways/%s", project, region, vpnGwName)
}

// Returns a full GCP URI of a VPN tunnel
func getVpnTunnelUri(project, region, vpnTunnelName string) string {
	return computeURLPrefix + fmt.Sprintf("projects/%s/regions/%s/vpnTunnels/%s", project, region, vpnTunnelName)
}

func getPeerGwUri(project, peerGwName string) string {
	return computeURLPrefix + fmt.Sprintf("projects/%s/global/externalVpnGateways/%s", project, peerGwName)
}

func getRouterUri(project, region, routerName string) string {
	return computeURLPrefix + fmt.Sprintf("projects/%s/regions/%s/routers/%s", project, region, routerName)
}

// Returns a peer gateway name when connecting to another cloud
func getPeerGwName(cloud string) string {
	return peerGwNamePrefix + cloud + peerGwNameSuffix
}

// Returns a VPN tunnel name when connecting to another cloud
func getVpnTunnelName(cloud string, tunnelIdx int) string {
	return vpnTunnelNamePrefix + cloud + vpnTunnelNameSuffix + strconv.Itoa(tunnelIdx)
}

// Returns a VPN tunnel interface name when connecting to another cloud
func getVpnTunnelInterfaceName(cloud string, tunnelIdx int, interfaceIdx int) string {
	return getVpnTunnelName(cloud, tunnelIdx) + vpnTunnelInterfaceNameSuffix + strconv.Itoa(interfaceIdx)
}

// Returns a BGP peer name
func getBgpPeerName(cloud string, peerIdx int) string {
	return bgpPeerNamePrefix + cloud + "-" + strconv.Itoa(peerIdx)
}

// Checks if GCP error response is a not found error
func isErrorNotFound(err error) bool {
	var e *googleapi.Error
	ok := errors.As(err, &e)
	return ok && e.Code == http.StatusNotFound
}

// Checks if GCP error response is a duplicate error
func isErrorDuplicate(err error) bool {
	var e *googleapi.Error
	ok := errors.As(err, &e)
	return ok && e.Code == http.StatusConflict
}

// Format the description to keep metadata about tags
func getRuleDescription(tags []string) string {
	if len(tags) == 0 {
		return firewallRuleDescriptionPrefix
	}
	return fmt.Sprintf("%s:%v", firewallRuleDescriptionPrefix, tags)
}

// Parses description string to get tags
func parseDescriptionTags(description string) []string {
	var tags []string
	if strings.HasPrefix(description, firewallRuleDescriptionPrefix+":[") {
		trimmedDescription := strings.TrimPrefix(description, firewallRuleDescriptionPrefix+":")
		trimmedDescription = strings.Trim(trimmedDescription, "[")
		trimmedDescription = strings.Trim(trimmedDescription, "]")
		tags = strings.Split(trimmedDescription, " ")
	}
	return tags
}

func instanceIsInNamespace(instance *computepb.Instance, namespace string) bool {
	return strings.Contains(*instance.NetworkInterfaces[0].Network, namespace)
}

func (s *GCPPluginServer) getAndCheckInstanceNamespace(ctx context.Context, instancesClient *compute.InstancesClient, instance string, project string, zone string, namespace string) error {
	if namespace == "" {
		return fmt.Errorf("namespace is empty")
	}

	instanceRequest := &computepb.GetInstanceRequest{
		Instance: instance,
		Project:  project,
		Zone:     zone,
	}
	instanceResponse, err := instancesClient.Get(ctx, instanceRequest)
	if err != nil {
		return fmt.Errorf("unable to get instance: %w", err)
	}
	if !instanceIsInNamespace(instanceResponse, namespace) {
		return fmt.Errorf("instance is not in namespace")
	}
	return nil
}

func (s *GCPPluginServer) _GetPermitList(ctx context.Context, resourceID *invisinetspb.ResourceID, instancesClient *compute.InstancesClient) (*invisinetspb.PermitList, error) {
	utils.Log.Printf("resource id: %s", resourceID.Id)
	project, zone, instance := parseInstanceId(resourceID.Id)
	utils.Log.Printf("project: %s, zone: %s, instance: %s", project, zone, instance)

	err := s.getAndCheckInstanceNamespace(ctx, instancesClient, instance, project, zone, resourceID.Namespace)
	if err != nil {
		return nil, err
	}

	req := &computepb.GetEffectiveFirewallsInstanceRequest{
		Instance:         instance,
		NetworkInterface: networkInterface,
		Project:          project,
		Zone:             zone,
	}
	resp, err := instancesClient.GetEffectiveFirewalls(ctx, req)
	if err != nil {
		return nil, fmt.Errorf("unable to get effective firewalls: %w", err)
	}

	permitList := &invisinetspb.PermitList{
		AssociatedResource: resourceID.Id,
		Rules:              []*invisinetspb.PermitListRule{},
		Namespace:          resourceID.Namespace,
	}

	for _, firewall := range resp.Firewalls {
		// Exclude default deny all egress from being included since it applies to every VM
		if isInvisinetsPermitListRule(firewall) && *firewall.Name != getDenyAllIngressFirewallName() {
			permitListRules := make([]*invisinetspb.PermitListRule, len(firewall.Allowed))
			for i, rule := range firewall.Allowed {
				protocolNumber, err := getProtocolNumber(*rule.IPProtocol)
				if err != nil {
					return nil, fmt.Errorf("could not get protocol number: %w", err)
				}

				direction := firewallDirectionMapGCPToInvisinets[*firewall.Direction]

				var targets []string
				if direction == invisinetspb.Direction_INBOUND {
					targets = append(firewall.SourceRanges, firewall.SourceTags...)
				} else {
					targets = firewall.DestinationRanges
				}

				var dstPort int
				if len(rule.Ports) == 0 {
					dstPort = -1
				} else {
					dstPort, err = strconv.Atoi(rule.Ports[0])
					if err != nil {
						return nil, fmt.Errorf("could not convert port to int")
					}
				}

				var tags []string
				if firewall.Description != nil {
					tags = parseDescriptionTags(*firewall.Description)
				}

				permitListRules[i] = &invisinetspb.PermitListRule{
					Direction: firewallDirectionMapGCPToInvisinets[*firewall.Direction],
					SrcPort:   -1,
					DstPort:   int32(dstPort),
					Protocol:  int32(protocolNumber),
					Targets:   targets,
					Tags:      tags,
				} // SrcPort not specified since GCP doesn't support rules based on source ports
			}
			permitList.Rules = append(permitList.Rules, permitListRules...)
		}
	}

	return permitList, nil
}

func (s *GCPPluginServer) GetPermitList(ctx context.Context, resourceID *invisinetspb.ResourceID) (*invisinetspb.PermitList, error) {
	instancesClient, err := compute.NewInstancesRESTClient(ctx)
	if err != nil {
		return nil, fmt.Errorf("NewInstancesRESTClient: %w", err)
	}
	defer instancesClient.Close()
	return s._GetPermitList(ctx, resourceID, instancesClient)
}

func (s *GCPPluginServer) _AddPermitListRules(ctx context.Context, permitList *invisinetspb.PermitList, firewallsClient *compute.FirewallsClient, instancesClient *compute.InstancesClient, subnetworksClient *compute.SubnetworksClient) (*invisinetspb.BasicResponse, error) {
	project, zone, instance := parseInstanceId(permitList.AssociatedResource)

	err := s.getAndCheckInstanceNamespace(ctx, instancesClient, instance, project, zone, permitList.Namespace)
	if err != nil {
		return nil, err
	}

	// Get existing firewalls
	getEffectiveFirewallsReq := &computepb.GetEffectiveFirewallsInstanceRequest{
		Instance:         instance,
		NetworkInterface: networkInterface,
		Project:          project,
		Zone:             zone,
	}
	getEffectiveFirewallsResp, err := instancesClient.GetEffectiveFirewalls(ctx, getEffectiveFirewallsReq)
	if err != nil {
		return nil, fmt.Errorf("unable to get effective firewalls: %w", err)
	}

	existingFirewalls := map[string]bool{}
	for _, firewall := range getEffectiveFirewallsResp.Firewalls {
		existingFirewalls[*firewall.Name] = true
	}

	// Get GCP network tag corresponding to VM (which will have been set during resource creation)
	getInstanceReq := &computepb.GetInstanceRequest{
		Instance: instance,
		Project:  project,
		Zone:     zone,
	}
	getInstanceResp, err := instancesClient.Get(ctx, getInstanceReq)
	if err != nil {
		return nil, fmt.Errorf("unable to get instance: %w", err)
	}
	networkTag := getGCPNetworkTag(*getInstanceResp.Id)

	// Get subnetwork address space
	parsedSubnetworkUri := parseGCPURL(*getInstanceResp.NetworkInterfaces[0].Subnetwork)
	getSubnetworkReq := &computepb.GetSubnetworkRequest{
		Project:    project,
		Region:     parsedSubnetworkUri["regions"],
		Subnetwork: parsedSubnetworkUri["subnetworks"],
	}
	getSubnetworkResp, err := subnetworksClient.Get(ctx, getSubnetworkReq)
	if err != nil {
		return nil, fmt.Errorf("unable to get subnetwork: %w", err)
	}
	subnetworkAddressSpace := *getSubnetworkResp.IpCidrRange

	// Get used address spaces of all clouds
	controllerConn, err := grpc.Dial(s.frontendServerAddr, grpc.WithTransportCredentials(insecure.NewCredentials()))
	if err != nil {
		return nil, fmt.Errorf("unable to establish connection with frontend: %w", err)
	}
	defer controllerConn.Close()
	controllerClient := invisinetspb.NewControllerClient(controllerConn)
	usedAddressSpaceMappings, err := controllerClient.GetUsedAddressSpaces(context.Background(), &invisinetspb.Namespace{Namespace: permitList.Namespace})
	if err != nil {
		return nil, fmt.Errorf("unable to get used address spaces: %w", err)
	}

	for _, permitListRule := range permitList.Rules {
		// TODO @seankimkdy: should we throw an error/warning if user specifies a srcport since GCP doesn't support srcport based firewalls?
		firewallName := getFirewallName(permitListRule)

		// Skip existing permit lists rules
		if existingFirewalls[firewallName] {
			continue
		}

		// Check and create multicloud connections as necessary
		err = utils.CheckAndConnectClouds(utils.GCP, subnetworkAddressSpace, ctx, permitListRule, usedAddressSpaceMappings, controllerClient)
		if err != nil {
			return nil, fmt.Errorf("unable to check and connect clouds: %w", err)
		}

		firewall := &computepb.Firewall{
			Allowed: []*computepb.Allowed{
				{
					IPProtocol: proto.String(strconv.Itoa(int(permitListRule.Protocol))),
				},
			},
			Description: proto.String(getRuleDescription(permitListRule.Tags)),
			Direction:   proto.String(firewallDirectionMapInvisinetsToGCP[permitListRule.Direction]),
			Name:        proto.String(firewallName),
			Network:     proto.String(GetVpcUri(permitList.Namespace)),
			TargetTags:  []string{networkTag},
		}
		if permitListRule.DstPort != -1 {
			// Users must explicitly set DstPort to -1 if they want it to apply to all ports since proto can't
			// differentiate between empty and 0 for an int field. Ports of 0 are valid for protocols like TCP/UDP.
			firewall.Allowed[0].Ports = []string{strconv.Itoa(int(permitListRule.DstPort))}
		}
		if permitListRule.Direction == invisinetspb.Direction_INBOUND {
			// TODO @seankimkdy: use SourceTags as well once we start supporting tags
			firewall.SourceRanges = permitListRule.Targets
		} else {
			firewall.DestinationRanges = permitListRule.Targets
		}
		insertFirewallReq := &computepb.InsertFirewallRequest{
			Project:          project,
			FirewallResource: firewall,
		}
		insertFirewallOp, err := firewallsClient.Insert(ctx, insertFirewallReq)
		if err != nil {
			return nil, fmt.Errorf("unable to create firewall rule: %w", err)
		}
		if err = insertFirewallOp.Wait(ctx); err != nil {
			return nil, fmt.Errorf("unable to wait for the operation: %w", err)
		}

		existingFirewalls[firewallName] = true
	}

	return &invisinetspb.BasicResponse{Success: true}, nil
}

func (s *GCPPluginServer) AddPermitListRules(ctx context.Context, permitList *invisinetspb.PermitList) (*invisinetspb.BasicResponse, error) {
	firewallsClient, err := compute.NewFirewallsRESTClient(ctx)
	if err != nil {
		return nil, fmt.Errorf("NewFirewallsRESTClient: %w", err)
	}
	defer firewallsClient.Close()

	instancesClient, err := compute.NewInstancesRESTClient(ctx)
	if err != nil {
		return nil, fmt.Errorf("NewInstancesRESTClient: %w", err)
	}
	defer instancesClient.Close()

	subnetworksClient, err := compute.NewSubnetworksRESTClient(ctx)
	if err != nil {
		return nil, fmt.Errorf("NewSubnetworksRESTClient: %w", err)
	}
	defer subnetworksClient.Close()

	return s._AddPermitListRules(ctx, permitList, firewallsClient, instancesClient, subnetworksClient)
}

func (s *GCPPluginServer) _DeletePermitListRules(ctx context.Context, permitList *invisinetspb.PermitList, firewallsClient *compute.FirewallsClient, instancesClient *compute.InstancesClient) (*invisinetspb.BasicResponse, error) {
	project, zone, instance := parseInstanceId(permitList.AssociatedResource)

	err := s.getAndCheckInstanceNamespace(ctx, instancesClient, instance, project, zone, permitList.Namespace)
	if err != nil {
		return nil, err
	}

	// Get existing firewalls
	getEffectiveFirewallsReq := &computepb.GetEffectiveFirewallsInstanceRequest{
		Instance:         instance,
		NetworkInterface: networkInterface,
		Project:          project,
		Zone:             zone,
	}
	getEffectiveFirewallsResp, err := instancesClient.GetEffectiveFirewalls(ctx, getEffectiveFirewallsReq)
	if err != nil {
		return nil, fmt.Errorf("unable to get effective firewalls: %w", err)
	}

	// Delete firewalls corresponding to provided permit list rules
	firewallMap := map[string]*computepb.Firewall{}
	for _, firewall := range getEffectiveFirewallsResp.Firewalls {
		firewallMap[*firewall.Name] = firewall
	}
	for _, permitListRule := range permitList.Rules {
		firewall, ok := firewallMap[getFirewallName(permitListRule)]
		if ok && isInvisinetsPermitListRule(firewall) && isFirewallEqPermitListRule(firewall, permitListRule) {
			deleteFirewallReq := &computepb.DeleteFirewallRequest{
				Firewall: *firewall.Name,
				Project:  project,
			}
			deleteFirewallOp, err := firewallsClient.Delete(ctx, deleteFirewallReq)
			if err != nil {
				return nil, fmt.Errorf("unable to delete firewall: %w", err)
			}
			if err = deleteFirewallOp.Wait(ctx); err != nil {
				return nil, fmt.Errorf("unable to wait for the operation: %w", err)
			}
		}
	}

	return &invisinetspb.BasicResponse{Success: true}, nil
}

func (s *GCPPluginServer) DeletePermitListRules(ctx context.Context, permitList *invisinetspb.PermitList) (*invisinetspb.BasicResponse, error) {
	firewallsClient, err := compute.NewFirewallsRESTClient(ctx)
	if err != nil {
		return nil, fmt.Errorf("NewFirewallsRESTClient: %w", err)
	}
	defer firewallsClient.Close()

	instancesClient, err := compute.NewInstancesRESTClient(ctx)
	if err != nil {
		return nil, fmt.Errorf("NewInstancesRESTClient: %w", err)
	}
	defer instancesClient.Close()

	return s._DeletePermitListRules(ctx, permitList, firewallsClient, instancesClient)
}

func (s *GCPPluginServer) _CreateResource(ctx context.Context, resourceDescription *invisinetspb.ResourceDescription, instancesClient *compute.InstancesClient, networksClient *compute.NetworksClient, subnetworksClient *compute.SubnetworksClient, firewallsClient *compute.FirewallsClient) (*invisinetspb.BasicResponse, error) {
	// Validate user-provided description
	insertInstanceRequest := &computepb.InsertInstanceRequest{}
	err := json.Unmarshal(resourceDescription.Description, insertInstanceRequest)
	if err != nil {
		return nil, fmt.Errorf("unable to parse resource description: %w", err)
	}
	if len(insertInstanceRequest.InstanceResource.NetworkInterfaces) != 0 {
		return nil, fmt.Errorf("network settings should not be specified")
	}

	project, zone := insertInstanceRequest.Project, insertInstanceRequest.Zone
	region := zone[:strings.LastIndex(zone, "-")]
	subnetName := getGCPSubnetworkName(region)
	subnetExists := false

	// Check if Invisinets specific VPC already exists
	nsVpcName := getVpcName(resourceDescription.Namespace)
	getNetworkReq := &computepb.GetNetworkRequest{
		Network: nsVpcName,
		Project: project,
	}
	getNetworkResp, err := networksClient.Get(ctx, getNetworkReq)
	if err != nil {
		if isErrorNotFound(err) {
			insertNetworkRequest := &computepb.InsertNetworkRequest{
				Project: project,
				NetworkResource: &computepb.Network{
					Name:                  proto.String(nsVpcName),
					Description:           proto.String("VPC for Invisinets"),
					AutoCreateSubnetworks: proto.Bool(false),
					RoutingConfig: &computepb.NetworkRoutingConfig{
						RoutingMode: proto.String(computepb.NetworkRoutingConfig_GLOBAL.String()),
					},
				},
			}
			insertNetworkOp, err := networksClient.Insert(ctx, insertNetworkRequest)
			if err != nil {
				return nil, fmt.Errorf("unable to insert network: %w", err)
			}
			if err = insertNetworkOp.Wait(ctx); err != nil {
				return nil, fmt.Errorf("unable to wait for the operation: %w", err)
			}
			// Deny all egress traffic since GCP implicitly allows all egress traffic
			insertFirewallReq := &computepb.InsertFirewallRequest{
				Project: project,
				FirewallResource: &computepb.Firewall{
					Denied: []*computepb.Denied{
						{
							IPProtocol: proto.String("all"),
						},
					},
					Description:       proto.String("Invisinets deny all traffic"),
					DestinationRanges: []string{"0.0.0.0/0"},
					Direction:         proto.String(computepb.Firewall_EGRESS.String()),
					Name:              proto.String(getDenyAllIngressFirewallName()),
					Network:           proto.String(GetVpcUri()),
					Priority:          proto.Int32(65534),
				},
			}
			insertFirewallOp, err := firewallsClient.Insert(ctx, insertFirewallReq)
			if err != nil {
				return nil, fmt.Errorf("unable to create firewall rule: %w", err)
			}
			if err = insertFirewallOp.Wait(ctx); err != nil {
				return nil, fmt.Errorf("unable to wait for the operation: %w", err)
			}
		} else {
			return nil, fmt.Errorf("failed to get invisinets vpc network: %w", err)
		}
	} else {
		// Check if there is a subnet in the region that resource will be placed in
		for _, subnetURL := range getNetworkResp.Subnetworks {
			parsedSubnetURL := parseGCPURL(subnetURL)
			if subnetName == parsedSubnetURL["subnetworks"] {
				subnetExists = true
				break
			}
		}
	}

	if !subnetExists {
		// Find unused address spaces
		conn, err := grpc.Dial(s.frontendServerAddr, grpc.WithTransportCredentials(insecure.NewCredentials()))
		if err != nil {
			return nil, fmt.Errorf("unable to establish connection with frontend: %w", err)
		}
		defer conn.Close()
		client := invisinetspb.NewControllerClient(conn)
		response, err := client.FindUnusedAddressSpace(context.Background(), &invisinetspb.Namespace{Namespace: resourceDescription.Namespace})
		if err != nil {
			return nil, fmt.Errorf("unable to find unused address space: %w", err)
		}

		insertSubnetworkRequest := &computepb.InsertSubnetworkRequest{
			Project: project,
			Region:  region,
			SubnetworkResource: &computepb.Subnetwork{
				Name:        proto.String(subnetName),
				Description: proto.String("Invisinets subnetwork for " + region),
				Network:     proto.String(GetVpcUri(resourceDescription.Namespace)),
				IpCidrRange: proto.String(response.Address),
			},
		}
		insertSubnetworkOp, err := subnetworksClient.Insert(ctx, insertSubnetworkRequest)
		if err != nil {
			return nil, fmt.Errorf("unable to insert subnetwork: %w", err)
		}
		if err = insertSubnetworkOp.Wait(ctx); err != nil {
			return nil, fmt.Errorf("unable to wait for the operation: %w", err)
		}
	}

	// Configure network settings to Invisinets VPC and corresponding subnet
	insertInstanceRequest.InstanceResource.NetworkInterfaces = []*computepb.NetworkInterface{
		{
			Network:    proto.String(GetVpcUri(resourceDescription.Namespace)),
			Subnetwork: proto.String("regions/" + region + "/subnetworks/" + subnetName),
		},
	}

	// Insert instance
	insertInstanceOp, err := instancesClient.Insert(ctx, insertInstanceRequest)
	if err != nil {
		return nil, fmt.Errorf("unable to insert instance: %w", err)
	}
	if err = insertInstanceOp.Wait(ctx); err != nil {
		return nil, fmt.Errorf("unable to wait for the operation: %w", err)
	}

	// Add network tag which will be used by GCP firewall rules corresponding to Invisinets permit list rules
	// The instance is fetched again as the Id which is used to create the tag is only available after instance creation
	instance := *insertInstanceRequest.InstanceResource.Name
	getInstanceReq := &computepb.GetInstanceRequest{
		Instance: instance,
		Project:  project,
		Zone:     zone,
	}
	getInstanceResp, err := instancesClient.Get(ctx, getInstanceReq)
	if err != nil {
		return nil, fmt.Errorf("unable to get instance: %w", err)
	}
	setTagsReq := &computepb.SetTagsInstanceRequest{
		Instance: instance,
		Project:  project,
		Zone:     zone,
		TagsResource: &computepb.Tags{
			Items:       append(getInstanceResp.Tags.Items, getGCPNetworkTag(*getInstanceResp.Id)),
			Fingerprint: getInstanceResp.Tags.Fingerprint,
		},
	}
	setTagsOp, err := instancesClient.SetTags(ctx, setTagsReq)
	if err != nil {
		return nil, fmt.Errorf("unable to set tags: %w", err)
	}
	if err = setTagsOp.Wait(ctx); err != nil {
		return nil, fmt.Errorf("unable to wait for the operation")
	}

	return &invisinetspb.BasicResponse{Success: true}, nil
}

func (s *GCPPluginServer) CreateResource(ctx context.Context, resourceDescription *invisinetspb.ResourceDescription) (*invisinetspb.BasicResponse, error) {
	instancesClient, err := compute.NewInstancesRESTClient(ctx)
	if err != nil {
		return nil, fmt.Errorf("NewInstancesRESTClient: %w", err)
	}
	defer instancesClient.Close()
	networksClient, err := compute.NewNetworksRESTClient(ctx)
	if err != nil {
		return nil, fmt.Errorf("NewNetworksRESTClient: %w", err)
	}
	defer networksClient.Close()
	subnetworksClient, err := compute.NewSubnetworksRESTClient(ctx)
	if err != nil {
		return nil, fmt.Errorf("NewSubnetworksRESTClient: %w", err)
	}
	defer subnetworksClient.Close()
	firewallsClient, err := compute.NewFirewallsRESTClient(ctx)
	if err != nil {
		return nil, fmt.Errorf("NewFirewallsRESTClient: %w", err)
	}

	return s._CreateResource(ctx, resourceDescription, instancesClient, networksClient, subnetworksClient, firewallsClient)
}

func (s *GCPPluginServer) _GetUsedAddressSpaces(ctx context.Context, invisinetsDeployment *invisinetspb.InvisinetsDeployment, networksClient *compute.NetworksClient, subnetworksClient *compute.SubnetworksClient) (*invisinetspb.AddressSpaceList, error) {
	project := parseGCPURL(invisinetsDeployment.Id)["projects"]
	addressSpaceList := &invisinetspb.AddressSpaceList{}

	nsVpcName := getVpcName(invisinetsDeployment.Namespace)
	getNetworkReq := &computepb.GetNetworkRequest{
		Network: nsVpcName,
		Project: project,
	}
	getNetworkResp, err := networksClient.Get(ctx, getNetworkReq)
	if err != nil {
		if isErrorNotFound(err) {
			return addressSpaceList, nil
		} else {
			return nil, fmt.Errorf("failed to get invisinets vpc network: %w", err)
		}
	} else {
		addressSpaceList.AddressSpaces = make([]string, len(getNetworkResp.Subnetworks))
		for i, subnetURL := range getNetworkResp.Subnetworks {
			parsedSubnetURL := parseGCPURL(subnetURL)
			getSubnetworkRequest := &computepb.GetSubnetworkRequest{
				Project:    project,
				Region:     parsedSubnetURL["regions"],
				Subnetwork: parsedSubnetURL["subnetworks"],
			}
			getSubnetworkResp, err := subnetworksClient.Get(ctx, getSubnetworkRequest)
			if err != nil {
				return nil, fmt.Errorf("failed to get invisinets subnetwork: %w", err)
			}
			addressSpaceList.AddressSpaces[i] = *getSubnetworkResp.IpCidrRange
		}
	}

	return addressSpaceList, nil
}

func (s *GCPPluginServer) GetUsedAddressSpaces(ctx context.Context, invisinetsDeployment *invisinetspb.InvisinetsDeployment) (*invisinetspb.AddressSpaceList, error) {
	networksClient, err := compute.NewNetworksRESTClient(ctx)
	if err != nil {
		return nil, fmt.Errorf("NewNetworksRESTClient: %w", err)
	}
	defer networksClient.Close()

	subnetworksClient, err := compute.NewSubnetworksRESTClient(ctx)
	if err != nil {
		return nil, fmt.Errorf("NewSubnetworksRESTClient: %w", err)
	}
	defer subnetworksClient.Close()

	return s._GetUsedAddressSpaces(ctx, invisinetsDeployment, networksClient, subnetworksClient)
}

func (s *GCPPluginServer) _CreateVpnGateway(ctx context.Context, deployment *invisinetspb.InvisinetsDeployment, vpnGatewaysClient *compute.VpnGatewaysClient, routersClient *compute.RoutersClient) (*invisinetspb.CreateVpnGatewayResponse, error) {
	project := parseGCPURL(deployment.Id)["projects"]

	// Create VPN gateway
	insertVpnGatewayReq := &computepb.InsertVpnGatewayRequest{
		Project: project,
		Region:  vpnRegion,
		VpnGatewayResource: &computepb.VpnGateway{
			Name:        proto.String(vpnGwName),
			Description: proto.String("Invisinets VPN gateway for multicloud connections"),
			Network:     proto.String(GetVpcUri(deployment.Namespace)),
		},
	}
	insertVpnGatewayOp, err := vpnGatewaysClient.Insert(ctx, insertVpnGatewayReq)
	if err != nil {
		if !isErrorDuplicate(err) {
			return nil, fmt.Errorf("unable to insert vpn gateway: %w", err)
		}
	} else {
		if err = insertVpnGatewayOp.Wait(ctx); err != nil {
			return nil, fmt.Errorf("unable to wait on insert vpn gateway operation: %w", err)
		}
	}

	// Create router
	insertRouterReq := &computepb.InsertRouterRequest{
		Project: project,
		Region:  vpnRegion,
		RouterResource: &computepb.Router{
			Name:        proto.String(routerName),
			Description: proto.String("Invisinets router for multicloud connections"),
			Network:     proto.String(GetVpcUri(deployment.Namespace)),
			Bgp: &computepb.RouterBgp{
				Asn: proto.Uint32(vpnGwAsn),
			},
		},
	}
	insertRouterOp, err := routersClient.Insert(ctx, insertRouterReq)
	if err != nil {
		if !isErrorDuplicate(err) {
			return nil, fmt.Errorf("unable to insert router: %w", err)
		}
	} else {
		if err = insertRouterOp.Wait(ctx); err != nil {
			return nil, fmt.Errorf("unable to wait on insert router operation: %w", err)
		}
	}

	getVpnGatewayReq := &computepb.GetVpnGatewayRequest{
		Project:    project,
		Region:     vpnRegion,
		VpnGateway: vpnGwName,
	}
	vpnGateway, err := vpnGatewaysClient.Get(ctx, getVpnGatewayReq)
	if err != nil {
		return nil, fmt.Errorf("unable to get vpn gateway: %w", err)
	}
	resp := &invisinetspb.CreateVpnGatewayResponse{Asn: vpnGwAsn}
	resp.GatewayIpAddresses = make([]string, vpnNumConnections)
	for i := 0; i < vpnNumConnections; i++ {
		resp.GatewayIpAddresses[i] = *vpnGateway.VpnInterfaces[i].IpAddress
	}

	return resp, nil
}

func (s *GCPPluginServer) CreateVpnGateway(ctx context.Context, deployment *invisinetspb.InvisinetsDeployment) (*invisinetspb.CreateVpnGatewayResponse, error) {
	vpnGatewaysClient, err := compute.NewVpnGatewaysRESTClient(ctx)
	if err != nil {
		return nil, fmt.Errorf("NewVpnGatewaysRESTClient: %w", err)
	}
	defer vpnGatewaysClient.Close()
	routersClient, err := compute.NewRoutersRESTClient(ctx)
	if err != nil {
		return nil, fmt.Errorf("NewRoutersRESTClient: %w", err)
	}
	defer routersClient.Close()
	return s._CreateVpnGateway(ctx, deployment, vpnGatewaysClient, routersClient)
}

func (s *GCPPluginServer) _CreateVpnBgpSessions(ctx context.Context, req *invisinetspb.CreateVpnBgpSessionsRequest, routersClient *compute.RoutersClient) (*invisinetspb.CreateVpnBgpSessionsResponse, error) {
	project := parseGCPURL(req.Deployment.Id)["projects"]

	patchRouterReq := &computepb.PatchRouterRequest{
		Project:        project,
		Region:         vpnRegion,
		Router:         routerName,
		RouterResource: &computepb.Router{},
	}
	patchRouterReq.RouterResource.Interfaces = make([]*computepb.RouterInterface, vpnNumConnections)
	for i := 0; i < vpnNumConnections; i++ {
		patchRouterReq.RouterResource.Interfaces[i] = &computepb.RouterInterface{
			Name:            proto.String(getVpnTunnelInterfaceName(req.Cloud, i, i)),
			IpRange:         proto.String(vpnGwBgpIpAddrs[i] + "/30"),
			LinkedVpnTunnel: proto.String(getVpnTunnelUri(project, vpnRegion, getVpnTunnelName(req.Cloud, i))),
		}
	}
	patchRouterOp, err := routersClient.Patch(ctx, patchRouterReq)
	if err != nil {
		return nil, fmt.Errorf("unable to patch router: %w", err)
	}
	if err = patchRouterOp.Wait(ctx); err != nil {
		return nil, fmt.Errorf("unable to wait on patch router operation: %w", err)
	}

	return &invisinetspb.CreateVpnBgpSessionsResponse{BgpIpAddresses: vpnGwBgpIpAddrs}, nil
}

func (s *GCPPluginServer) CreateVpnBgpSessions(ctx context.Context, req *invisinetspb.CreateVpnBgpSessionsRequest) (*invisinetspb.CreateVpnBgpSessionsResponse, error) {
	routersClient, err := compute.NewRoutersRESTClient(ctx)
	if err != nil {
		return nil, fmt.Errorf("NewRoutersRESTClient: %w", err)
	}
	defer routersClient.Close()
	return s._CreateVpnBgpSessions(ctx, req, routersClient)
}

func (s *GCPPluginServer) _CreateVpnConnections(ctx context.Context, req *invisinetspb.CreateVpnConnectionsRequest, externalVpnGatewaysClient *compute.ExternalVpnGatewaysClient, vpnTunnelsClient *compute.VpnTunnelsClient, routersClient *compute.RoutersClient) (*invisinetspb.BasicResponse, error) {
	project := parseGCPURL(req.Deployment.Id)["projects"]

	insertExternalVpnGatewayReq := &computepb.InsertExternalVpnGatewayRequest{
		Project: project,
		ExternalVpnGatewayResource: &computepb.ExternalVpnGateway{
			Name:           proto.String(getPeerGwName(req.Cloud)),
			Description:    proto.String("Invisinets peer gateway to " + req.Cloud),
			RedundancyType: proto.String(computepb.ExternalVpnGateway_TWO_IPS_REDUNDANCY.String()),
		},
	}

	// TODO @seankimkdy: when adding more clouds, check len(req.GatewayIpAddresses) to be either 1, 2, or 4 as allowed by GCP
	insertExternalVpnGatewayReq.ExternalVpnGatewayResource.Interfaces = make([]*computepb.ExternalVpnGatewayInterface, len(req.GatewayIpAddresses))
	for i, interfaceIp := range req.GatewayIpAddresses {
		insertExternalVpnGatewayReq.ExternalVpnGatewayResource.Interfaces[i] = &computepb.ExternalVpnGatewayInterface{
			Id:        proto.Uint32(uint32(i)),
			IpAddress: proto.String(interfaceIp),
		}
	}
	insertExternalVpnGatewayOp, err := externalVpnGatewaysClient.Insert(ctx, insertExternalVpnGatewayReq)
	if err != nil {
		if !isErrorDuplicate(err) {
			return nil, fmt.Errorf("unable to insert external vpn gateway: %w", err)
		}
	} else {
		if err = insertExternalVpnGatewayOp.Wait(ctx); err != nil {
			return nil, fmt.Errorf("unable to wait on insert external vpn gateway operation: %w", err)
		}
	}

	for i := 0; i < vpnNumConnections; i++ {
		insertVpnTunnelRequest := &computepb.InsertVpnTunnelRequest{
			Project: project,
			Region:  vpnRegion,
			VpnTunnelResource: &computepb.VpnTunnel{
				Name:                         proto.String(getVpnTunnelName(req.Cloud, i)),
				Description:                  proto.String(fmt.Sprintf("Invisinets VPN tunnel to %s (interface %d)", req.Cloud, i)),
				PeerExternalGateway:          proto.String(getPeerGwUri(project, getPeerGwName(req.Cloud))),
				PeerExternalGatewayInterface: proto.Int32(int32(i)),
				IkeVersion:                   proto.Int32(ikeVersion),
				SharedSecret:                 proto.String(req.SharedKey),
				Router:                       proto.String(getRouterUri(project, vpnRegion, routerName)),
				VpnGateway:                   proto.String(getVpnGwUri(project, vpnRegion, vpnGwName)),
				VpnGatewayInterface:          proto.Int32(int32(i)), // TODO @seankimkdy: handle separately for four connections (AWS specific)?
			},
		}
		insertVpnTunnelOp, err := vpnTunnelsClient.Insert(ctx, insertVpnTunnelRequest)
		if err != nil {
			if !isErrorDuplicate(err) {
				return nil, fmt.Errorf("unable to insert vpn tunnel: %w", err)
			}
		} else {
			if err = insertVpnTunnelOp.Wait(ctx); err != nil {
				return nil, fmt.Errorf("unable to wait on insert vpn tunnel operation: %w", err)
			}
		}
	}

	patchRouterRequest := &computepb.PatchRouterRequest{
		Project:        project,
		Region:         vpnRegion,
		Router:         routerName,
		RouterResource: &computepb.Router{},
	}
	patchRouterRequest.RouterResource.BgpPeers = make([]*computepb.RouterBgpPeer, vpnNumConnections)
	for i := 0; i < vpnNumConnections; i++ {
		patchRouterRequest.RouterResource.BgpPeers[i] = &computepb.RouterBgpPeer{
			Name:          proto.String(getBgpPeerName(req.Cloud, i)),
			PeerIpAddress: proto.String(req.BgpIpAddresses[i]),
			PeerAsn:       proto.Uint32(uint32(req.Asn)),
		}
	}
	patchRouterOp, err := routersClient.Patch(ctx, patchRouterRequest)
	if err != nil {
		return nil, fmt.Errorf("unable to setup bgp sessions: %w", err)
	}
	if err = patchRouterOp.Wait(ctx); err != nil {
		return nil, fmt.Errorf("unable to wait on setting up bgp sessions operation: %w", err)
	}

	return &invisinetspb.BasicResponse{Success: true}, nil
}

func (s *GCPPluginServer) CreateVpnConnections(ctx context.Context, req *invisinetspb.CreateVpnConnectionsRequest) (*invisinetspb.BasicResponse, error) {
	externalVpnGatewaysClient, err := compute.NewExternalVpnGatewaysRESTClient(ctx)
	if err != nil {
		return nil, fmt.Errorf("NewExternalVpnGatewaysClient: %w", err)
	}
	defer externalVpnGatewaysClient.Close()
	vpnTunnelsClient, err := compute.NewVpnTunnelsRESTClient(ctx)
	if err != nil {
		return nil, fmt.Errorf("NewVpnTunnelsRESTClient: %w", err)
	}
	defer vpnTunnelsClient.Close()
	routersClient, err := compute.NewRoutersRESTClient(ctx)
	if err != nil {
		return nil, fmt.Errorf("NewRoutersRESTClient: %w", err)
	}
	defer routersClient.Close()
	return s._CreateVpnConnections(ctx, req, externalVpnGatewaysClient, vpnTunnelsClient, routersClient)
}

func Setup(port int, frontendServerAddr string) {
	lis, err := net.Listen("tcp", fmt.Sprintf("localhost:%d", port))
	if err != nil {
		fmt.Fprintf(os.Stderr, "failed to listen: %v", err)
	}
	grpcServer := grpc.NewServer()
	gcpServer := &GCPPluginServer{}
	gcpServer.frontendServerAddr = frontendServerAddr
	invisinetspb.RegisterCloudPluginServer(grpcServer, gcpServer)
	fmt.Println("Starting server on port :", port)
	if err := grpcServer.Serve(lis); err != nil {
		fmt.Println(err.Error())
	}
}<|MERGE_RESOLUTION|>--- conflicted
+++ resolved
@@ -169,7 +169,7 @@
 	))[:firewallNameMaxLength]
 }
 
-<<<<<<< HEAD
+
 // Returns VPC for Invisinets in a shortened GCP URI format
 // TODO @seankimkdy: should return full URI
 func GetVpcUri(namespace string) string {
@@ -179,11 +179,10 @@
 // Gets a GCP VPC name
 func getVpcName(namespace string) string {
 	return namespace + "-" + vpcName
-=======
+
 // Returns name of firewall for denying all egress traffic
 func getDenyAllIngressFirewallName() string {
 	return firewallNamePrefix + "deny-all-egress"
->>>>>>> 331f9b53
 }
 
 // Gets a GCP network tag for a GCP resource
