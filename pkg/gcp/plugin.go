/*
Copyright 2023 The Invisinets Authors.

Licensed under the Apache License, Version 2.0 (the "License");
you may not use this file except in compliance with the License.
You may obtain a copy of the License at

	http://www.apache.org/licenses/LICENSE-2.0

Unless required by applicable law or agreed to in writing, software
distributed under the License is distributed on an "AS IS" BASIS,
WITHOUT WARRANTIES OR CONDITIONS OF ANY KIND, either express or implied.
See the License for the specific language governing permissions and
limitations under the License.
*/

package gcp

import (
	"context"
	"crypto/sha256"
	"encoding/hex"
	"errors"
	"fmt"
	"net"
	"net/http"
	"os"
	"strconv"
	"strings"

	compute "cloud.google.com/go/compute/apiv1"
	computepb "cloud.google.com/go/compute/apiv1/computepb"
	container "cloud.google.com/go/container/apiv1"
	invisinetspb "github.com/NetSys/invisinets/pkg/invisinetspb"
	utils "github.com/NetSys/invisinets/pkg/utils"
	"google.golang.org/api/googleapi"
	"google.golang.org/grpc"
	"google.golang.org/grpc/credentials/insecure"
	"google.golang.org/protobuf/proto"
)

type GCPPluginServer struct {
	invisinetspb.UnimplementedCloudPluginServer
	orchestratorServerAddr string
}

// GCP naming conventions
const (
	invisinetsPrefix              = "invisinets"
	firewallRuleDescriptionPrefix = "invisinets rule" // GCP firewall rule prefix for description
)

const (
	networkInterface      = "nic0"
	firewallNameMaxLength = 62 // GCP imposed max length for firewall name
	computeURLPrefix      = "https://www.googleapis.com/compute/v1/"
	containerURLPrefix    = "https://container.googleapis.com/v1beta1/"
	ikeVersion            = 2
)

// TODO @seankimkdy: replace these in the future to be not hardcoded
var vpnRegion = "us-west1" // Must be var as this is changed during unit tests

// Maps between of GCP and Invisinets traffic direction terminologies
var (
	firewallDirectionMapGCPToInvisinets = map[string]invisinetspb.Direction{
		"INGRESS": invisinetspb.Direction_INBOUND,
		"EGRESS":  invisinetspb.Direction_OUTBOUND,
	}

	firewallDirectionMapInvisinetsToGCP = map[invisinetspb.Direction]string{
		invisinetspb.Direction_INBOUND:  "INGRESS",
		invisinetspb.Direction_OUTBOUND: "EGRESS",
	}
)

// Maps protocol names that can appear in GCP firewall rules to IANA numbers (see https://cloud.google.com/firewall/docs/firewalls#protocols_and_ports)
var gcpProtocolNumberMap = map[string]int{
	"tcp":  6,
	"udp":  17,
	"icmp": 1,
	"esp":  50,
	"ah":   51,
	"sctp": 132,
	"ipip": 94,
}

// Checks if GCP firewall rule is an Invisinets permit list rule
func isInvisinetsPermitListRule(namespace string, firewall *computepb.Firewall) bool {
	return strings.HasSuffix(*firewall.Network, getVpcName(namespace)) && strings.HasPrefix(*firewall.Name, getFirewallNamePrefix(namespace))
}

// Checks if GCP firewall rule is equivalent to an Invisinets permit list rule
func isFirewallEqPermitListRule(namespace string, firewall *computepb.Firewall, permitListRule *invisinetspb.PermitListRule) bool {
	if !isInvisinetsPermitListRule(namespace, firewall) {
		return false
	}
	if *firewall.Direction != firewallDirectionMapInvisinetsToGCP[permitListRule.Direction] {
		return false
	}
	if len(firewall.Allowed) != 1 {
		return false
	}
	protocolNumber, err := getProtocolNumber(*firewall.Allowed[0].IPProtocol)
	if err != nil {
		return false
	}
	if protocolNumber != permitListRule.Protocol {
		return false
	}
	if len(firewall.Allowed[0].Ports) == 0 && permitListRule.DstPort != -1 {
		return false
	}
	if len(firewall.Allowed[0].Ports) == 1 && firewall.Allowed[0].Ports[0] != strconv.Itoa(int(permitListRule.DstPort)) {
		return false
	}
	return true
}

// Hashes values to lowercase hex string for use in naming GCP resources
func hash(values ...string) string {
	hash := sha256.Sum256([]byte(strings.Join(values, "")))
	return strings.ToLower(hex.EncodeToString(hash[:]))
}

// Gets protocol number from GCP specificiation (either a name like "tcp" or an int-string like "6")
func getProtocolNumber(firewallProtocol string) (int32, error) {
	protocolNumber, ok := gcpProtocolNumberMap[firewallProtocol]
	if !ok {
		var err error
		protocolNumber, err = strconv.Atoi(firewallProtocol)
		if err != nil {
			return 0, fmt.Errorf("could not convert GCP firewall protocol to protocol number")
		}
	}
	return int32(protocolNumber), nil
}

/* --- RESOURCE NAME --- */

func getInvisinetsNamespacePrefix(namespace string) string {
	return invisinetsPrefix + "-" + namespace
}

func getFirewallNamePrefix(namespace string) string {
	return getInvisinetsNamespacePrefix(namespace) + "-fw"
}

// Gets a GCP firewall rule name for an Invisinets permit list rule
// If two Invisinets permit list rules are equal, then they will have the same GCP firewall rule name.
func getFirewallName(namespace string, ruleName string, resourceId string) string {
	return fmt.Sprintf("%s-%s-%s", getFirewallNamePrefix(namespace), resourceId, ruleName)
}

// Retrieve the name of the permit list rule from the GCP firewall name
func parseFirewallName(namespace string, firewallName string) string {
	fmt.Println(firewallName)
	fmt.Println(strings.TrimPrefix(firewallName, getFirewallNamePrefix(namespace)+"-"))
	return strings.SplitN(strings.TrimPrefix(firewallName, getFirewallNamePrefix(namespace)+"-"), "-", 2)[1]
}

// Gets a GCP VPC name
func getVpcName(namespace string) string {
	return getInvisinetsNamespacePrefix(namespace) + "-vpc"
}

// Returns name of firewall for denying all egress traffic
func getDenyAllIngressFirewallName(namespace string) string {
	return getInvisinetsNamespacePrefix(namespace) + "-deny-all-egress"
}

// Gets a GCP subnetwork name for Invisinets based on region
func getSubnetworkName(namespace string, region string) string {
	return getInvisinetsNamespacePrefix(namespace) + "-" + region + "-subnet"
}

func getVpnGwName(namespace string) string {
	return getInvisinetsNamespacePrefix(namespace) + "-vpn-gw"
}

func getRouterName(namespace string) string {
	return getInvisinetsNamespacePrefix(namespace) + "-router"
}

// Returns a peer gateway name when connecting to another cloud
func getPeerGwName(namespace string, cloud string) string {
	return getInvisinetsNamespacePrefix(namespace) + "-" + cloud + "-peer-gw"
}

// Returns a VPN tunnel name when connecting to another cloud
func getVpnTunnelName(namespace string, cloud string, tunnelIdx int) string {
	return getInvisinetsNamespacePrefix(namespace) + "-" + cloud + "-tunnel-" + strconv.Itoa(tunnelIdx)
}

// Returns a VPN tunnel interface name when connecting to another cloud
func getVpnTunnelInterfaceName(namespace string, cloud string, tunnelIdx int, interfaceIdx int) string {
	return getVpnTunnelName(namespace, cloud, tunnelIdx) + "-int-" + strconv.Itoa(interfaceIdx)
}

// Returns a BGP peer name
func getBgpPeerName(cloud string, peerIdx int) string {
	return cloud + "-bgp-peer-" + strconv.Itoa(peerIdx)
}

// Returns a VPC network peering name
func getNetworkPeeringName(namespace string, peerNamespace string) string {
	return getInvisinetsNamespacePrefix(namespace) + "-" + peerNamespace + "-peering"
}

func getSubnetworkURL(project string, region string, name string) string {
	return fmt.Sprintf("projects/%s/regions/%s/subnetworks/%s", project, region, name)
}

func getRegionFromZone(zone string) string {
	return zone[:strings.LastIndex(zone, "-")]
}

/* --- RESOURCE URI --- */

// Parses GCP compute URL for desired fields
func parseGCPURL(url string) map[string]string {
	path := strings.TrimPrefix(url, computeURLPrefix)
	path = strings.TrimPrefix(path, containerURLPrefix)
	parsedURL := map[string]string{}
	pathComponents := strings.Split(path, "/")
	for i := 0; i < len(pathComponents)-1; i += 2 {
		parsedURL[pathComponents[i]] = pathComponents[i+1]
	}
	return parsedURL
}

func getInstanceUri(project, zone, instance string) string {
	return fmt.Sprintf("projects/%s/zones/%s/instances/%s", project, zone, instance)
}

func getClusterUri(project, zone, cluster string) string {
	return fmt.Sprintf("projects/%s/locations/%s/clusters/%s", project, zone, cluster)
}

func GetVpcUri(project, namespace string) string {
	return computeURLPrefix + fmt.Sprintf("projects/%s/global/networks/%s", project, getVpcName(namespace))
}

func getVpnGwUri(project, region, vpnGwName string) string {
	return computeURLPrefix + fmt.Sprintf("projects/%s/regions/%s/vpnGateways/%s", project, region, vpnGwName)
}

func getRouterUri(project, region, routerName string) string {
	return computeURLPrefix + fmt.Sprintf("projects/%s/regions/%s/routers/%s", project, region, routerName)
}

// Returns a full GCP URI of a VPN tunnel
func getVpnTunnelUri(project, region, vpnTunnelName string) string {
	return computeURLPrefix + fmt.Sprintf("projects/%s/regions/%s/vpnTunnels/%s", project, region, vpnTunnelName)
}

func getPeerGwUri(project, peerGwName string) string {
	return computeURLPrefix + fmt.Sprintf("projects/%s/global/externalVpnGateways/%s", project, peerGwName)
}

// Checks if GCP error response is a not found error
func isErrorNotFound(err error) bool {
	var e *googleapi.Error
	ok := errors.As(err, &e)
	return ok && e.Code == http.StatusNotFound
}

// Checks if GCP error response is a duplicate error
func isErrorDuplicate(err error) bool {
	var e *googleapi.Error
	ok := errors.As(err, &e)
	return ok && e.Code == http.StatusConflict
}

// Format the description to keep metadata about tags
func getRuleDescription(tags []string) string {
	if len(tags) == 0 {
		return firewallRuleDescriptionPrefix
	}
	return fmt.Sprintf("%s:%v", firewallRuleDescriptionPrefix, tags)
}

// Parses description string to get tags
func parseDescriptionTags(description string) []string {
	var tags []string
	if strings.HasPrefix(description, firewallRuleDescriptionPrefix+":[") {
		trimmedDescription := strings.TrimPrefix(description, firewallRuleDescriptionPrefix+":")
		trimmedDescription = strings.Trim(trimmedDescription, "[")
		trimmedDescription = strings.Trim(trimmedDescription, "]")
		tags = strings.Split(trimmedDescription, " ")
	}
	return tags
}

func (s *GCPPluginServer) _GetPermitList(ctx context.Context, req *invisinetspb.GetPermitListRequest, firewallsClient *compute.FirewallsClient, instancesClient *compute.InstancesClient, clustersClient *container.ClusterManagerClient) (*invisinetspb.GetPermitListResponse, error) {
	resourceInfo, err := parseResourceUri(req.Resource)
	if err != nil {
		return nil, fmt.Errorf("unable to parse resource URI: %w", err)
	}
	resourceInfo.Namespace = req.Namespace

	_, resourceID, err := GetResourceNetworkInfo(ctx, instancesClient, clustersClient, resourceInfo)
	if err != nil {
		return nil, err
	}

	// Get firewalls for the resource
	firewalls, err := getFirewallRules(ctx, firewallsClient, resourceInfo.Project, *resourceID)
	if err != nil {
		return nil, fmt.Errorf("unable to get firewalls: %w", err)
	}

	permitListRules := []*invisinetspb.PermitListRule{}

	for _, firewall := range firewalls {
		// Exclude default deny all egress from being included since it applies to every VM
		if isInvisinetsPermitListRule(req.Namespace, firewall) && *firewall.Name != getDenyAllIngressFirewallName(req.Namespace) {
			rules := make([]*invisinetspb.PermitListRule, len(firewall.Allowed))
			for i, rule := range firewall.Allowed {
				protocolNumber, err := getProtocolNumber(*rule.IPProtocol)
				if err != nil {
					return nil, fmt.Errorf("could not get protocol number: %w", err)
				}

				direction := firewallDirectionMapGCPToInvisinets[*firewall.Direction]

				var targets []string
				if direction == invisinetspb.Direction_INBOUND {
					targets = append(firewall.SourceRanges, firewall.SourceTags...)
				} else {
					targets = firewall.DestinationRanges
				}

				var dstPort int
				if len(rule.Ports) == 0 {
					dstPort = -1
				} else {
					dstPort, err = strconv.Atoi(rule.Ports[0])
					if err != nil {
						return nil, fmt.Errorf("could not convert port to int")
					}
				}

				var tags []string
				if firewall.Description != nil {
					tags = parseDescriptionTags(*firewall.Description)
				}

				rules[i] = &invisinetspb.PermitListRule{
					Name:      parseFirewallName(req.Namespace, *firewall.Name),
					Direction: firewallDirectionMapGCPToInvisinets[*firewall.Direction],
					SrcPort:   -1,
					DstPort:   int32(dstPort),
					Protocol:  int32(protocolNumber),
					Targets:   targets,
					Tags:      tags,
				} // SrcPort not specified since GCP doesn't support rules based on source ports
			}
			permitListRules = append(permitListRules, rules...)
		}
	}

	return &invisinetspb.GetPermitListResponse{Rules: permitListRules}, nil
}

func (s *GCPPluginServer) GetPermitList(ctx context.Context, req *invisinetspb.GetPermitListRequest) (*invisinetspb.GetPermitListResponse, error) {
	firewallsClient, err := compute.NewFirewallsRESTClient(ctx)
	if err != nil {
		return nil, fmt.Errorf("NewFirewallsRESTClient: %w", err)
	}
	defer firewallsClient.Close()

	instancesClient, err := compute.NewInstancesRESTClient(ctx)
	if err != nil {
		return nil, fmt.Errorf("NewInstancesRESTClient: %w", err)
	}
	defer instancesClient.Close()

	clustersClient, err := container.NewClusterManagerClient(ctx)
	if err != nil {
		return nil, fmt.Errorf("NewClusterManagerClient: %w", err)
	}
	defer clustersClient.Close()

	return s._GetPermitList(ctx, req, firewallsClient, instancesClient, clustersClient)
}

// Creates bi-directional peering between two VPC networks
func peerVpcNetwork(ctx context.Context, networksClient *compute.NetworksClient, currentProject string, currentNamespace string, peerProject string, peerNamespace string) error {
	// Check if peering already exists
	currentVpcName := getVpcName(currentNamespace)
	getNetworkReq := &computepb.GetNetworkRequest{
		Network: currentVpcName,
		Project: currentProject,
	}
	currentVpc, err := networksClient.Get(ctx, getNetworkReq)
	if err != nil {
		return fmt.Errorf("unable to get current vpc: %w", err)
	}
	networkPeeringName := getNetworkPeeringName(currentNamespace, peerNamespace)
	for _, peering := range currentVpc.Peerings {
		if *peering.Name == networkPeeringName {
			return nil
		}
	}

	// Add peering
	peerVpcUri := GetVpcUri(peerProject, peerNamespace)
	addPeeringNetworkReq := &computepb.AddPeeringNetworkRequest{
		Network: getVpcName(currentNamespace),
		Project: currentProject,
		NetworksAddPeeringRequestResource: &computepb.NetworksAddPeeringRequest{
			// Don't specify Name or PeerNetwork field here as GCP will throw an error
			NetworkPeering: &computepb.NetworkPeering{
				Name:                 proto.String(networkPeeringName),
				Network:              proto.String(peerVpcUri),
				ExchangeSubnetRoutes: proto.Bool(true),
			},
		},
	}
	addPeeringNetworkOp, err := networksClient.AddPeering(ctx, addPeeringNetworkReq)
	if err != nil {
		return fmt.Errorf("unable to add peering: %w", err)
	}
	if err = addPeeringNetworkOp.Wait(ctx); err != nil {
		return fmt.Errorf("unable to wait for the add peering operation: %w", err)
	}
	return nil
}

func (s *GCPPluginServer) _AddPermitListRules(ctx context.Context, req *invisinetspb.AddPermitListRulesRequest, firewallsClient *compute.FirewallsClient, instancesClient *compute.InstancesClient, subnetworksClient *compute.SubnetworksClient, networksClient *compute.NetworksClient, clustersClient *container.ClusterManagerClient) (*invisinetspb.AddPermitListRulesResponse, error) {
	resourceInfo, err := parseResourceUri(req.Resource)
	if err != nil {
		return nil, fmt.Errorf("unable to parse resource URI: %w", err)
	}
	resourceInfo.Namespace = req.Namespace

	_, resourceID, err := GetResourceNetworkInfo(ctx, instancesClient, clustersClient, resourceInfo)
	if err != nil {
		return nil, err
	}

	// Get existing firewalls
	firewalls, err := getFirewallRules(ctx, firewallsClient, resourceInfo.Project, *resourceID)
	if err != nil {
		return nil, fmt.Errorf("unable to get existing firewalls: %w", err)
	}

	existingFirewalls := map[string]*computepb.Firewall{}
	for _, firewall := range firewalls {
		existingFirewalls[*firewall.Name] = firewall
	}

	// Get the network tag
	networkTag := getNetworkTag(req.Namespace, resourceInfo.ResourceType, *resourceID)

	// Get used address spaces of all clouds
	orchestratorConn, err := grpc.Dial(s.orchestratorServerAddr, grpc.WithTransportCredentials(insecure.NewCredentials()))
	if err != nil {
		return nil, fmt.Errorf("unable to establish connection with orchestrator: %w", err)
	}
	defer orchestratorConn.Close()
	orchestratorClient := invisinetspb.NewControllerClient(orchestratorConn)
	getUsedAddressSpacesResp, err := orchestratorClient.GetUsedAddressSpaces(context.Background(), &invisinetspb.Empty{})
	if err != nil {
		return nil, fmt.Errorf("unable to get used address spaces: %w", err)
	}

	for _, permitListRule := range req.Rules {
		// TODO @seankimkdy: should we throw an error/warning if user specifies a srcport since GCP doesn't support srcport based firewalls?
		firewallName := getFirewallName(req.Namespace, permitListRule.Name, *resourceID)

		patchRequired := false
		if existingFw, ok := existingFirewalls[firewallName]; ok {
			if isFirewallEqPermitListRule(req.Namespace, existingFw, permitListRule) {
				// Firewall already exists and is equivalent to the provided permit list rule
				continue
			} else {
				// Firewall already exists but is not equivalent to the provided permit list rule
				// We should patch the rule, but we need to still check if any new infrastructure is needed
				patchRequired = true
			}
		}

		// Get all peering cloud infos
		peeringCloudInfos, err := utils.GetPermitListRulePeeringCloudInfo(permitListRule, getUsedAddressSpacesResp.AddressSpaceMappings)
		if err != nil {
			return nil, fmt.Errorf("unable to get peering cloud infos: %w", err)
		}

		for _, peeringCloudInfo := range peeringCloudInfos {
			if peeringCloudInfo == nil {
				continue
			}
			if peeringCloudInfo.Cloud != utils.GCP {
				// Create VPN connections
				connectCloudsReq := &invisinetspb.ConnectCloudsRequest{
					CloudA:          utils.GCP,
					CloudANamespace: req.Namespace,
					CloudB:          peeringCloudInfo.Cloud,
					CloudBNamespace: peeringCloudInfo.Namespace,
				}
				_, err := orchestratorClient.ConnectClouds(ctx, connectCloudsReq)
				if err != nil {
					return nil, fmt.Errorf("unable to connect clouds : %w", err)
				}
			} else {
				if peeringCloudInfo.Namespace != req.Namespace {
					// Create VPC network peering (in both directions) for different namespaces
					peerProject := parseGCPURL(peeringCloudInfo.Deployment)["projects"]
					err = peerVpcNetwork(ctx, networksClient, resourceInfo.Project, req.Namespace, peerProject, peeringCloudInfo.Namespace)
					if err != nil {
						return nil, fmt.Errorf("unable to create peering from %s to %s: %w", req.Namespace, peeringCloudInfo.Namespace, err)
					}
					err = peerVpcNetwork(ctx, networksClient, peerProject, peeringCloudInfo.Namespace, resourceInfo.Project, req.Namespace)
					if err != nil {
						return nil, fmt.Errorf("unable to create peering from %s to %s: %w", peeringCloudInfo.Namespace, req.Namespace, err)
					}
				}
			}
		}

		firewall := &computepb.Firewall{
			Allowed: []*computepb.Allowed{
				{
					IPProtocol: proto.String(strconv.Itoa(int(permitListRule.Protocol))),
				},
			},
			Description: proto.String(getRuleDescription(permitListRule.Tags)),
			Direction:   proto.String(firewallDirectionMapInvisinetsToGCP[permitListRule.Direction]),
			Name:        proto.String(firewallName),
			Network:     proto.String(GetVpcUri(resourceInfo.Project, req.Namespace)),
			TargetTags:  []string{networkTag},
		}
		if permitListRule.DstPort != -1 {
			// Users must explicitly set DstPort to -1 if they want it to apply to all ports since proto can't
			// differentiate between empty and 0 for an int field. Ports of 0 are valid for protocols like TCP/UDP.
			firewall.Allowed[0].Ports = []string{strconv.Itoa(int(permitListRule.DstPort))}
		}
		if permitListRule.Direction == invisinetspb.Direction_INBOUND {
			// TODO @seankimkdy: use SourceTags as well once we start supporting tags
			firewall.SourceRanges = permitListRule.Targets
		} else {
			firewall.DestinationRanges = permitListRule.Targets
		}

		if patchRequired {
			patchFirewallReq := &computepb.PatchFirewallRequest{
				Firewall:         firewallName,
				FirewallResource: firewall,
				Project:          resourceInfo.Project,
			}
			patchFirewallOp, err := firewallsClient.Patch(ctx, patchFirewallReq)
			if err != nil {
				return nil, fmt.Errorf("unable to modify firewall rule: %w", err)
			}
			if err = patchFirewallOp.Wait(ctx); err != nil {
				return nil, fmt.Errorf("unable to wait for the operation: %w", err)
			}
		} else {
			insertFirewallReq := &computepb.InsertFirewallRequest{
				Project:          resourceInfo.Project,
				FirewallResource: firewall,
			}
			insertFirewallOp, err := firewallsClient.Insert(ctx, insertFirewallReq)
			if err != nil {
				return nil, fmt.Errorf("unable to create firewall rule: %w", err)
			}
			if err = insertFirewallOp.Wait(ctx); err != nil {
				return nil, fmt.Errorf("unable to wait for the operation: %w", err)
			}
		}
	}

	return &invisinetspb.AddPermitListRulesResponse{}, nil
}

func (s *GCPPluginServer) AddPermitListRules(ctx context.Context, req *invisinetspb.AddPermitListRulesRequest) (*invisinetspb.AddPermitListRulesResponse, error) {
	firewallsClient, err := compute.NewFirewallsRESTClient(ctx)
	if err != nil {
		return nil, fmt.Errorf("NewFirewallsRESTClient: %w", err)
	}
	defer firewallsClient.Close()
	instancesClient, err := compute.NewInstancesRESTClient(ctx)
	if err != nil {
		return nil, fmt.Errorf("NewInstancesRESTClient: %w", err)
	}
	defer instancesClient.Close()

	clustersClient, err := container.NewClusterManagerClient(ctx)
	if err != nil {
		return nil, fmt.Errorf("NewClusterManagerClient: %w", err)
	}
	defer clustersClient.Close()

	subnetworksClient, err := compute.NewSubnetworksRESTClient(ctx)
	if err != nil {
		return nil, fmt.Errorf("NewSubnetworksRESTClient: %w", err)
	}
	defer subnetworksClient.Close()
	networksClient, err := compute.NewNetworksRESTClient(ctx)
	if err != nil {
		return nil, fmt.Errorf("NewNetworksRESTClient: %w", err)
	}
	defer networksClient.Close()

	return s._AddPermitListRules(ctx, req, firewallsClient, instancesClient, subnetworksClient, networksClient, clustersClient)
}

func (s *GCPPluginServer) _DeletePermitListRules(ctx context.Context, req *invisinetspb.DeletePermitListRulesRequest, firewallsClient *compute.FirewallsClient, instancesClient *compute.InstancesClient, clustersClient *container.ClusterManagerClient) (*invisinetspb.DeletePermitListRulesResponse, error) {
	resourceInfo, err := parseResourceUri(req.Resource)
	if err != nil {
		return nil, fmt.Errorf("unable to parse resource URI: %w", err)
	}
	resourceInfo.Namespace = req.Namespace

	_, resourceID, err := GetResourceNetworkInfo(ctx, instancesClient, clustersClient, resourceInfo)
	if err != nil {
		return nil, err
	}

	// Delete firewalls corresponding to provided permit list rules
	for _, ruleName := range req.RuleNames {
		deleteFirewallReq := &computepb.DeleteFirewallRequest{
			Firewall: getFirewallName(req.Namespace, ruleName, *resourceID),
			Project:  resourceInfo.Project,
		}
		deleteFirewallOp, err := firewallsClient.Delete(ctx, deleteFirewallReq)
		if err != nil {
			return nil, fmt.Errorf("unable to delete firewall: %w", err)
		}
		if err = deleteFirewallOp.Wait(ctx); err != nil {
			return nil, fmt.Errorf("unable to wait for the operation: %w", err)
		}
	}

	return &invisinetspb.DeletePermitListRulesResponse{}, nil
}

func (s *GCPPluginServer) DeletePermitListRules(ctx context.Context, req *invisinetspb.DeletePermitListRulesRequest) (*invisinetspb.DeletePermitListRulesResponse, error) {
	firewallsClient, err := compute.NewFirewallsRESTClient(ctx)
	if err != nil {
		return nil, fmt.Errorf("NewFirewallsRESTClient: %w", err)
	}
	defer firewallsClient.Close()

	instancesClient, err := compute.NewInstancesRESTClient(ctx)
	if err != nil {
		return nil, fmt.Errorf("NewInstancesRESTClient: %w", err)
	}
	defer instancesClient.Close()

	clustersClient, err := container.NewClusterManagerClient(ctx)
	if err != nil {
		return nil, fmt.Errorf("NewClusterManagerClient: %w", err)
	}
	defer clustersClient.Close()

	return s._DeletePermitListRules(ctx, req, firewallsClient, instancesClient, clustersClient)
}

<<<<<<< HEAD
func (s *GCPPluginServer) _CreateResource(ctx context.Context, resourceDescription *invisinetspb.ResourceDescription, instancesClient *compute.InstancesClient, networksClient *compute.NetworksClient, subnetworksClient *compute.SubnetworksClient, firewallsClient *compute.FirewallsClient) (*invisinetspb.CreateResourceResponse, error) {
	project := parseGCPURL(resourceDescription.Deployment.Id)["projects"]

	// Validate user-provided description
	insertInstanceRequest := &computepb.InsertInstanceRequest{}
	err := json.Unmarshal(resourceDescription.Description, insertInstanceRequest)
=======
func (s *GCPPluginServer) _CreateResource(ctx context.Context, resourceDescription *invisinetspb.ResourceDescription, instancesClient *compute.InstancesClient, networksClient *compute.NetworksClient, subnetworksClient *compute.SubnetworksClient, firewallsClient *compute.FirewallsClient, clustersClient *container.ClusterManagerClient) (*invisinetspb.CreateResourceResponse, error) {
	// Read and validate user-provided description
	resourceInfo, err := IsValidResource(ctx, resourceDescription)
>>>>>>> 33902585
	if err != nil {
		return nil, fmt.Errorf("unsupported resource description: %w", err)
	}
<<<<<<< HEAD

	// Set project and instance name
	insertInstanceRequest.Project = project
	insertInstanceRequest.InstanceResource.Name = proto.String(resourceDescription.Name)

	zone := insertInstanceRequest.Zone
	region := zone[:strings.LastIndex(zone, "-")]

	subnetName := getSubnetworkName(resourceDescription.Deployment.Namespace, region)
=======
	project, zone := resourceInfo.Project, resourceInfo.Zone
	region := zone[:strings.LastIndex(zone, "-")]
	resourceInfo.Region = region
	resourceInfo.Namespace = resourceDescription.Namespace

>>>>>>> 33902585
	subnetExists := false
	subnetName := getSubnetworkName(resourceDescription.Namespace, region)

	// Check if Invisinets specific VPC already exists
	nsVpcName := getVpcName(resourceDescription.Deployment.Namespace)
	getNetworkReq := &computepb.GetNetworkRequest{
		Network: nsVpcName,
		Project: project,
	}
	getNetworkResp, err := networksClient.Get(ctx, getNetworkReq)
	if err != nil {
		if isErrorNotFound(err) {
			insertNetworkRequest := &computepb.InsertNetworkRequest{
				Project: project,
				NetworkResource: &computepb.Network{
					Name:                  proto.String(nsVpcName),
					Description:           proto.String("VPC for Invisinets"),
					AutoCreateSubnetworks: proto.Bool(false),
					RoutingConfig: &computepb.NetworkRoutingConfig{
						RoutingMode: proto.String(computepb.NetworkRoutingConfig_GLOBAL.String()),
					},
				},
			}
			insertNetworkOp, err := networksClient.Insert(ctx, insertNetworkRequest)
			if err != nil {
				return nil, fmt.Errorf("unable to insert network: %w", err)
			}
			if err = insertNetworkOp.Wait(ctx); err != nil {
				return nil, fmt.Errorf("unable to wait for the operation: %w", err)
			}
			// Deny all egress traffic since GCP implicitly allows all egress traffic
			insertFirewallReq := &computepb.InsertFirewallRequest{
				Project: project,
				FirewallResource: &computepb.Firewall{
					Denied: []*computepb.Denied{
						{
							IPProtocol: proto.String("all"),
						},
					},
					Description:       proto.String("Invisinets deny all traffic"),
					DestinationRanges: []string{"0.0.0.0/0"},
					Direction:         proto.String(computepb.Firewall_EGRESS.String()),
					Name:              proto.String(getDenyAllIngressFirewallName(resourceDescription.Deployment.Namespace)),
					Network:           proto.String(GetVpcUri(project, resourceDescription.Deployment.Namespace)),
					Priority:          proto.Int32(65534),
				},
			}
			insertFirewallOp, err := firewallsClient.Insert(ctx, insertFirewallReq)
			if err != nil {
				return nil, fmt.Errorf("unable to create firewall rule: %w", err)
			}
			if err = insertFirewallOp.Wait(ctx); err != nil {
				return nil, fmt.Errorf("unable to wait for the operation: %w", err)
			}
		} else {
			return nil, fmt.Errorf("failed to get invisinets vpc network: %w", err)
		}
	} else {
		// Check if there is a subnet in the region that resource will be placed in
		for _, subnetURL := range getNetworkResp.Subnetworks {
			parsedSubnetURL := parseGCPURL(subnetURL)
			if subnetName == parsedSubnetURL["subnetworks"] {
				subnetExists = true
				break
			}
		}
	}

	// Find unused address spaces
	addressSpaces := []string{}
	numAddressSpacesNeeded := int32(resourceInfo.NumAdditionalAddressSpaces)
	if !subnetExists || resourceInfo.NumAdditionalAddressSpaces > 0 {
		conn, err := grpc.Dial(s.orchestratorServerAddr, grpc.WithTransportCredentials(insecure.NewCredentials()))
		if err != nil {
			return nil, fmt.Errorf("unable to establish connection with orchestrator: %w", err)
		}
		defer conn.Close()
		client := invisinetspb.NewControllerClient(conn)

		if !subnetExists {
			numAddressSpacesNeeded += 1
		}

		response, err := client.FindUnusedAddressSpaces(context.Background(), &invisinetspb.FindUnusedAddressSpacesRequest{Num: &numAddressSpacesNeeded})

		if err != nil {
			return nil, fmt.Errorf("unable to find unused address space: %w", err)
		}

		addressSpaces = response.AddressSpaces
	}

	if !subnetExists {

		insertSubnetworkRequest := &computepb.InsertSubnetworkRequest{
			Project: project,
			Region:  region,
			SubnetworkResource: &computepb.Subnetwork{
				Name:        proto.String(subnetName),
				Description: proto.String("Invisinets subnetwork for " + region),
<<<<<<< HEAD
				Network:     proto.String(GetVpcUri(project, resourceDescription.Deployment.Namespace)),
				IpCidrRange: proto.String(findUnusedAddressSpaceResp.AddressSpace),
=======
				Network:     proto.String(GetVpcUri(project, resourceDescription.Namespace)),
				IpCidrRange: proto.String(addressSpaces[0]),
>>>>>>> 33902585
			},
		}
		insertSubnetworkOp, err := subnetworksClient.Insert(ctx, insertSubnetworkRequest)
		if err != nil {
			return nil, fmt.Errorf("unable to insert subnetwork: %w", err)
		}
		if err = insertSubnetworkOp.Wait(ctx); err != nil {
			return nil, fmt.Errorf("unable to wait for the operation: %w", err)
		}
		addressSpaces = addressSpaces[1:]
	}

<<<<<<< HEAD
	// Configure network settings to Invisinets VPC and corresponding subnet
	insertInstanceRequest.InstanceResource.NetworkInterfaces = []*computepb.NetworkInterface{
		{
			Network:    proto.String(GetVpcUri(project, resourceDescription.Deployment.Namespace)),
			Subnetwork: proto.String("regions/" + region + "/subnetworks/" + subnetName),
		},
	}

	// Insert instance
	insertInstanceOp, err := instancesClient.Insert(ctx, insertInstanceRequest)
	if err != nil {
		return nil, fmt.Errorf("unable to insert instance: %w", err)
	}
	if err = insertInstanceOp.Wait(ctx); err != nil {
		return nil, fmt.Errorf("unable to wait for the operation: %w", err)
	}

	// Add network tag which will be used by GCP firewall rules corresponding to Invisinets permit list rules
	// The instance is fetched again as the Id which is used to create the tag is only available after instance creation
	instance := *insertInstanceRequest.InstanceResource.Name
	getInstanceReq := &computepb.GetInstanceRequest{
		Instance: instance,
		Project:  project,
		Zone:     zone,
	}
	getInstanceResp, err := instancesClient.Get(ctx, getInstanceReq)
	if err != nil {
		return nil, fmt.Errorf("unable to get instance: %w", err)
	}
	setTagsReq := &computepb.SetTagsInstanceRequest{
		Instance: instance,
		Project:  project,
		Zone:     zone,
		TagsResource: &computepb.Tags{
			Items:       append(getInstanceResp.Tags.Items, getNetworkTag(resourceDescription.Deployment.Namespace, *getInstanceResp.Id)),
			Fingerprint: getInstanceResp.Tags.Fingerprint,
		},
	}
	setTagsOp, err := instancesClient.SetTags(ctx, setTagsReq)
=======
	// Read and provision the resource
	uri, ip, err := ReadAndProvisionResource(ctx, resourceDescription, subnetName, resourceInfo, instancesClient, clustersClient, firewallsClient, addressSpaces)

>>>>>>> 33902585
	if err != nil {
		return nil, fmt.Errorf("unable to read and provision resource: %w", err)
	}
	return &invisinetspb.CreateResourceResponse{Name: resourceInfo.Name, Uri: uri, Ip: ip}, nil
}

func (s *GCPPluginServer) CreateResource(ctx context.Context, resourceDescription *invisinetspb.ResourceDescription) (*invisinetspb.CreateResourceResponse, error) {
	instancesClient, err := compute.NewInstancesRESTClient(ctx)
	if err != nil {
		return nil, fmt.Errorf("NewInstancesRESTClient: %w", err)
	}
	defer instancesClient.Close()
	networksClient, err := compute.NewNetworksRESTClient(ctx)
	if err != nil {
		return nil, fmt.Errorf("NewNetworksRESTClient: %w", err)
	}
	defer networksClient.Close()
	subnetworksClient, err := compute.NewSubnetworksRESTClient(ctx)
	if err != nil {
		return nil, fmt.Errorf("NewSubnetworksRESTClient: %w", err)
	}
	defer subnetworksClient.Close()
	firewallsClient, err := compute.NewFirewallsRESTClient(ctx)
	if err != nil {
		return nil, fmt.Errorf("NewFirewallsRESTClient: %w", err)
	}
	defer firewallsClient.Close()
	clustersClient, err := container.NewClusterManagerClient(ctx)
	if err != nil {
		return nil, fmt.Errorf("NewClusterManagerClient: %w", err)
	}
	defer clustersClient.Close()

	return s._CreateResource(ctx, resourceDescription, instancesClient, networksClient, subnetworksClient, firewallsClient, clustersClient)
}

func (s *GCPPluginServer) _GetUsedAddressSpaces(ctx context.Context, req *invisinetspb.GetUsedAddressSpacesRequest, networksClient *compute.NetworksClient, subnetworksClient *compute.SubnetworksClient) (*invisinetspb.GetUsedAddressSpacesResponse, error) {
	resp := &invisinetspb.GetUsedAddressSpacesResponse{}
	resp.AddressSpaceMappings = make([]*invisinetspb.AddressSpaceMapping, len(req.Deployments))
	for i, deployment := range req.Deployments {
		resp.AddressSpaceMappings[i] = &invisinetspb.AddressSpaceMapping{
			Cloud:     utils.GCP,
			Namespace: deployment.Namespace,
		}
		project := parseGCPURL(deployment.Id)["projects"]

		vpcName := getVpcName(deployment.Namespace)
		getNetworkReq := &computepb.GetNetworkRequest{
			Network: vpcName,
			Project: project,
		}

		getNetworkResp, err := networksClient.Get(ctx, getNetworkReq)
		if err != nil {
			if isErrorNotFound(err) {
				continue
			} else {
				return nil, fmt.Errorf("failed to get invisinets vpc network: %w", err)
			}
		}
		resp.AddressSpaceMappings[i].AddressSpaces = []string{}
		for _, subnetURL := range getNetworkResp.Subnetworks {
			parsedSubnetURL := parseGCPURL(subnetURL)
			getSubnetworkRequest := &computepb.GetSubnetworkRequest{
				Project:    project,
				Region:     parsedSubnetURL["regions"],
				Subnetwork: parsedSubnetURL["subnetworks"],
			}
			getSubnetworkResp, err := subnetworksClient.Get(ctx, getSubnetworkRequest)
			if err != nil {
				return nil, fmt.Errorf("failed to get invisinets subnetwork: %w", err)
			}

			resp.AddressSpaceMappings[i].AddressSpaces = append(resp.AddressSpaceMappings[i].AddressSpaces, *getSubnetworkResp.IpCidrRange)
			for _, secondaryRange := range getSubnetworkResp.SecondaryIpRanges {
				resp.AddressSpaceMappings[i].AddressSpaces = append(resp.AddressSpaceMappings[i].AddressSpaces, *secondaryRange.IpCidrRange)
			}
		}
	}
	return resp, nil
}

func (s *GCPPluginServer) GetUsedAddressSpaces(ctx context.Context, req *invisinetspb.GetUsedAddressSpacesRequest) (*invisinetspb.GetUsedAddressSpacesResponse, error) {
	networksClient, err := compute.NewNetworksRESTClient(ctx)
	if err != nil {
		return nil, fmt.Errorf("NewNetworksRESTClient: %w", err)
	}
	defer networksClient.Close()

	subnetworksClient, err := compute.NewSubnetworksRESTClient(ctx)
	if err != nil {
		return nil, fmt.Errorf("NewSubnetworksRESTClient: %w", err)
	}
	defer subnetworksClient.Close()

	return s._GetUsedAddressSpaces(ctx, req, networksClient, subnetworksClient)
}

func (s *GCPPluginServer) _GetUsedAsns(ctx context.Context, req *invisinetspb.GetUsedAsnsRequest, routersClient *compute.RoutersClient) (*invisinetspb.GetUsedAsnsResponse, error) {
	resp := &invisinetspb.GetUsedAsnsResponse{}
	for _, deployment := range req.Deployments {
		project := parseGCPURL(deployment.Id)["projects"]

		getRouterReq := &computepb.GetRouterRequest{
			Project: project,
			Region:  vpnRegion,
			Router:  getRouterName(deployment.Namespace),
		}
		getRouterResp, err := routersClient.Get(ctx, getRouterReq)
		if err != nil {
			if isErrorNotFound(err) {
				continue
			} else {
				return nil, fmt.Errorf("unable to get router: %w", err)
			}
		}
		resp.Asns = append(resp.Asns, *getRouterResp.Bgp.Asn)
	}
	return resp, nil
}

func (s *GCPPluginServer) GetUsedAsns(ctx context.Context, req *invisinetspb.GetUsedAsnsRequest) (*invisinetspb.GetUsedAsnsResponse, error) {
	routersClient, err := compute.NewRoutersRESTClient(ctx)
	if err != nil {
		return nil, fmt.Errorf("NewRoutersRESTClient: %w", err)
	}
	return s._GetUsedAsns(ctx, req, routersClient)
}

func (s *GCPPluginServer) _GetUsedBgpPeeringIpAddresses(ctx context.Context, req *invisinetspb.GetUsedBgpPeeringIpAddressesRequest, routersClient *compute.RoutersClient) (*invisinetspb.GetUsedBgpPeeringIpAddressesResponse, error) {
	resp := &invisinetspb.GetUsedBgpPeeringIpAddressesResponse{}
	for _, deployment := range req.Deployments {
		project := parseGCPURL(deployment.Id)["projects"]

		getRouterReq := &computepb.GetRouterRequest{
			Project: project,
			Region:  vpnRegion,
			Router:  getRouterName(deployment.Namespace),
		}
		getRouterResp, err := routersClient.Get(ctx, getRouterReq)
		if err != nil {
			if isErrorNotFound(err) {
				continue
			} else {
				return nil, fmt.Errorf("unable to get router: %w", err)
			}
		}
		for _, bgpPeer := range getRouterResp.BgpPeers {
			resp.IpAddresses = append(resp.IpAddresses, *bgpPeer.IpAddress)
		}
	}
	return resp, nil
}

func (s *GCPPluginServer) GetUsedBgpPeeringIpAddresses(ctx context.Context, req *invisinetspb.GetUsedBgpPeeringIpAddressesRequest) (*invisinetspb.GetUsedBgpPeeringIpAddressesResponse, error) {
	routersClient, err := compute.NewRoutersRESTClient(ctx)
	if err != nil {
		return nil, fmt.Errorf("NewRoutersRESTClient: %w", err)
	}
	return s._GetUsedBgpPeeringIpAddresses(ctx, req, routersClient)
}

func (s *GCPPluginServer) _CreateVpnGateway(ctx context.Context, req *invisinetspb.CreateVpnGatewayRequest, vpnGatewaysClient *compute.VpnGatewaysClient, routersClient *compute.RoutersClient) (*invisinetspb.CreateVpnGatewayResponse, error) {
	project := parseGCPURL(req.Deployment.Id)["projects"]

	// Create VPN gateway
	insertVpnGatewayReq := &computepb.InsertVpnGatewayRequest{
		Project: project,
		Region:  vpnRegion,
		VpnGatewayResource: &computepb.VpnGateway{
			Name:        proto.String(getVpnGwName(req.Deployment.Namespace)),
			Description: proto.String("Invisinets VPN gateway for multicloud connections"),
			Network:     proto.String(GetVpcUri(project, req.Deployment.Namespace)),
		},
	}
	insertVpnGatewayOp, err := vpnGatewaysClient.Insert(ctx, insertVpnGatewayReq)
	if err != nil {
		if !isErrorDuplicate(err) {
			return nil, fmt.Errorf("unable to insert vpn gateway: %w (request: %v)", err, insertVpnGatewayReq)
		}
	} else {
		if err = insertVpnGatewayOp.Wait(ctx); err != nil {
			return nil, fmt.Errorf("unable to wait on insert vpn gateway operation: %w", err)
		}
	}

	// Find unused ASN
	conn, err := grpc.Dial(s.orchestratorServerAddr, grpc.WithTransportCredentials(insecure.NewCredentials()))
	if err != nil {
		return nil, fmt.Errorf("unable to establish connection with orchestrator: %w", err)
	}
	defer conn.Close()
	client := invisinetspb.NewControllerClient(conn)
	findUnusedAsnResp, err := client.FindUnusedAsn(ctx, &invisinetspb.FindUnusedAsnRequest{})
	if err != nil {
		return nil, fmt.Errorf("unable to find unused address space: %w", err)
	}
	asn := findUnusedAsnResp.Asn

	// Create router
	insertRouterReq := &computepb.InsertRouterRequest{
		Project: project,
		Region:  vpnRegion,
		RouterResource: &computepb.Router{
			Name:        proto.String(getRouterName(req.Deployment.Namespace)),
			Description: proto.String("Invisinets router for multicloud connections"),
			Network:     proto.String(GetVpcUri(project, req.Deployment.Namespace)),
			Bgp: &computepb.RouterBgp{
				Asn: proto.Uint32(asn),
			},
		},
	}
	insertRouterOp, err := routersClient.Insert(ctx, insertRouterReq)
	if err != nil {
		if !isErrorDuplicate(err) {
			return nil, fmt.Errorf("unable to insert router: %w", err)
		}
	} else {
		if err = insertRouterOp.Wait(ctx); err != nil {
			return nil, fmt.Errorf("unable to wait on insert router operation: %w", err)
		}
	}

	// Add BGP interfaces
	vpnNumConnections := utils.GetNumVpnConnections(req.Cloud, utils.GCP)
	getRouterReq := &computepb.GetRouterRequest{
		Project: project,
		Region:  vpnRegion,
		Router:  getRouterName(req.Deployment.Namespace),
	}
	getRouterResp, err := routersClient.Get(ctx, getRouterReq)
	if err != nil {
		return nil, fmt.Errorf("unable to get router: %w", err)
	}
	existingInterfaces := make(map[string]bool)
	for _, interface_ := range getRouterResp.Interfaces {
		existingInterfaces[*interface_.Name] = true
	}
	patchRouterRequest := &computepb.PatchRouterRequest{
		Project:        project,
		Region:         vpnRegion,
		Router:         getRouterName(req.Deployment.Namespace),
		RouterResource: getRouterResp, // Necessary for PATCH to work correctly on arrays
	}
	for i := 0; i < vpnNumConnections; i++ {
		interfaceName := getVpnTunnelInterfaceName(req.Deployment.Namespace, req.Cloud, i, i)
		if !existingInterfaces[interfaceName] {
			patchRouterRequest.RouterResource.Interfaces = append(
				patchRouterRequest.RouterResource.Interfaces,
				&computepb.RouterInterface{
					Name:            proto.String(interfaceName),
					IpRange:         proto.String(req.BgpPeeringIpAddresses[i] + "/30"),
					LinkedVpnTunnel: proto.String(getVpnTunnelUri(project, vpnRegion, getVpnTunnelName(req.Deployment.Namespace, req.Cloud, i))),
				},
			)
		}
	}
	patchRouterOp, err := routersClient.Patch(ctx, patchRouterRequest)
	if err != nil {
		return nil, fmt.Errorf("unable to setup bgp sessions: %w", err)
	}
	if err = patchRouterOp.Wait(ctx); err != nil {
		return nil, fmt.Errorf("unable to wait on setting up bgp sessions operation: %w", err)
	}

	// Get VPN gateway for IP addresses
	getVpnGatewayReq := &computepb.GetVpnGatewayRequest{
		Project:    project,
		Region:     vpnRegion,
		VpnGateway: getVpnGwName(req.Deployment.Namespace),
	}
	vpnGateway, err := vpnGatewaysClient.Get(ctx, getVpnGatewayReq)
	if err != nil {
		return nil, fmt.Errorf("unable to get vpn gateway: %w", err)
	}
	resp := &invisinetspb.CreateVpnGatewayResponse{Asn: asn}
	resp.GatewayIpAddresses = make([]string, vpnNumConnections)
	for i := 0; i < vpnNumConnections; i++ {
		resp.GatewayIpAddresses[i] = *vpnGateway.VpnInterfaces[i].IpAddress
	}

	return resp, nil
}

func (s *GCPPluginServer) CreateVpnGateway(ctx context.Context, req *invisinetspb.CreateVpnGatewayRequest) (*invisinetspb.CreateVpnGatewayResponse, error) {
	vpnGatewaysClient, err := compute.NewVpnGatewaysRESTClient(ctx)
	if err != nil {
		return nil, fmt.Errorf("NewVpnGatewaysRESTClient: %w", err)
	}
	defer vpnGatewaysClient.Close()
	routersClient, err := compute.NewRoutersRESTClient(ctx)
	if err != nil {
		return nil, fmt.Errorf("NewRoutersRESTClient: %w", err)
	}
	defer routersClient.Close()
	return s._CreateVpnGateway(ctx, req, vpnGatewaysClient, routersClient)
}

func (s *GCPPluginServer) _CreateVpnConnections(ctx context.Context, req *invisinetspb.CreateVpnConnectionsRequest, externalVpnGatewaysClient *compute.ExternalVpnGatewaysClient, vpnTunnelsClient *compute.VpnTunnelsClient, routersClient *compute.RoutersClient) (*invisinetspb.BasicResponse, error) {
	project := parseGCPURL(req.Deployment.Id)["projects"]
	vpnNumConnections := utils.GetNumVpnConnections(req.Cloud, utils.GCP)

	// Insert external VPN gateway
	insertExternalVpnGatewayReq := &computepb.InsertExternalVpnGatewayRequest{
		Project: project,
		ExternalVpnGatewayResource: &computepb.ExternalVpnGateway{
			Name:           proto.String(getPeerGwName(req.Deployment.Namespace, req.Cloud)),
			Description:    proto.String("Invisinets peer gateway to " + req.Cloud),
			RedundancyType: proto.String(computepb.ExternalVpnGateway_TWO_IPS_REDUNDANCY.String()),
		},
	}
	insertExternalVpnGatewayReq.ExternalVpnGatewayResource.Interfaces = make([]*computepb.ExternalVpnGatewayInterface, vpnNumConnections)
	for i := 0; i < vpnNumConnections; i++ {
		insertExternalVpnGatewayReq.ExternalVpnGatewayResource.Interfaces[i] = &computepb.ExternalVpnGatewayInterface{
			Id:        proto.Uint32(uint32(i)),
			IpAddress: proto.String(req.GatewayIpAddresses[i]),
		}
	}
	insertExternalVpnGatewayOp, err := externalVpnGatewaysClient.Insert(ctx, insertExternalVpnGatewayReq)
	if err != nil {
		if !isErrorDuplicate(err) {
			return nil, fmt.Errorf("unable to insert external vpn gateway: %w", err)
		}
	} else {
		if err = insertExternalVpnGatewayOp.Wait(ctx); err != nil {
			return nil, fmt.Errorf("unable to wait on insert external vpn gateway operation: %w", err)
		}
	}

	// Insert VPN tunnels
	for i := 0; i < vpnNumConnections; i++ {
		insertVpnTunnelRequest := &computepb.InsertVpnTunnelRequest{
			Project: project,
			Region:  vpnRegion,
			VpnTunnelResource: &computepb.VpnTunnel{
				Name:                         proto.String(getVpnTunnelName(req.Deployment.Namespace, req.Cloud, i)),
				Description:                  proto.String(fmt.Sprintf("Invisinets VPN tunnel to %s (interface %d)", req.Cloud, i)),
				PeerExternalGateway:          proto.String(getPeerGwUri(project, getPeerGwName(req.Deployment.Namespace, req.Cloud))),
				PeerExternalGatewayInterface: proto.Int32(int32(i)),
				IkeVersion:                   proto.Int32(ikeVersion),
				SharedSecret:                 proto.String(req.SharedKey),
				Router:                       proto.String(getRouterUri(project, vpnRegion, getRouterName(req.Deployment.Namespace))),
				VpnGateway:                   proto.String(getVpnGwUri(project, vpnRegion, getVpnGwName(req.Deployment.Namespace))),
				VpnGatewayInterface:          proto.Int32(int32(i)), // TODO @seankimkdy: handle separately for four connections (AWS specific)?
			},
		}
		insertVpnTunnelOp, err := vpnTunnelsClient.Insert(ctx, insertVpnTunnelRequest)
		if err != nil {
			if !isErrorDuplicate(err) {
				return nil, fmt.Errorf("unable to insert vpn tunnel: %w", err)
			}
		} else {
			if err = insertVpnTunnelOp.Wait(ctx); err != nil {
				return nil, fmt.Errorf("unable to wait on insert vpn tunnel operation: %w", err)
			}
		}
	}

	// Add BGP peers
	getRouterReq := &computepb.GetRouterRequest{
		Project: project,
		Region:  vpnRegion,
		Router:  getRouterName(req.Deployment.Namespace),
	}
	getRouterResp, err := routersClient.Get(ctx, getRouterReq)
	if err != nil {
		return nil, fmt.Errorf("unable to get router: %w", err)
	}
	existingBgpPeers := make(map[string]bool)
	for _, bgpPeer := range getRouterResp.BgpPeers {
		existingBgpPeers[*bgpPeer.Name] = true
	}
	patchRouterRequest := &computepb.PatchRouterRequest{
		Project:        project,
		Region:         vpnRegion,
		Router:         getRouterName(req.Deployment.Namespace),
		RouterResource: getRouterResp,
	}
	for i := 0; i < vpnNumConnections; i++ {
		bgpPeerName := getBgpPeerName(req.Cloud, i)
		if !existingBgpPeers[bgpPeerName] {
			patchRouterRequest.RouterResource.BgpPeers = append(
				patchRouterRequest.RouterResource.BgpPeers,
				&computepb.RouterBgpPeer{
					Name:          proto.String(bgpPeerName),
					PeerIpAddress: proto.String(req.BgpIpAddresses[i]),
					PeerAsn:       proto.Uint32(uint32(req.Asn)),
				},
			)
		}
	}
	patchRouterOp, err := routersClient.Patch(ctx, patchRouterRequest)
	if err != nil {
		return nil, fmt.Errorf("unable to setup bgp sessions: %w", err)
	}
	if err = patchRouterOp.Wait(ctx); err != nil {
		return nil, fmt.Errorf("unable to wait on setting up bgp sessions operation: %w", err)
	}

	return &invisinetspb.BasicResponse{Success: true}, nil
}

func (s *GCPPluginServer) CreateVpnConnections(ctx context.Context, req *invisinetspb.CreateVpnConnectionsRequest) (*invisinetspb.BasicResponse, error) {
	externalVpnGatewaysClient, err := compute.NewExternalVpnGatewaysRESTClient(ctx)
	if err != nil {
		return nil, fmt.Errorf("NewExternalVpnGatewaysClient: %w", err)
	}
	defer externalVpnGatewaysClient.Close()
	vpnTunnelsClient, err := compute.NewVpnTunnelsRESTClient(ctx)
	if err != nil {
		return nil, fmt.Errorf("NewVpnTunnelsRESTClient: %w", err)
	}
	defer vpnTunnelsClient.Close()
	routersClient, err := compute.NewRoutersRESTClient(ctx)
	if err != nil {
		return nil, fmt.Errorf("NewRoutersRESTClient: %w", err)
	}
	defer routersClient.Close()
	return s._CreateVpnConnections(ctx, req, externalVpnGatewaysClient, vpnTunnelsClient, routersClient)
}

func Setup(port int, orchestratorServerAddr string) *GCPPluginServer {
	lis, err := net.Listen("tcp", fmt.Sprintf("localhost:%d", port))
	if err != nil {
		fmt.Fprintf(os.Stderr, "failed to listen: %v", err)
	}
	grpcServer := grpc.NewServer()
	gcpServer := &GCPPluginServer{}
	gcpServer.orchestratorServerAddr = orchestratorServerAddr
	invisinetspb.RegisterCloudPluginServer(grpcServer, gcpServer)
	fmt.Println("Starting server on port :", port)
	go func() {
		if err := grpcServer.Serve(lis); err != nil {
			fmt.Println(err.Error())
		}
	}()
	return gcpServer
}<|MERGE_RESOLUTION|>--- conflicted
+++ resolved
@@ -659,22 +659,17 @@
 	return s._DeletePermitListRules(ctx, req, firewallsClient, instancesClient, clustersClient)
 }
 
-<<<<<<< HEAD
-func (s *GCPPluginServer) _CreateResource(ctx context.Context, resourceDescription *invisinetspb.ResourceDescription, instancesClient *compute.InstancesClient, networksClient *compute.NetworksClient, subnetworksClient *compute.SubnetworksClient, firewallsClient *compute.FirewallsClient) (*invisinetspb.CreateResourceResponse, error) {
+func (s *GCPPluginServer) _CreateResource(ctx context.Context, resourceDescription *invisinetspb.ResourceDescription, instancesClient *compute.InstancesClient, networksClient *compute.NetworksClient, subnetworksClient *compute.SubnetworksClient, firewallsClient *compute.FirewallsClient, clustersClient *container.ClusterManagerClient) (*invisinetspb.CreateResourceResponse, error) {
 	project := parseGCPURL(resourceDescription.Deployment.Id)["projects"]
 
-	// Validate user-provided description
-	insertInstanceRequest := &computepb.InsertInstanceRequest{}
-	err := json.Unmarshal(resourceDescription.Description, insertInstanceRequest)
-=======
-func (s *GCPPluginServer) _CreateResource(ctx context.Context, resourceDescription *invisinetspb.ResourceDescription, instancesClient *compute.InstancesClient, networksClient *compute.NetworksClient, subnetworksClient *compute.SubnetworksClient, firewallsClient *compute.FirewallsClient, clustersClient *container.ClusterManagerClient) (*invisinetspb.CreateResourceResponse, error) {
 	// Read and validate user-provided description
 	resourceInfo, err := IsValidResource(ctx, resourceDescription)
->>>>>>> 33902585
 	if err != nil {
 		return nil, fmt.Errorf("unsupported resource description: %w", err)
 	}
-<<<<<<< HEAD
+	if len(insertInstanceRequest.InstanceResource.NetworkInterfaces) != 0 {
+		return nil, fmt.Errorf("network settings should not be specified")
+	}
 
 	// Set project and instance name
 	insertInstanceRequest.Project = project
@@ -682,15 +677,9 @@
 
 	zone := insertInstanceRequest.Zone
 	region := zone[:strings.LastIndex(zone, "-")]
-
-	subnetName := getSubnetworkName(resourceDescription.Deployment.Namespace, region)
-=======
-	project, zone := resourceInfo.Project, resourceInfo.Zone
-	region := zone[:strings.LastIndex(zone, "-")]
 	resourceInfo.Region = region
 	resourceInfo.Namespace = resourceDescription.Namespace
 
->>>>>>> 33902585
 	subnetExists := false
 	subnetName := getSubnetworkName(resourceDescription.Namespace, region)
 
@@ -791,13 +780,8 @@
 			SubnetworkResource: &computepb.Subnetwork{
 				Name:        proto.String(subnetName),
 				Description: proto.String("Invisinets subnetwork for " + region),
-<<<<<<< HEAD
 				Network:     proto.String(GetVpcUri(project, resourceDescription.Deployment.Namespace)),
-				IpCidrRange: proto.String(findUnusedAddressSpaceResp.AddressSpace),
-=======
-				Network:     proto.String(GetVpcUri(project, resourceDescription.Namespace)),
 				IpCidrRange: proto.String(addressSpaces[0]),
->>>>>>> 33902585
 			},
 		}
 		insertSubnetworkOp, err := subnetworksClient.Insert(ctx, insertSubnetworkRequest)
@@ -810,51 +794,9 @@
 		addressSpaces = addressSpaces[1:]
 	}
 
-<<<<<<< HEAD
-	// Configure network settings to Invisinets VPC and corresponding subnet
-	insertInstanceRequest.InstanceResource.NetworkInterfaces = []*computepb.NetworkInterface{
-		{
-			Network:    proto.String(GetVpcUri(project, resourceDescription.Deployment.Namespace)),
-			Subnetwork: proto.String("regions/" + region + "/subnetworks/" + subnetName),
-		},
-	}
-
-	// Insert instance
-	insertInstanceOp, err := instancesClient.Insert(ctx, insertInstanceRequest)
-	if err != nil {
-		return nil, fmt.Errorf("unable to insert instance: %w", err)
-	}
-	if err = insertInstanceOp.Wait(ctx); err != nil {
-		return nil, fmt.Errorf("unable to wait for the operation: %w", err)
-	}
-
-	// Add network tag which will be used by GCP firewall rules corresponding to Invisinets permit list rules
-	// The instance is fetched again as the Id which is used to create the tag is only available after instance creation
-	instance := *insertInstanceRequest.InstanceResource.Name
-	getInstanceReq := &computepb.GetInstanceRequest{
-		Instance: instance,
-		Project:  project,
-		Zone:     zone,
-	}
-	getInstanceResp, err := instancesClient.Get(ctx, getInstanceReq)
-	if err != nil {
-		return nil, fmt.Errorf("unable to get instance: %w", err)
-	}
-	setTagsReq := &computepb.SetTagsInstanceRequest{
-		Instance: instance,
-		Project:  project,
-		Zone:     zone,
-		TagsResource: &computepb.Tags{
-			Items:       append(getInstanceResp.Tags.Items, getNetworkTag(resourceDescription.Deployment.Namespace, *getInstanceResp.Id)),
-			Fingerprint: getInstanceResp.Tags.Fingerprint,
-		},
-	}
-	setTagsOp, err := instancesClient.SetTags(ctx, setTagsReq)
-=======
 	// Read and provision the resource
 	uri, ip, err := ReadAndProvisionResource(ctx, resourceDescription, subnetName, resourceInfo, instancesClient, clustersClient, firewallsClient, addressSpaces)
 
->>>>>>> 33902585
 	if err != nil {
 		return nil, fmt.Errorf("unable to read and provision resource: %w", err)
 	}
