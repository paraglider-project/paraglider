--- conflicted
+++ resolved
@@ -82,15 +82,12 @@
 	"ipip": 94,
 }
 
-<<<<<<< HEAD
+
 // Frontend server address
 var frontendServerAddr string // TODO @seankimkdy: dynamically configure with config
 
-func init() {
-=======
 // Returns prefix with GitHub workflow run numbers for integration tests
 func getGitHubRunPrefix() string {
->>>>>>> 7f0d48cc
 	ghRunNumber := os.Getenv("GH_RUN_NUMBER")
 	if ghRunNumber != "" {
 		return "github" + ghRunNumber + "-"
