/*
Copyright 2023 The Invisinets Authors.

Licensed under the Apache License, Version 2.0 (the "License");
you may not use this file except in compliance with the License.
You may obtain a copy of the License at

	http://www.apache.org/licenses/LICENSE-2.0

Unless required by applicable law or agreed to in writing, software
distributed under the License is distributed on an "AS IS" BASIS,
WITHOUT WARRANTIES OR CONDITIONS OF ANY KIND, either express or implied.
See the License for the specific language governing permissions and
limitations under the License.
*/

package gcp

import (
	"context"
	"crypto/sha256"
	"encoding/hex"
	"encoding/json"
	"errors"
	"fmt"
	"net"
	"net/http"
	"os"
	"strconv"
	"strings"

	compute "cloud.google.com/go/compute/apiv1"
	computepb "cloud.google.com/go/compute/apiv1/computepb"
	invisinetspb "github.com/NetSys/invisinets/pkg/invisinetspb"
	utils "github.com/NetSys/invisinets/pkg/utils"
	"google.golang.org/api/googleapi"
	"google.golang.org/grpc"
	"google.golang.org/grpc/credentials/insecure"
	"google.golang.org/protobuf/proto"
)

type GCPPluginServer struct {
	invisinetspb.UnimplementedCloudPluginServer
	frontendServerAddr string
}

// GCP naming conventions
const (
<<<<<<< HEAD
	vpcName                       = "invisinets-vpc" // Invisinets VPC name
	subnetworkNamePrefix          = "invisinets-"
	networkTagPrefix              = "invisinets-vm-"  // Prefix for GCP tags related to invisinets
	firewallNamePrefix            = "invisinets-fw"   // Prefix for firewall names related to invisinets
=======
	invisinetsPrefix              = "invisinets"
	firewallNamePrefix            = "invisinets-fw-"  // Prefix for firewall names related to invisinets
>>>>>>> 436381fa
	firewallRuleDescriptionPrefix = "invisinets rule" // GCP firewall rule prefix for description
)

const (
	networkInterface      = "nic0"
	firewallNameMaxLength = 62 // GCP imposed max length for firewall name
	computeURLPrefix      = "https://www.googleapis.com/compute/v1/"
	ikeVersion            = 2
)

// TODO @seankimkdy: replace these in the future to be not hardcoded
var vpnRegion = "us-west1" // Must be var as this is changed during unit tests
const (
	vpnGwAsn          = 64512 // TODO @seankimkdy: this should not be constant and rotate incrementally everytime a new gateway is created
	vpnNumConnections = 2
)

var vpnGwBgpIpAddrs = []string{"169.254.21.2", "169.254.22.2"} // TODO @seankimkdy: change to be dynamic and dependent on peering cloud (e.g. Azure needs APIPA)

// Maps between of GCP and Invisinets traffic direction terminologies
var (
	firewallDirectionMapGCPToInvisinets = map[string]invisinetspb.Direction{
		"INGRESS": invisinetspb.Direction_INBOUND,
		"EGRESS":  invisinetspb.Direction_OUTBOUND,
	}

	firewallDirectionMapInvisinetsToGCP = map[invisinetspb.Direction]string{
		invisinetspb.Direction_INBOUND:  "INGRESS",
		invisinetspb.Direction_OUTBOUND: "EGRESS",
	}
)

// Maps protocol names that can appear in GCP firewall rules to IANA numbers (see https://cloud.google.com/firewall/docs/firewalls#protocols_and_ports)
var gcpProtocolNumberMap = map[string]int{
	"tcp":  6,
	"udp":  17,
	"icmp": 1,
	"esp":  50,
	"ah":   51,
	"sctp": 132,
	"ipip": 94,
}

// Checks if GCP firewall rule is an Invisinets permit list rule
func isInvisinetsPermitListRule(namespace string, firewall *computepb.Firewall) bool {
	return strings.HasSuffix(*firewall.Network, getVpcName(namespace)) && strings.HasPrefix(*firewall.Name, firewallNamePrefix)
}

// Checks if GCP firewall rule is equivalent to an Invisinets permit list rule
func isFirewallEqPermitListRule(namespace string, firewall *computepb.Firewall, permitListRule *invisinetspb.PermitListRule) bool {
	if !isInvisinetsPermitListRule(namespace, firewall) {
		return false
	}
	if *firewall.Direction != firewallDirectionMapInvisinetsToGCP[permitListRule.Direction] {
		return false
	}
	if len(firewall.Allowed) != 1 {
		return false
	}
	protocolNumber, err := getProtocolNumber(*firewall.Allowed[0].IPProtocol)
	if err != nil {
		return false
	}
	if protocolNumber != permitListRule.Protocol {
		return false
	}
	if len(firewall.Allowed[0].Ports) == 0 && permitListRule.DstPort != -1 {
		return false
	}
	if len(firewall.Allowed[0].Ports) == 1 && firewall.Allowed[0].Ports[0] != strconv.Itoa(int(permitListRule.DstPort)) {
		return false
	}
	return true
}

// Hashes values to lowercase hex string for use in naming GCP resources
func hash(values ...string) string {
	hash := sha256.Sum256([]byte(strings.Join(values, "")))
	return strings.ToLower(hex.EncodeToString(hash[:]))
}

// Gets protocol number from GCP specificiation (either a name like "tcp" or an int-string like "6")
func getProtocolNumber(firewallProtocol string) (int32, error) {
	protocolNumber, ok := gcpProtocolNumberMap[firewallProtocol]
	if !ok {
		var err error
		protocolNumber, err = strconv.Atoi(firewallProtocol)
		if err != nil {
			return 0, fmt.Errorf("could not convert GCP firewall protocol to protocol number")
		}
	}
	return int32(protocolNumber), nil
}

/* --- RESOURCE NAME --- */
// Gets a GCP firewall rule name for an Invisinets permit list rule
// If two Invisinets permit list rules are equal, then they will have the same GCP firewall rule name.
func getFirewallName(ruleName string, instanceId uint64) string {
	return (fmt.Sprintf("%s-%s-%s", firewallNamePrefix, strconv.FormatUint(instanceId, 16), ruleName))
}

// Retrieve the name of the firewall rule from the GCP firewall name
func parseFirewallName(firewallName string) string {
	return strings.SplitN(firewallName, "-", 4)[3]
}

func getInvisinetsNamespacePrefix(namespace string) string {
	return invisinetsPrefix + "-" + namespace
}

// Gets a GCP VPC name
func getVpcName(namespace string) string {
	return getInvisinetsNamespacePrefix(namespace) + "-vpc"
}

// Returns name of firewall for denying all egress traffic
<<<<<<< HEAD
func getDenyAllIngressFirewallName() string {
	return firewallNamePrefix + "-deny-all-egress"
=======
func getDenyAllIngressFirewallName(namespace string) string {
	return getInvisinetsNamespacePrefix(namespace) + "-deny-all-egress"
>>>>>>> 436381fa
}

// Gets a GCP network tag for a GCP instance
func getNetworkTag(namespace string, instanceId uint64) string {
	return getInvisinetsNamespacePrefix(namespace) + "-vm-" + strconv.FormatUint(instanceId, 10)
}

// Gets a GCP subnetwork name for Invisinets based on region
func getSubnetworkName(namespace string, region string) string {
	return getInvisinetsNamespacePrefix(namespace) + "-" + region + "-subnet"
}

func getVpnGwName(namespace string) string {
	return getInvisinetsNamespacePrefix(namespace) + "-vpn-gw"
}

func getRouterName(namespace string) string {
	return getInvisinetsNamespacePrefix(namespace) + "-router"
}

// Returns a peer gateway name when connecting to another cloud
func getPeerGwName(namespace string, cloud string) string {
	return getInvisinetsNamespacePrefix(namespace) + "-" + cloud + "-peer-gw"
}

// Returns a VPN tunnel name when connecting to another cloud
func getVpnTunnelName(namespace string, cloud string, tunnelIdx int) string {
	return getInvisinetsNamespacePrefix(namespace) + "-" + cloud + "-tunnel-" + strconv.Itoa(tunnelIdx)
}

// Returns a VPN tunnel interface name when connecting to another cloud
func getVpnTunnelInterfaceName(namespace string, cloud string, tunnelIdx int, interfaceIdx int) string {
	return getVpnTunnelName(namespace, cloud, tunnelIdx) + "-int-" + strconv.Itoa(interfaceIdx)
}

// Returns a BGP peer name
func getBgpPeerName(cloud string, peerIdx int) string {
	return cloud + "-bgp-peer-" + strconv.Itoa(peerIdx)
}

/* --- RESOURCE URI --- */
// Returns VPC for Invisinets in a shortened GCP URI format
// TODO @seankimkdy: should return full URI
func GetVpcUri(namespace string) string {
	return "global/networks/" + getVpcName(namespace)
}

// Parses GCP compute URL for desired fields
func parseGCPURL(url string) map[string]string {
	path := strings.TrimPrefix(url, computeURLPrefix)
	parsedURL := map[string]string{}
	pathComponents := strings.Split(path, "/")
	for i := 0; i < len(pathComponents)-1; i += 2 {
		parsedURL[pathComponents[i]] = pathComponents[i+1]
	}
	return parsedURL
}

// Splits a instance id which follows the GCP URI of the form projects/{project}/zones/{zone}/instances/{instance}
func parseInstanceUri(instanceId string) (string, string, string) {
	parsedInstanceId := parseGCPURL(instanceId)
	return parsedInstanceId["projects"], parsedInstanceId["zones"], parsedInstanceId["instances"]
}

func getInstanceUri(project, zone, instance string) string {
	return fmt.Sprintf("projects/%s/zones/%s/instances/%s", project, zone, instance)
}

func getVpnGwUri(project, region, vpnGwName string) string {
	return computeURLPrefix + fmt.Sprintf("projects/%s/regions/%s/vpnGateways/%s", project, region, vpnGwName)
}

func getRouterUri(project, region, routerName string) string {
	return computeURLPrefix + fmt.Sprintf("projects/%s/regions/%s/routers/%s", project, region, routerName)
}

// Returns a full GCP URI of a VPN tunnel
func getVpnTunnelUri(project, region, vpnTunnelName string) string {
	return computeURLPrefix + fmt.Sprintf("projects/%s/regions/%s/vpnTunnels/%s", project, region, vpnTunnelName)
}

func getPeerGwUri(project, peerGwName string) string {
	return computeURLPrefix + fmt.Sprintf("projects/%s/global/externalVpnGateways/%s", project, peerGwName)
}

// Checks if GCP error response is a not found error
func isErrorNotFound(err error) bool {
	var e *googleapi.Error
	ok := errors.As(err, &e)
	return ok && e.Code == http.StatusNotFound
}

// Checks if GCP error response is a duplicate error
func isErrorDuplicate(err error) bool {
	var e *googleapi.Error
	ok := errors.As(err, &e)
	return ok && e.Code == http.StatusConflict
}

// Format the description to keep metadata about tags
func getRuleDescription(tags []string) string {
	if len(tags) == 0 {
		return firewallRuleDescriptionPrefix
	}
	return fmt.Sprintf("%s:%v", firewallRuleDescriptionPrefix, tags)
}

// Parses description string to get tags
func parseDescriptionTags(description string) []string {
	var tags []string
	if strings.HasPrefix(description, firewallRuleDescriptionPrefix+":[") {
		trimmedDescription := strings.TrimPrefix(description, firewallRuleDescriptionPrefix+":")
		trimmedDescription = strings.Trim(trimmedDescription, "[")
		trimmedDescription = strings.Trim(trimmedDescription, "]")
		tags = strings.Split(trimmedDescription, " ")
	}
	return tags
}

func instanceIsInNamespace(instance *computepb.Instance, namespace string) bool {
	return strings.HasSuffix(*instance.NetworkInterfaces[0].Network, getVpcName(namespace))
}

func (s *GCPPluginServer) checkInstanceNamespace(ctx context.Context, instancesClient *compute.InstancesClient, instance string, project string, zone string, namespace string) error {
	if namespace == "" {
		return fmt.Errorf("namespace is empty")
	}

	instanceRequest := &computepb.GetInstanceRequest{
		Instance: instance,
		Project:  project,
		Zone:     zone,
	}
	instanceResponse, err := instancesClient.Get(ctx, instanceRequest)
	if err != nil {
		return fmt.Errorf("unable to get instance: %w", err)
	}
	if !instanceIsInNamespace(instanceResponse, namespace) {
		return fmt.Errorf("instance is not in namespace")
	}
	return nil
}

func (s *GCPPluginServer) _GetPermitList(ctx context.Context, req *invisinetspb.GetPermitListRequest, instancesClient *compute.InstancesClient) (*invisinetspb.GetPermitListResponse, error) {
	project, zone, instance := parseInstanceUri(req.Resource)

	err := s.checkInstanceNamespace(ctx, instancesClient, instance, project, zone, req.Namespace)
	if err != nil {
		return nil, err
	}

	fwReq := &computepb.GetEffectiveFirewallsInstanceRequest{
		Instance:         instance,
		NetworkInterface: networkInterface,
		Project:          project,
		Zone:             zone,
	}
	resp, err := instancesClient.GetEffectiveFirewalls(ctx, fwReq)
	if err != nil {
		return nil, fmt.Errorf("unable to get effective firewalls: %w", err)
	}

	permitListRules := []*invisinetspb.PermitListRule{}

	for _, firewall := range resp.Firewalls {
		// Exclude default deny all egress from being included since it applies to every VM
<<<<<<< HEAD
		if isInvisinetsPermitListRule(firewall) && *firewall.Name != getDenyAllIngressFirewallName() {
			rules := make([]*invisinetspb.PermitListRule, len(firewall.Allowed))
=======
		if isInvisinetsPermitListRule(resourceID.Namespace, firewall) && *firewall.Name != getDenyAllIngressFirewallName(resourceID.Namespace) {
			permitListRules := make([]*invisinetspb.PermitListRule, len(firewall.Allowed))
>>>>>>> 436381fa
			for i, rule := range firewall.Allowed {
				protocolNumber, err := getProtocolNumber(*rule.IPProtocol)
				if err != nil {
					return nil, fmt.Errorf("could not get protocol number: %w", err)
				}

				direction := firewallDirectionMapGCPToInvisinets[*firewall.Direction]

				var targets []string
				if direction == invisinetspb.Direction_INBOUND {
					targets = append(firewall.SourceRanges, firewall.SourceTags...)
				} else {
					targets = firewall.DestinationRanges
				}

				var dstPort int
				if len(rule.Ports) == 0 {
					dstPort = -1
				} else {
					dstPort, err = strconv.Atoi(rule.Ports[0])
					if err != nil {
						return nil, fmt.Errorf("could not convert port to int")
					}
				}

				var tags []string
				if firewall.Description != nil {
					tags = parseDescriptionTags(*firewall.Description)
				}

				rules[i] = &invisinetspb.PermitListRule{
					Name:      parseFirewallName(*firewall.Name),
					Direction: firewallDirectionMapGCPToInvisinets[*firewall.Direction],
					SrcPort:   -1,
					DstPort:   int32(dstPort),
					Protocol:  int32(protocolNumber),
					Targets:   targets,
					Tags:      tags,
				} // SrcPort not specified since GCP doesn't support rules based on source ports
			}
			permitListRules = append(permitListRules, rules...)
		}
	}

	return &invisinetspb.GetPermitListResponse{Rules: permitListRules}, nil
}

func (s *GCPPluginServer) GetPermitList(ctx context.Context, req *invisinetspb.GetPermitListRequest) (*invisinetspb.GetPermitListResponse, error) {
	instancesClient, err := compute.NewInstancesRESTClient(ctx)
	if err != nil {
		return nil, fmt.Errorf("NewInstancesRESTClient: %w", err)
	}
	defer instancesClient.Close()
	return s._GetPermitList(ctx, req, instancesClient)
}

func (s *GCPPluginServer) _AddPermitListRules(ctx context.Context, req *invisinetspb.AddPermitListRulesRequest, firewallsClient *compute.FirewallsClient, instancesClient *compute.InstancesClient, subnetworksClient *compute.SubnetworksClient) (*invisinetspb.AddPermitListRulesResponse, error) {
	project, zone, instance := parseInstanceUri(req.Resource)

	err := s.checkInstanceNamespace(ctx, instancesClient, instance, project, zone, req.Namespace)
	if err != nil {
		return nil, err
	}

	// Get existing firewalls
	getEffectiveFirewallsReq := &computepb.GetEffectiveFirewallsInstanceRequest{
		Instance:         instance,
		NetworkInterface: networkInterface,
		Project:          project,
		Zone:             zone,
	}
	getEffectiveFirewallsResp, err := instancesClient.GetEffectiveFirewalls(ctx, getEffectiveFirewallsReq)
	if err != nil {
		return nil, fmt.Errorf("unable to get effective firewalls: %w", err)
	}

	existingFirewalls := map[string]*computepb.Firewall{}
	for _, firewall := range getEffectiveFirewallsResp.Firewalls {
		existingFirewalls[*firewall.Name] = firewall
	}

	// Get GCP network tag corresponding to VM (which will have been set during resource creation)
	getInstanceReq := &computepb.GetInstanceRequest{
		Instance: instance,
		Project:  project,
		Zone:     zone,
	}
	getInstanceResp, err := instancesClient.Get(ctx, getInstanceReq)
	if err != nil {
		return nil, fmt.Errorf("unable to get instance: %w", err)
	}
	networkTag := getNetworkTag(permitList.Namespace, *getInstanceResp.Id)

	// Get subnetwork address space
	parsedSubnetworkUri := parseGCPURL(*getInstanceResp.NetworkInterfaces[0].Subnetwork)
	getSubnetworkReq := &computepb.GetSubnetworkRequest{
		Project:    project,
		Region:     parsedSubnetworkUri["regions"],
		Subnetwork: parsedSubnetworkUri["subnetworks"],
	}
	getSubnetworkResp, err := subnetworksClient.Get(ctx, getSubnetworkReq)
	if err != nil {
		return nil, fmt.Errorf("unable to get subnetwork: %w", err)
	}
	subnetworkAddressSpace := *getSubnetworkResp.IpCidrRange

	// Get used address spaces of all clouds
	controllerConn, err := grpc.Dial(s.frontendServerAddr, grpc.WithTransportCredentials(insecure.NewCredentials()))
	if err != nil {
		return nil, fmt.Errorf("unable to establish connection with frontend: %w", err)
	}
	defer controllerConn.Close()
	controllerClient := invisinetspb.NewControllerClient(controllerConn)
	usedAddressSpaceMappings, err := controllerClient.GetUsedAddressSpaces(context.Background(), &invisinetspb.Namespace{Namespace: req.Namespace})
	if err != nil {
		return nil, fmt.Errorf("unable to get used address spaces: %w", err)
	}

	for _, permitListRule := range req.Rules {
		// TODO @seankimkdy: should we throw an error/warning if user specifies a srcport since GCP doesn't support srcport based firewalls?
		firewallName := getFirewallName(permitListRule.Name, *getInstanceResp.Id)

		patchRequired := false
		if existingFw, ok := existingFirewalls[firewallName]; ok {
			if isFirewallEqPermitListRule(existingFw, permitListRule) {
				// Firewall already exists and is equivalent to the provided permit list rule
				continue
			} else {
				// Firewall already exists but is not equivalent to the provided permit list rule
				// We should patch the rule, but we need to still check if any new infrastructure is needed
				patchRequired = true
			}
		}

		// Check and create multicloud connections as necessary
		err = utils.CheckAndConnectClouds(utils.GCP, subnetworkAddressSpace, req.Namespace, ctx, permitListRule, usedAddressSpaceMappings, controllerClient)
		if err != nil {
			return nil, fmt.Errorf("unable to check and connect clouds: %w", err)
		}

		firewall := &computepb.Firewall{
			Allowed: []*computepb.Allowed{
				{
					IPProtocol: proto.String(strconv.Itoa(int(permitListRule.Protocol))),
				},
			},
			Description: proto.String(getRuleDescription(permitListRule.Tags)),
			Direction:   proto.String(firewallDirectionMapInvisinetsToGCP[permitListRule.Direction]),
			Name:        proto.String(firewallName),
			Network:     proto.String(GetVpcUri(req.Namespace)),
			TargetTags:  []string{networkTag},
		}
		if permitListRule.DstPort != -1 {
			// Users must explicitly set DstPort to -1 if they want it to apply to all ports since proto can't
			// differentiate between empty and 0 for an int field. Ports of 0 are valid for protocols like TCP/UDP.
			firewall.Allowed[0].Ports = []string{strconv.Itoa(int(permitListRule.DstPort))}
		}
		if permitListRule.Direction == invisinetspb.Direction_INBOUND {
			// TODO @seankimkdy: use SourceTags as well once we start supporting tags
			firewall.SourceRanges = permitListRule.Targets
		} else {
			firewall.DestinationRanges = permitListRule.Targets
		}

		if patchRequired {
			patchFirewallReq := &computepb.PatchFirewallRequest{
				Firewall:         firewallName,
				FirewallResource: firewall,
				Project:          project,
			}
			patchFirewallOp, err := firewallsClient.Patch(ctx, patchFirewallReq)
			if err != nil {
				return nil, fmt.Errorf("unable to modify firewall rule: %w", err)
			}
			if err = patchFirewallOp.Wait(ctx); err != nil {
				return nil, fmt.Errorf("unable to wait for the operation: %w", err)
			}
		} else {
			insertFirewallReq := &computepb.InsertFirewallRequest{
				Project:          project,
				FirewallResource: firewall,
			}
			insertFirewallOp, err := firewallsClient.Insert(ctx, insertFirewallReq)
			if err != nil {
				return nil, fmt.Errorf("unable to create firewall rule: %w", err)
			}
			if err = insertFirewallOp.Wait(ctx); err != nil {
				return nil, fmt.Errorf("unable to wait for the operation: %w", err)
			}
		}
	}

	return &invisinetspb.AddPermitListRulesResponse{}, nil
}

func (s *GCPPluginServer) AddPermitListRules(ctx context.Context, req *invisinetspb.AddPermitListRulesRequest) (*invisinetspb.AddPermitListRulesResponse, error) {
	firewallsClient, err := compute.NewFirewallsRESTClient(ctx)
	if err != nil {
		return nil, fmt.Errorf("NewFirewallsRESTClient: %w", err)
	}
	defer firewallsClient.Close()

	instancesClient, err := compute.NewInstancesRESTClient(ctx)
	if err != nil {
		return nil, fmt.Errorf("NewInstancesRESTClient: %w", err)
	}
	defer instancesClient.Close()

	subnetworksClient, err := compute.NewSubnetworksRESTClient(ctx)
	if err != nil {
		return nil, fmt.Errorf("NewSubnetworksRESTClient: %w", err)
	}
	defer subnetworksClient.Close()

	return s._AddPermitListRules(ctx, req, firewallsClient, instancesClient, subnetworksClient)
}

func (s *GCPPluginServer) _DeletePermitListRules(ctx context.Context, req *invisinetspb.DeletePermitListRulesRequest, firewallsClient *compute.FirewallsClient, instancesClient *compute.InstancesClient) (*invisinetspb.DeletePermitListRulesResponse, error) {
	project, zone, instance := parseInstanceUri(req.Resource)

	err := s.checkInstanceNamespace(ctx, instancesClient, instance, project, zone, req.Namespace)
	if err != nil {
		return nil, err
	}

	// Get instance
	getInstanceReq := &computepb.GetInstanceRequest{
		Instance: instance,
		Project:  project,
		Zone:     zone,
	}
	getInstanceResp, err := instancesClient.Get(ctx, getInstanceReq)
	if err != nil {
		return nil, fmt.Errorf("unable to get instance: %w", err)
	}

	// Delete firewalls corresponding to provided permit list rules
<<<<<<< HEAD
	for _, ruleName := range req.RuleNames {
		deleteFirewallReq := &computepb.DeleteFirewallRequest{
			Firewall: getFirewallName(ruleName, *getInstanceResp.Id),
			Project:  project,
		}
		deleteFirewallOp, err := firewallsClient.Delete(ctx, deleteFirewallReq)
		if err != nil {
			return nil, fmt.Errorf("unable to delete firewall: %w", err)
		}
		if err = deleteFirewallOp.Wait(ctx); err != nil {
			return nil, fmt.Errorf("unable to wait for the operation: %w", err)
=======
	firewallMap := map[string]*computepb.Firewall{}
	for _, firewall := range getEffectiveFirewallsResp.Firewalls {
		firewallMap[*firewall.Name] = firewall
	}
	for _, permitListRule := range permitList.Rules {
		firewall, ok := firewallMap[getFirewallName(permitListRule, *getInstanceResp.Id)]
		if ok && isInvisinetsPermitListRule(permitList.Namespace, firewall) && isFirewallEqPermitListRule(permitList.Namespace, firewall, permitListRule) {
			deleteFirewallReq := &computepb.DeleteFirewallRequest{
				Firewall: *firewall.Name,
				Project:  project,
			}
			deleteFirewallOp, err := firewallsClient.Delete(ctx, deleteFirewallReq)
			if err != nil {
				return nil, fmt.Errorf("unable to delete firewall: %w", err)
			}
			if err = deleteFirewallOp.Wait(ctx); err != nil {
				return nil, fmt.Errorf("unable to wait for the operation: %w", err)
			}
>>>>>>> 436381fa
		}
	}

	return &invisinetspb.DeletePermitListRulesResponse{}, nil
}

func (s *GCPPluginServer) DeletePermitListRules(ctx context.Context, req *invisinetspb.DeletePermitListRulesRequest) (*invisinetspb.DeletePermitListRulesResponse, error) {
	firewallsClient, err := compute.NewFirewallsRESTClient(ctx)
	if err != nil {
		return nil, fmt.Errorf("NewFirewallsRESTClient: %w", err)
	}
	defer firewallsClient.Close()

	instancesClient, err := compute.NewInstancesRESTClient(ctx)
	if err != nil {
		return nil, fmt.Errorf("NewInstancesRESTClient: %w", err)
	}
	defer instancesClient.Close()

	return s._DeletePermitListRules(ctx, req, firewallsClient, instancesClient)
}

func (s *GCPPluginServer) _CreateResource(ctx context.Context, resourceDescription *invisinetspb.ResourceDescription, instancesClient *compute.InstancesClient, networksClient *compute.NetworksClient, subnetworksClient *compute.SubnetworksClient, firewallsClient *compute.FirewallsClient) (*invisinetspb.CreateResourceResponse, error) {
	// Validate user-provided description
	insertInstanceRequest := &computepb.InsertInstanceRequest{}
	err := json.Unmarshal(resourceDescription.Description, insertInstanceRequest)
	if err != nil {
		return nil, fmt.Errorf("unable to parse resource description: %w", err)
	}
	if len(insertInstanceRequest.InstanceResource.NetworkInterfaces) != 0 {
		return nil, fmt.Errorf("network settings should not be specified")
	}

	project, zone := insertInstanceRequest.Project, insertInstanceRequest.Zone
	region := zone[:strings.LastIndex(zone, "-")]
	subnetName := getSubnetworkName(resourceDescription.Namespace, region)
	subnetExists := false

	// Check if Invisinets specific VPC already exists
	nsVpcName := getVpcName(resourceDescription.Namespace)
	getNetworkReq := &computepb.GetNetworkRequest{
		Network: nsVpcName,
		Project: project,
	}
	getNetworkResp, err := networksClient.Get(ctx, getNetworkReq)
	if err != nil {
		if isErrorNotFound(err) {
			insertNetworkRequest := &computepb.InsertNetworkRequest{
				Project: project,
				NetworkResource: &computepb.Network{
					Name:                  proto.String(nsVpcName),
					Description:           proto.String("VPC for Invisinets"),
					AutoCreateSubnetworks: proto.Bool(false),
					RoutingConfig: &computepb.NetworkRoutingConfig{
						RoutingMode: proto.String(computepb.NetworkRoutingConfig_GLOBAL.String()),
					},
				},
			}
			insertNetworkOp, err := networksClient.Insert(ctx, insertNetworkRequest)
			if err != nil {
				return nil, fmt.Errorf("unable to insert network: %w", err)
			}
			if err = insertNetworkOp.Wait(ctx); err != nil {
				return nil, fmt.Errorf("unable to wait for the operation: %w", err)
			}
			// Deny all egress traffic since GCP implicitly allows all egress traffic
			insertFirewallReq := &computepb.InsertFirewallRequest{
				Project: project,
				FirewallResource: &computepb.Firewall{
					Denied: []*computepb.Denied{
						{
							IPProtocol: proto.String("all"),
						},
					},
					Description:       proto.String("Invisinets deny all traffic"),
					DestinationRanges: []string{"0.0.0.0/0"},
					Direction:         proto.String(computepb.Firewall_EGRESS.String()),
					Name:              proto.String(getDenyAllIngressFirewallName(resourceDescription.Namespace)),
					Network:           proto.String(GetVpcUri(resourceDescription.Namespace)),
					Priority:          proto.Int32(65534),
				},
			}
			insertFirewallOp, err := firewallsClient.Insert(ctx, insertFirewallReq)
			if err != nil {
				return nil, fmt.Errorf("unable to create firewall rule: %w", err)
			}
			if err = insertFirewallOp.Wait(ctx); err != nil {
				return nil, fmt.Errorf("unable to wait for the operation: %w", err)
			}
		} else {
			return nil, fmt.Errorf("failed to get invisinets vpc network: %w", err)
		}
	} else {
		// Check if there is a subnet in the region that resource will be placed in
		for _, subnetURL := range getNetworkResp.Subnetworks {
			parsedSubnetURL := parseGCPURL(subnetURL)
			if subnetName == parsedSubnetURL["subnetworks"] {
				subnetExists = true
				break
			}
		}
	}

	if !subnetExists {
		// Find unused address spaces
		conn, err := grpc.Dial(s.frontendServerAddr, grpc.WithTransportCredentials(insecure.NewCredentials()))
		if err != nil {
			return nil, fmt.Errorf("unable to establish connection with frontend: %w", err)
		}
		defer conn.Close()
		client := invisinetspb.NewControllerClient(conn)
		response, err := client.FindUnusedAddressSpace(context.Background(), &invisinetspb.Namespace{Namespace: resourceDescription.Namespace})
		if err != nil {
			return nil, fmt.Errorf("unable to find unused address space: %w", err)
		}

		insertSubnetworkRequest := &computepb.InsertSubnetworkRequest{
			Project: project,
			Region:  region,
			SubnetworkResource: &computepb.Subnetwork{
				Name:        proto.String(subnetName),
				Description: proto.String("Invisinets subnetwork for " + region),
				Network:     proto.String(GetVpcUri(resourceDescription.Namespace)),
				IpCidrRange: proto.String(response.Address),
			},
		}
		insertSubnetworkOp, err := subnetworksClient.Insert(ctx, insertSubnetworkRequest)
		if err != nil {
			return nil, fmt.Errorf("unable to insert subnetwork: %w", err)
		}
		if err = insertSubnetworkOp.Wait(ctx); err != nil {
			return nil, fmt.Errorf("unable to wait for the operation: %w", err)
		}
	}

	// Configure network settings to Invisinets VPC and corresponding subnet
	insertInstanceRequest.InstanceResource.NetworkInterfaces = []*computepb.NetworkInterface{
		{
			Network:    proto.String(GetVpcUri(resourceDescription.Namespace)),
			Subnetwork: proto.String("regions/" + region + "/subnetworks/" + subnetName),
		},
	}

	// Insert instance
	insertInstanceOp, err := instancesClient.Insert(ctx, insertInstanceRequest)
	if err != nil {
		return nil, fmt.Errorf("unable to insert instance: %w", err)
	}
	if err = insertInstanceOp.Wait(ctx); err != nil {
		return nil, fmt.Errorf("unable to wait for the operation: %w", err)
	}

	// Add network tag which will be used by GCP firewall rules corresponding to Invisinets permit list rules
	// The instance is fetched again as the Id which is used to create the tag is only available after instance creation
	instance := *insertInstanceRequest.InstanceResource.Name
	getInstanceReq := &computepb.GetInstanceRequest{
		Instance: instance,
		Project:  project,
		Zone:     zone,
	}
	getInstanceResp, err := instancesClient.Get(ctx, getInstanceReq)
	if err != nil {
		return nil, fmt.Errorf("unable to get instance: %w", err)
	}
	setTagsReq := &computepb.SetTagsInstanceRequest{
		Instance: instance,
		Project:  project,
		Zone:     zone,
		TagsResource: &computepb.Tags{
			Items:       append(getInstanceResp.Tags.Items, getNetworkTag(resourceDescription.Namespace, *getInstanceResp.Id)),
			Fingerprint: getInstanceResp.Tags.Fingerprint,
		},
	}
	setTagsOp, err := instancesClient.SetTags(ctx, setTagsReq)
	if err != nil {
		return nil, fmt.Errorf("unable to set tags: %w", err)
	}
	if err = setTagsOp.Wait(ctx); err != nil {
		return nil, fmt.Errorf("unable to wait for the operation")
	}

	return &invisinetspb.CreateResourceResponse{Name: instance, Uri: getInstanceUri(project, zone, instance), Ip: *getInstanceResp.NetworkInterfaces[0].NetworkIP}, nil
}

func (s *GCPPluginServer) CreateResource(ctx context.Context, resourceDescription *invisinetspb.ResourceDescription) (*invisinetspb.CreateResourceResponse, error) {
	instancesClient, err := compute.NewInstancesRESTClient(ctx)
	if err != nil {
		return nil, fmt.Errorf("NewInstancesRESTClient: %w", err)
	}
	defer instancesClient.Close()
	networksClient, err := compute.NewNetworksRESTClient(ctx)
	if err != nil {
		return nil, fmt.Errorf("NewNetworksRESTClient: %w", err)
	}
	defer networksClient.Close()
	subnetworksClient, err := compute.NewSubnetworksRESTClient(ctx)
	if err != nil {
		return nil, fmt.Errorf("NewSubnetworksRESTClient: %w", err)
	}
	defer subnetworksClient.Close()
	firewallsClient, err := compute.NewFirewallsRESTClient(ctx)
	if err != nil {
		return nil, fmt.Errorf("NewFirewallsRESTClient: %w", err)
	}

	return s._CreateResource(ctx, resourceDescription, instancesClient, networksClient, subnetworksClient, firewallsClient)
}

func (s *GCPPluginServer) _GetUsedAddressSpaces(ctx context.Context, invisinetsDeployment *invisinetspb.InvisinetsDeployment, networksClient *compute.NetworksClient, subnetworksClient *compute.SubnetworksClient) (*invisinetspb.AddressSpaceList, error) {
	project := parseGCPURL(invisinetsDeployment.Id)["projects"]
	addressSpaceList := &invisinetspb.AddressSpaceList{}

	nsVpcName := getVpcName(invisinetsDeployment.Namespace)
	getNetworkReq := &computepb.GetNetworkRequest{
		Network: nsVpcName,
		Project: project,
	}
	getNetworkResp, err := networksClient.Get(ctx, getNetworkReq)
	if err != nil {
		if isErrorNotFound(err) {
			return addressSpaceList, nil
		} else {
			return nil, fmt.Errorf("failed to get invisinets vpc network: %w", err)
		}
	} else {
		addressSpaceList.AddressSpaces = make([]string, len(getNetworkResp.Subnetworks))
		for i, subnetURL := range getNetworkResp.Subnetworks {
			parsedSubnetURL := parseGCPURL(subnetURL)
			getSubnetworkRequest := &computepb.GetSubnetworkRequest{
				Project:    project,
				Region:     parsedSubnetURL["regions"],
				Subnetwork: parsedSubnetURL["subnetworks"],
			}
			getSubnetworkResp, err := subnetworksClient.Get(ctx, getSubnetworkRequest)
			if err != nil {
				return nil, fmt.Errorf("failed to get invisinets subnetwork: %w", err)
			}
			addressSpaceList.AddressSpaces[i] = *getSubnetworkResp.IpCidrRange
		}
	}

	return addressSpaceList, nil
}

func (s *GCPPluginServer) GetUsedAddressSpaces(ctx context.Context, invisinetsDeployment *invisinetspb.InvisinetsDeployment) (*invisinetspb.AddressSpaceList, error) {
	networksClient, err := compute.NewNetworksRESTClient(ctx)
	if err != nil {
		return nil, fmt.Errorf("NewNetworksRESTClient: %w", err)
	}
	defer networksClient.Close()

	subnetworksClient, err := compute.NewSubnetworksRESTClient(ctx)
	if err != nil {
		return nil, fmt.Errorf("NewSubnetworksRESTClient: %w", err)
	}
	defer subnetworksClient.Close()

	return s._GetUsedAddressSpaces(ctx, invisinetsDeployment, networksClient, subnetworksClient)
}

func (s *GCPPluginServer) _CreateVpnGateway(ctx context.Context, req *invisinetspb.CreateVpnGatewayRequest, vpnGatewaysClient *compute.VpnGatewaysClient, routersClient *compute.RoutersClient) (*invisinetspb.CreateVpnGatewayResponse, error) {
	project := parseGCPURL(req.Deployment.Id)["projects"]

	// Create VPN gateway
	insertVpnGatewayReq := &computepb.InsertVpnGatewayRequest{
		Project: project,
		Region:  vpnRegion,
		VpnGatewayResource: &computepb.VpnGateway{
			Name:        proto.String(getVpnGwName(req.Deployment.Namespace)),
			Description: proto.String("Invisinets VPN gateway for multicloud connections"),
			Network:     proto.String(GetVpcUri(req.Deployment.Namespace)),
		},
	}
	insertVpnGatewayOp, err := vpnGatewaysClient.Insert(ctx, insertVpnGatewayReq)
	if err != nil {
		if !isErrorDuplicate(err) {
			return nil, fmt.Errorf("unable to insert vpn gateway: %w (request: %v)", err, insertVpnGatewayReq)
		}
	} else {
		if err = insertVpnGatewayOp.Wait(ctx); err != nil {
			return nil, fmt.Errorf("unable to wait on insert vpn gateway operation: %w", err)
		}
	}

	// Create router
	insertRouterReq := &computepb.InsertRouterRequest{
		Project: project,
		Region:  vpnRegion,
		RouterResource: &computepb.Router{
			Name:        proto.String(getRouterName(req.Deployment.Namespace)),
			Description: proto.String("Invisinets router for multicloud connections"),
			Network:     proto.String(GetVpcUri(req.Deployment.Namespace)),
			Bgp: &computepb.RouterBgp{
				Asn: proto.Uint32(vpnGwAsn),
			},
		},
	}
	insertRouterReq.RouterResource.Interfaces = make([]*computepb.RouterInterface, vpnNumConnections)
	for i := 0; i < vpnNumConnections; i++ {
		insertRouterReq.RouterResource.Interfaces[i] = &computepb.RouterInterface{
			Name:            proto.String(getVpnTunnelInterfaceName(req.Deployment.Namespace, req.Cloud, i, i)),
			IpRange:         proto.String(vpnGwBgpIpAddrs[i] + "/30"),
			LinkedVpnTunnel: proto.String(getVpnTunnelUri(project, vpnRegion, getVpnTunnelName(req.Deployment.Namespace, req.Cloud, i))),
		}
	}
	insertRouterOp, err := routersClient.Insert(ctx, insertRouterReq)
	if err != nil {
		if !isErrorDuplicate(err) {
			return nil, fmt.Errorf("unable to insert router: %w", err)
		}
	} else {
		if err = insertRouterOp.Wait(ctx); err != nil {
			return nil, fmt.Errorf("unable to wait on insert router operation: %w", err)
		}
	}

	getVpnGatewayReq := &computepb.GetVpnGatewayRequest{
		Project:    project,
		Region:     vpnRegion,
		VpnGateway: getVpnGwName(req.Deployment.Namespace),
	}
	vpnGateway, err := vpnGatewaysClient.Get(ctx, getVpnGatewayReq)
	if err != nil {
		return nil, fmt.Errorf("unable to get vpn gateway: %w", err)
	}
	resp := &invisinetspb.CreateVpnGatewayResponse{Asn: vpnGwAsn}
	resp.GatewayIpAddresses = make([]string, vpnNumConnections)
	resp.BgpIpAddresses = make([]string, vpnNumConnections)
	for i := 0; i < vpnNumConnections; i++ {
		resp.GatewayIpAddresses[i] = *vpnGateway.VpnInterfaces[i].IpAddress
		resp.BgpIpAddresses[i] = vpnGwBgpIpAddrs[i]
	}

	return resp, nil
}

func (s *GCPPluginServer) CreateVpnGateway(ctx context.Context, req *invisinetspb.CreateVpnGatewayRequest) (*invisinetspb.CreateVpnGatewayResponse, error) {
	vpnGatewaysClient, err := compute.NewVpnGatewaysRESTClient(ctx)
	if err != nil {
		return nil, fmt.Errorf("NewVpnGatewaysRESTClient: %w", err)
	}
	defer vpnGatewaysClient.Close()
	routersClient, err := compute.NewRoutersRESTClient(ctx)
	if err != nil {
		return nil, fmt.Errorf("NewRoutersRESTClient: %w", err)
	}
	defer routersClient.Close()
	return s._CreateVpnGateway(ctx, req, vpnGatewaysClient, routersClient)
}

func (s *GCPPluginServer) _CreateVpnConnections(ctx context.Context, req *invisinetspb.CreateVpnConnectionsRequest, externalVpnGatewaysClient *compute.ExternalVpnGatewaysClient, vpnTunnelsClient *compute.VpnTunnelsClient, routersClient *compute.RoutersClient) (*invisinetspb.BasicResponse, error) {
	project := parseGCPURL(req.Deployment.Id)["projects"]

	insertExternalVpnGatewayReq := &computepb.InsertExternalVpnGatewayRequest{
		Project: project,
		ExternalVpnGatewayResource: &computepb.ExternalVpnGateway{
			Name:           proto.String(getPeerGwName(req.Deployment.Namespace, req.Cloud)),
			Description:    proto.String("Invisinets peer gateway to " + req.Cloud),
			RedundancyType: proto.String(computepb.ExternalVpnGateway_TWO_IPS_REDUNDANCY.String()),
		},
	}

	// TODO @seankimkdy: when adding more clouds, check len(req.GatewayIpAddresses) to be either 1, 2, or 4 as allowed by GCP
	insertExternalVpnGatewayReq.ExternalVpnGatewayResource.Interfaces = make([]*computepb.ExternalVpnGatewayInterface, len(req.GatewayIpAddresses))
	for i, interfaceIp := range req.GatewayIpAddresses {
		insertExternalVpnGatewayReq.ExternalVpnGatewayResource.Interfaces[i] = &computepb.ExternalVpnGatewayInterface{
			Id:        proto.Uint32(uint32(i)),
			IpAddress: proto.String(interfaceIp),
		}
	}
	insertExternalVpnGatewayOp, err := externalVpnGatewaysClient.Insert(ctx, insertExternalVpnGatewayReq)
	if err != nil {
		if !isErrorDuplicate(err) {
			return nil, fmt.Errorf("unable to insert external vpn gateway: %w", err)
		}
	} else {
		if err = insertExternalVpnGatewayOp.Wait(ctx); err != nil {
			return nil, fmt.Errorf("unable to wait on insert external vpn gateway operation: %w", err)
		}
	}

	for i := 0; i < vpnNumConnections; i++ {
		insertVpnTunnelRequest := &computepb.InsertVpnTunnelRequest{
			Project: project,
			Region:  vpnRegion,
			VpnTunnelResource: &computepb.VpnTunnel{
				Name:                         proto.String(getVpnTunnelName(req.Deployment.Namespace, req.Cloud, i)),
				Description:                  proto.String(fmt.Sprintf("Invisinets VPN tunnel to %s (interface %d)", req.Cloud, i)),
				PeerExternalGateway:          proto.String(getPeerGwUri(project, getPeerGwName(req.Deployment.Namespace, req.Cloud))),
				PeerExternalGatewayInterface: proto.Int32(int32(i)),
				IkeVersion:                   proto.Int32(ikeVersion),
				SharedSecret:                 proto.String(req.SharedKey),
				Router:                       proto.String(getRouterUri(project, vpnRegion, getRouterName(req.Deployment.Namespace))),
				VpnGateway:                   proto.String(getVpnGwUri(project, vpnRegion, getVpnGwName(req.Deployment.Namespace))),
				VpnGatewayInterface:          proto.Int32(int32(i)), // TODO @seankimkdy: handle separately for four connections (AWS specific)?
			},
		}
		insertVpnTunnelOp, err := vpnTunnelsClient.Insert(ctx, insertVpnTunnelRequest)
		if err != nil {
			if !isErrorDuplicate(err) {
				return nil, fmt.Errorf("unable to insert vpn tunnel: %w", err)
			}
		} else {
			if err = insertVpnTunnelOp.Wait(ctx); err != nil {
				return nil, fmt.Errorf("unable to wait on insert vpn tunnel operation: %w", err)
			}
		}
	}

	patchRouterRequest := &computepb.PatchRouterRequest{
		Project:        project,
		Region:         vpnRegion,
		Router:         getRouterName(req.Deployment.Namespace),
		RouterResource: &computepb.Router{},
	}
	patchRouterRequest.RouterResource.BgpPeers = make([]*computepb.RouterBgpPeer, vpnNumConnections)
	for i := 0; i < vpnNumConnections; i++ {
		patchRouterRequest.RouterResource.BgpPeers[i] = &computepb.RouterBgpPeer{
			Name:          proto.String(getBgpPeerName(req.Cloud, i)),
			PeerIpAddress: proto.String(req.BgpIpAddresses[i]),
			PeerAsn:       proto.Uint32(uint32(req.Asn)),
		}
	}
	patchRouterOp, err := routersClient.Patch(ctx, patchRouterRequest)
	if err != nil {
		return nil, fmt.Errorf("unable to setup bgp sessions: %w", err)
	}
	if err = patchRouterOp.Wait(ctx); err != nil {
		return nil, fmt.Errorf("unable to wait on setting up bgp sessions operation: %w", err)
	}

	return &invisinetspb.BasicResponse{Success: true}, nil
}

func (s *GCPPluginServer) CreateVpnConnections(ctx context.Context, req *invisinetspb.CreateVpnConnectionsRequest) (*invisinetspb.BasicResponse, error) {
	externalVpnGatewaysClient, err := compute.NewExternalVpnGatewaysRESTClient(ctx)
	if err != nil {
		return nil, fmt.Errorf("NewExternalVpnGatewaysClient: %w", err)
	}
	defer externalVpnGatewaysClient.Close()
	vpnTunnelsClient, err := compute.NewVpnTunnelsRESTClient(ctx)
	if err != nil {
		return nil, fmt.Errorf("NewVpnTunnelsRESTClient: %w", err)
	}
	defer vpnTunnelsClient.Close()
	routersClient, err := compute.NewRoutersRESTClient(ctx)
	if err != nil {
		return nil, fmt.Errorf("NewRoutersRESTClient: %w", err)
	}
	defer routersClient.Close()
	return s._CreateVpnConnections(ctx, req, externalVpnGatewaysClient, vpnTunnelsClient, routersClient)
}

func Setup(port int, frontendServerAddr string) *GCPPluginServer {
	lis, err := net.Listen("tcp", fmt.Sprintf("localhost:%d", port))
	if err != nil {
		fmt.Fprintf(os.Stderr, "failed to listen: %v", err)
	}
	grpcServer := grpc.NewServer()
	gcpServer := &GCPPluginServer{}
	gcpServer.frontendServerAddr = frontendServerAddr
	invisinetspb.RegisterCloudPluginServer(grpcServer, gcpServer)
	fmt.Println("Starting server on port :", port)
	go func() {
		if err := grpcServer.Serve(lis); err != nil {
			fmt.Println(err.Error())
		}
	}()
	return gcpServer
}<|MERGE_RESOLUTION|>--- conflicted
+++ resolved
@@ -46,15 +46,8 @@
 
 // GCP naming conventions
 const (
-<<<<<<< HEAD
-	vpcName                       = "invisinets-vpc" // Invisinets VPC name
-	subnetworkNamePrefix          = "invisinets-"
-	networkTagPrefix              = "invisinets-vm-"  // Prefix for GCP tags related to invisinets
-	firewallNamePrefix            = "invisinets-fw"   // Prefix for firewall names related to invisinets
-=======
 	invisinetsPrefix              = "invisinets"
 	firewallNamePrefix            = "invisinets-fw-"  // Prefix for firewall names related to invisinets
->>>>>>> 436381fa
 	firewallRuleDescriptionPrefix = "invisinets rule" // GCP firewall rule prefix for description
 )
 
@@ -171,13 +164,8 @@
 }
 
 // Returns name of firewall for denying all egress traffic
-<<<<<<< HEAD
-func getDenyAllIngressFirewallName() string {
-	return firewallNamePrefix + "-deny-all-egress"
-=======
 func getDenyAllIngressFirewallName(namespace string) string {
 	return getInvisinetsNamespacePrefix(namespace) + "-deny-all-egress"
->>>>>>> 436381fa
 }
 
 // Gets a GCP network tag for a GCP instance
@@ -344,13 +332,8 @@
 
 	for _, firewall := range resp.Firewalls {
 		// Exclude default deny all egress from being included since it applies to every VM
-<<<<<<< HEAD
 		if isInvisinetsPermitListRule(firewall) && *firewall.Name != getDenyAllIngressFirewallName() {
 			rules := make([]*invisinetspb.PermitListRule, len(firewall.Allowed))
-=======
-		if isInvisinetsPermitListRule(resourceID.Namespace, firewall) && *firewall.Name != getDenyAllIngressFirewallName(resourceID.Namespace) {
-			permitListRules := make([]*invisinetspb.PermitListRule, len(firewall.Allowed))
->>>>>>> 436381fa
 			for i, rule := range firewall.Allowed {
 				protocolNumber, err := getProtocolNumber(*rule.IPProtocol)
 				if err != nil {
@@ -588,7 +571,6 @@
 	}
 
 	// Delete firewalls corresponding to provided permit list rules
-<<<<<<< HEAD
 	for _, ruleName := range req.RuleNames {
 		deleteFirewallReq := &computepb.DeleteFirewallRequest{
 			Firewall: getFirewallName(ruleName, *getInstanceResp.Id),
@@ -600,26 +582,6 @@
 		}
 		if err = deleteFirewallOp.Wait(ctx); err != nil {
 			return nil, fmt.Errorf("unable to wait for the operation: %w", err)
-=======
-	firewallMap := map[string]*computepb.Firewall{}
-	for _, firewall := range getEffectiveFirewallsResp.Firewalls {
-		firewallMap[*firewall.Name] = firewall
-	}
-	for _, permitListRule := range permitList.Rules {
-		firewall, ok := firewallMap[getFirewallName(permitListRule, *getInstanceResp.Id)]
-		if ok && isInvisinetsPermitListRule(permitList.Namespace, firewall) && isFirewallEqPermitListRule(permitList.Namespace, firewall, permitListRule) {
-			deleteFirewallReq := &computepb.DeleteFirewallRequest{
-				Firewall: *firewall.Name,
-				Project:  project,
-			}
-			deleteFirewallOp, err := firewallsClient.Delete(ctx, deleteFirewallReq)
-			if err != nil {
-				return nil, fmt.Errorf("unable to delete firewall: %w", err)
-			}
-			if err = deleteFirewallOp.Wait(ctx); err != nil {
-				return nil, fmt.Errorf("unable to wait for the operation: %w", err)
-			}
->>>>>>> 436381fa
 		}
 	}
 
