--- conflicted
+++ resolved
@@ -506,8 +506,6 @@
 	fakeClients.Close()
 	if fakeGRPCServer != nil {
 		fakeGRPCServer.Stop()
-<<<<<<< HEAD
-=======
 	}
 }
 
@@ -558,7 +556,6 @@
 	}
 	if connectivityTest.ReachabilityDetails.Result == networkmanagementpb.ReachabilityDetails_REACHABLE {
 		return true, nil
->>>>>>> ddba24eb
 	}
 
 	// Retry
