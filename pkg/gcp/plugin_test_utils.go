--- conflicted
+++ resolved
@@ -95,13 +95,8 @@
 			},
 		},
 		Direction:    proto.String(computepb.Firewall_INGRESS.String()),
-<<<<<<< HEAD
 		Name:         proto.String(getFirewallName(fakeNamespace, fakePermitListRule1.Name, convertIntIdToString(fakeInstanceId))),
-		Network:      proto.String(GetVpcUrl(fakeProject, fakeNamespace)),
-=======
-		Name:         proto.String(getFirewallName(fakeNamespace, fakePermitListRule1.Name, convertInstanceIdToString(fakeInstanceId))),
 		Network:      proto.String(getVpcUrl(fakeProject, fakeNamespace)),
->>>>>>> 9287b6ae
 		SourceRanges: []string{"10.1.2.0/24"},
 		TargetTags:   []string{fakeNetworkTag},
 		Description:  proto.String(getRuleDescription([]string{"tag1", "tag2"})),
@@ -123,13 +118,8 @@
 		},
 		DestinationRanges: []string{"10.3.4.0/24"},
 		Direction:         proto.String(computepb.Firewall_EGRESS.String()),
-<<<<<<< HEAD
 		Name:              proto.String(getFirewallName(fakeNamespace, fakePermitListRule2.Name, convertIntIdToString(fakeInstanceId))),
-		Network:           proto.String(GetVpcUrl(fakeProject, fakeNamespace)),
-=======
-		Name:              proto.String(getFirewallName(fakeNamespace, fakePermitListRule2.Name, convertInstanceIdToString(fakeInstanceId))),
 		Network:           proto.String(getVpcUrl(fakeProject, fakeNamespace)),
->>>>>>> 9287b6ae
 		TargetTags:        []string{fakeNetworkTag},
 	}
 )
