--- conflicted
+++ resolved
@@ -174,17 +174,11 @@
 	serviceAttachment := &ServiceAttachmentDescription{}
 	err := json.Unmarshal(resourceDesc, insertInstanceRequest)
 	if err == nil && insertInstanceRequest.InstanceResource != nil {
-<<<<<<< HEAD
 		return &instanceHandler{}, nil
 	} else if err := json.Unmarshal(resourceDesc, createClusterRequest); err == nil && createClusterRequest.Cluster != nil {
 		return &clusterHandler{}, nil
 	} else if err := json.Unmarshal(resourceDesc, serviceAttachment); err == nil {
 		return &privateServiceHandler{}, nil
-=======
-		return &gcpInstance{}, nil
-	} else if err := json.Unmarshal(resourceDesc, createClusterRequest); err == nil && createClusterRequest.Cluster != nil {
-		return &gcpGKE{}, nil
->>>>>>> 9287b6ae
 	} else {
 		return nil, fmt.Errorf("resource description contains unknown GCP resource")
 	}
