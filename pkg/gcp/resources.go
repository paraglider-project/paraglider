--- conflicted
+++ resolved
@@ -33,12 +33,13 @@
 )
 
 const (
-	clusterTypeName           = "cluster"
-	instanceTypeName          = "instance"
-	serviceAttachmentTypeName = "serviceAttachment"
-	clusterNameFormat         = "projects/%s/locations/%s/clusters/%s"
-	addressType               = "INTERNAL"
-	addressVersion            = "IPV4"
+	clusterTypeName               = "cluster"
+	instanceTypeName              = "instance"
+	privateServiceConnectTypeName = "privateServiceConnect"
+	clusterNameFormat             = "projects/%s/locations/%s/clusters/%s"
+	addressType                   = "INTERNAL"
+	addressVersion                = "IPV4"
+	addressPurpose                = "PRIVATE_SERVICE_CONNECT"
 )
 
 type resourceInfo struct {
@@ -81,7 +82,11 @@
 
 // Get name of a forwarding rule
 func getForwardingRuleName(resourceName string) string {
-	return paragliderPrefix + "-" + resourceName + "-forwarding-rule"
+	return paragliderPrefix + "-" + resourceName
+}
+
+func parseForwardingRuleName(name string) string {
+	return strings.TrimPrefix(name, paragliderPrefix+"-")
 }
 
 // Convert integer resource IDs to a string for naming
@@ -148,8 +153,8 @@
 		return &resourceInfo{Project: parsedResourceId["projects"], Zone: parsedResourceId["zones"], Region: getRegionFromZone(parsedResourceId["zones"]), Name: name, ResourceType: instanceTypeName}, nil
 	} else if name, ok := parsedResourceId["clusters"]; ok {
 		return &resourceInfo{Project: parsedResourceId["projects"], Zone: parsedResourceId["locations"], Region: getRegionFromZone(parsedResourceId["locations"]), Name: name, ResourceType: clusterTypeName}, nil
-	} else if name, ok := parsedResourceId["serviceAttachments"]; ok {
-		return &resourceInfo{Project: parsedResourceId["projects"], Region: parsedResourceId["regions"], Name: name, ResourceType: serviceAttachmentTypeName}, nil
+	} else if name, ok := parsedResourceId["forwardingRules"]; ok {
+		return &resourceInfo{Project: parsedResourceId["projects"], Region: parsedResourceId["regions"], Name: parseForwardingRuleName(name), ResourceType: privateServiceConnectTypeName}, nil
 	}
 	return nil, fmt.Errorf("unable to parse resource URL")
 }
@@ -161,7 +166,7 @@
 		handler = &instanceHandler{}
 	} else if resourceType == clusterTypeName {
 		handler = &clusterHandler{}
-	} else if resourceType == serviceAttachmentTypeName {
+	} else if resourceType == privateServiceConnectTypeName {
 		handler = &privateServiceHandler{}
 	} else {
 		return nil, fmt.Errorf("unknown resource type")
@@ -632,27 +637,21 @@
 	if err != nil {
 		return nil, fmt.Errorf("unable to parse resource description: %w", err)
 	}
-<<<<<<< HEAD
-	var serviceName, region string
+	var region string
 	if description.Url != "" {
-		urlParts := strings.Split(description.Url, "/")
-		serviceName = urlParts[len(urlParts)-1]
-		region = urlParts[len(urlParts)-3]
+		urlParams := parseUrl(description.Url)
+		if _, ok := urlParams["serviceAttachments"]; !ok {
+			return nil, fmt.Errorf("invalid service attachment URL")
+		}
+		if _, ok := urlParams["regions"]; !ok {
+			return nil, fmt.Errorf("invalid service attachment URL")
+		}
+		region = urlParams["regions"]
 	} else {
-		serviceName = description.Bundle
 		region = description.Region
-=======
-	urlParams := parseUrl(description.Url)
-	serviceName, ok := urlParams["serviceAttachments"]
-	if !ok {
-		return nil, fmt.Errorf("invalid service attachment URL")
-	}
-	region, ok := urlParams["regions"]
-	if !ok {
-		return nil, fmt.Errorf("invalid service attachment URL")
->>>>>>> 6cacecd8
-	}
-	return &resourceInfo{Region: region, NumAdditionalAddressSpaces: r.getNumberAddressSpacesRequired(), ResourceType: serviceAttachmentTypeName, Name: serviceName}, nil
+	}
+
+	return &resourceInfo{Region: region, NumAdditionalAddressSpaces: r.getNumberAddressSpacesRequired(), ResourceType: privateServiceConnectTypeName, Name: resource.Name}, nil
 }
 
 // Get the subnet requirements for a private service connect attachment
@@ -668,15 +667,14 @@
 // Get network information about a service attachment
 // Returns the network name, resource ID (service attachment ID, not URL since this is used for firewall rule naming), and IP address
 func (r *privateServiceHandler) getNetworkInfo(ctx context.Context, resourceInfo *resourceInfo) (*resourceNetworkInfo, error) {
-	// Get the service attachment information
-	attachmentRequest := &computepb.GetServiceAttachmentRequest{
-		ServiceAttachment: resourceInfo.Name,
-		Project:           resourceInfo.Project,
-		Region:            resourceInfo.Region,
-	}
-	resp, err := r.attachmentsClient.Get(ctx, attachmentRequest)
-	if err != nil {
-		return nil, fmt.Errorf("unable to get attachment: %w", err)
+	// Get the forwarding rule
+	forwardingRule, err := r.forwardingClient.Get(ctx, &computepb.GetForwardingRuleRequest{
+		Project:        resourceInfo.Project,
+		Region:         resourceInfo.Region,
+		ForwardingRule: getForwardingRuleName(resourceInfo.Name),
+	})
+	if err != nil {
+		return nil, fmt.Errorf("unable to get forwarding rule: %w", err)
 	}
 
 	// Get the address information
@@ -690,7 +688,7 @@
 		return nil, fmt.Errorf("unable to get address: %w", err)
 	}
 
-	return &resourceNetworkInfo{NetworkName: getVpcName(resourceInfo.Namespace), ResourceID: convertIntIdToString(*resp.Id), Address: *addr.Address}, nil
+	return &resourceNetworkInfo{NetworkName: getVpcName(resourceInfo.Namespace), ResourceID: convertIntIdToString(*forwardingRule.Id), Address: *addr.Address}, nil
 }
 
 // Create a private service connect endpoint with given network settings
@@ -702,16 +700,11 @@
 		Region:  resourceInfo.Region,
 		AddressResource: &computepb.Address{
 			Name:        &addressName,
-<<<<<<< HEAD
-			AddressType: proto.String("INTERNAL"),
-			IpVersion:   proto.String("IPV4"),
-			Purpose:     proto.String("PRIVATE_SERVICE_CONNECT"),
+			Purpose:     proto.String(addressPurpose),
 			Labels:      map[string]string{"paraglider_ns": resourceInfo.Namespace},
-=======
 			Subnetwork:  proto.String(getSubnetworkUrl(resourceInfo.Project, resourceInfo.Region, subnetName)),
 			AddressType: proto.String(addressType),
 			IpVersion:   proto.String(addressVersion),
->>>>>>> 6cacecd8
 		},
 	}
 	addrOp, err := r.addressesClient.Insert(ctx, &addrRequest)
@@ -749,7 +742,6 @@
 			Name:      proto.String(getForwardingRuleName(resourceInfo.Name)),
 			IPAddress: addr.SelfLink,
 			Network:   proto.String(getVpcUrl(resourceInfo.Project, resourceInfo.Namespace)),
-			Target:    proto.String(service.Url),
 		},
 	}
 	if service.Url != "" {
@@ -768,5 +760,15 @@
 		return "", "", fmt.Errorf("unable to wait for the operation: %w", err)
 	}
 
-	return service.Url, *addr.Address, nil
+	// Get the URI of the forwarding rule created
+	forwardingRule, err := r.forwardingClient.Get(ctx, &computepb.GetForwardingRuleRequest{
+		Project:        resourceInfo.Project,
+		Region:         resourceInfo.Region,
+		ForwardingRule: getForwardingRuleName(resourceInfo.Name),
+	})
+	if err != nil {
+		return "", "", fmt.Errorf("unable to get forwarding rule: %w", err)
+	}
+
+	return *forwardingRule.SelfLink, *addr.Address, nil
 }