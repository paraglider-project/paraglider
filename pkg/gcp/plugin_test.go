--- conflicted
+++ resolved
@@ -472,15 +472,9 @@
 	if err != nil {
 		t.Fatal(err)
 	}
-<<<<<<< HEAD
 	s := &GCPPluginServer{frontendServerAddr: fakeControllerServerAddr}
 	request := &invisinetspb.AddPermitListRulesRequest{
 		Resource: fakeResourceId,
-=======
-	s := &GCPPluginServer{orchestratorServerAddr: fakeOrchestratorServerAddr}
-	permitList := &invisinetspb.PermitList{
-		AssociatedResource: fakeResourceId,
->>>>>>> 5da16199
 		Rules: []*invisinetspb.PermitListRule{
 			{
 				Direction: invisinetspb.Direction_INBOUND,
@@ -514,40 +508,7 @@
 	if err != nil {
 		t.Fatal(err)
 	}
-<<<<<<< HEAD
 	s := &GCPPluginServer{frontendServerAddr: fakeControllerServerAddr}
-	request := &invisinetspb.AddPermitListRulesRequest{
-		Resource: fakeMissingResourceId,
-=======
-	s := &GCPPluginServer{orchestratorServerAddr: fakeOrchestratorServerAddr}
-	permitList := &invisinetspb.PermitList{
-		AssociatedResource: fakeMissingResourceId,
->>>>>>> 5da16199
-		Rules: []*invisinetspb.PermitListRule{
-			{
-				Direction: invisinetspb.Direction_INBOUND,
-				SrcPort:   -1,
-				DstPort:   443,
-				Protocol:  6,
-				Targets:   []string{"10.5.6.0/24"},
-			},
-		},
-		Namespace: fakeNamespace,
-	}
-
-	resp, err := s._AddPermitListRules(ctx, request, fakeClients.firewallsClient, fakeClients.instancesClient, fakeClients.subnetworksClient)
-	require.Error(t, err)
-	require.Nil(t, resp)
-}
-
-func TestAddPermitListRulesWrongNamespace(t *testing.T) {
-	fakeServerState := &fakeServerState{
-		instance: getFakeInstance(true),
-	}
-	fakeServer, ctx, fakeClients := setup(t, fakeServerState)
-	defer teardown(fakeServer, fakeClients)
-
-	s := &GCPPluginServer{}
 	request := &invisinetspb.AddPermitListRulesRequest{
 		Resource: fakeMissingResourceId,
 		Rules: []*invisinetspb.PermitListRule{
@@ -559,7 +520,7 @@
 				Targets:   []string{"10.5.6.0/24"},
 			},
 		},
-		Namespace: "wrongnamespace",
+		Namespace: fakeNamespace,
 	}
 
 	resp, err := s._AddPermitListRules(ctx, request, fakeClients.firewallsClient, fakeClients.instancesClient, fakeClients.subnetworksClient)
@@ -567,6 +528,33 @@
 	require.Nil(t, resp)
 }
 
+func TestAddPermitListRulesWrongNamespace(t *testing.T) {
+	fakeServerState := &fakeServerState{
+		instance: getFakeInstance(true),
+	}
+	fakeServer, ctx, fakeClients := setup(t, fakeServerState)
+	defer teardown(fakeServer, fakeClients)
+
+	s := &GCPPluginServer{}
+	request := &invisinetspb.AddPermitListRulesRequest{
+		Resource: fakeMissingResourceId,
+		Rules: []*invisinetspb.PermitListRule{
+			{
+				Direction: invisinetspb.Direction_INBOUND,
+				SrcPort:   -1,
+				DstPort:   443,
+				Protocol:  6,
+				Targets:   []string{"10.5.6.0/24"},
+			},
+		},
+		Namespace: "wrongnamespace",
+	}
+
+	resp, err := s._AddPermitListRules(ctx, request, fakeClients.firewallsClient, fakeClients.instancesClient, fakeClients.subnetworksClient)
+	require.Error(t, err)
+	require.Nil(t, resp)
+}
+
 func TestAddPermitListRulesExistingRule(t *testing.T) {
 	fakeServerState := &fakeServerState{
 		instance: getFakeInstance(true),
@@ -588,7 +576,6 @@
 	if err != nil {
 		t.Fatal(err)
 	}
-<<<<<<< HEAD
 	s := &GCPPluginServer{frontendServerAddr: fakeControllerServerAddr}
 	newRule := &invisinetspb.PermitListRule{
 		Name:      fakePermitListRule1.Name,
@@ -603,12 +590,6 @@
 		Resource:  fakeResourceId,
 		Rules:     []*invisinetspb.PermitListRule{newRule},
 		Namespace: fakeNamespace,
-=======
-	s := &GCPPluginServer{orchestratorServerAddr: fakeOrchestratorServerAddr}
-	permitList := &invisinetspb.PermitList{
-		AssociatedResource: fakeMissingResourceId,
-		Rules:              []*invisinetspb.PermitListRule{fakePermitListRule1},
->>>>>>> 5da16199
 	}
 
 	resp, err := s._AddPermitListRules(ctx, request, fakeClients.firewallsClient, fakeClients.instancesClient, fakeClients.subnetworksClient)
