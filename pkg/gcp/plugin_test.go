--- conflicted
+++ resolved
@@ -107,34 +107,20 @@
 )
 
 // Fake instance
-<<<<<<< HEAD
 func getFakeInstance(includeNetwork bool) *computepb.Instance {
-	if includeNetwork {
-		return &computepb.Instance{
-			Id:                proto.Uint64(fakeInstanceId),
-			Name:              proto.String(fakeInstanceName),
-			Tags:              &computepb.Tags{Items: []string{fakeNetworkTag}},
-			NetworkInterfaces: []*computepb.NetworkInterface{&computepb.NetworkInterface{Network: proto.String(GetVpcUri(fakeNamespace))}},
-		}
-	}
-
-	return &computepb.Instance{
-=======
-func getFakeInstance(includeIP bool) *computepb.Instance {
 	instance := &computepb.Instance{
->>>>>>> de2118aa
 		Id:   proto.Uint64(fakeInstanceId),
 		Name: proto.String(fakeInstanceName),
 		Tags: &computepb.Tags{Items: []string{fakeNetworkTag}},
 	}
-<<<<<<< HEAD
-
-=======
-	if includeIP {
-		instance.NetworkInterfaces = []*computepb.NetworkInterface{&computepb.NetworkInterface{NetworkIP: proto.String("10.1.1.1")}}
+	if includeNetwork {
+		instance.NetworkInterfaces = []*computepb.NetworkInterface{
+			&computepb.NetworkInterface{
+				NetworkIP: proto.String("10.1.1.1"),
+				Network:   proto.String(GetVpcUri(fakeNamespace)),
+			}}
 	}
 	return instance
->>>>>>> de2118aa
 }
 
 // Portions of GCP API URLs
@@ -378,11 +364,7 @@
 
 func TestGetPermitList(t *testing.T) {
 	fakeServerState := &fakeServerState{
-<<<<<<< HEAD
 		instance: getFakeInstance(true),
-=======
-		instance: getFakeInstance(false),
->>>>>>> de2118aa
 		firewallMap: map[string]*computepb.Firewall{
 			*fakeFirewallRule1.Name: fakeFirewallRule1,
 			*fakeFirewallRule2.Name: fakeFirewallRule2,
@@ -446,11 +428,7 @@
 
 func TestAddPermitListRules(t *testing.T) {
 	fakeServerState := &fakeServerState{
-<<<<<<< HEAD
 		instance: getFakeInstance(true),
-=======
-		instance: getFakeInstance(false),
->>>>>>> de2118aa
 		subnetwork: &computepb.Subnetwork{
 			IpCidrRange: proto.String("10.0.0.0/16"),
 		},
@@ -552,11 +530,7 @@
 
 func TestAddPermitListRulesDuplicate(t *testing.T) {
 	fakeServerState := &fakeServerState{
-<<<<<<< HEAD
 		instance:    getFakeInstance(true),
-=======
-		instance:    getFakeInstance(false),
->>>>>>> de2118aa
 		firewallMap: map[string]*computepb.Firewall{*fakeFirewallRule1.Name: fakeFirewallRule1},
 	}
 	fakeServer, ctx, fakeClients := setup(t, fakeServerState)
@@ -578,11 +552,7 @@
 }
 
 func TestDeletePermitListRules(t *testing.T) {
-<<<<<<< HEAD
 	fakeServer, ctx, fakeClients := setup(t, &fakeServerState{instance: getFakeInstance(true)})
-=======
-	fakeServer, ctx, fakeClients := setup(t, &fakeServerState{instance: getFakeInstance(false)})
->>>>>>> de2118aa
 	defer teardown(fakeServer, fakeClients)
 
 	s := &GCPPluginServer{}
@@ -642,11 +612,7 @@
 
 func TestCreateResource(t *testing.T) {
 	fakeServerState := &fakeServerState{
-<<<<<<< HEAD
-		instance: getFakeInstance(false), // Include instance in server state since CreateResource will fetch after creating to add the tag
-=======
-		instance: getFakeInstance(true), // Include instance in server state since CreateResource will fetch after creating to add the tag (needs network info to get the IP)
->>>>>>> de2118aa
+		instance: getFakeInstance(true), // Include instance in server state since CreateResource will fetch after creating to add the tag
 		network: &computepb.Network{
 			Name:        proto.String(getVpcName(fakeNamespace)),
 			Subnetworks: []string{fmt.Sprintf("regions/%s/subnetworks/%s", fakeRegion, "invisinets-"+fakeRegion+"-subnet")},
@@ -673,11 +639,7 @@
 
 func TestCreateResourceMissingNetwork(t *testing.T) {
 	// Include instance in server state since CreateResource will fetch after creating to add the tag
-<<<<<<< HEAD
-	fakeServer, ctx, fakeClients := setup(t, &fakeServerState{instance: getFakeInstance(false)})
-=======
 	fakeServer, ctx, fakeClients := setup(t, &fakeServerState{instance: getFakeInstance(true)})
->>>>>>> de2118aa
 	defer teardown(fakeServer, fakeClients)
 
 	_, fakeControllerServerAddr, err := fake.SetupFakeControllerServer(utils.GCP)
@@ -702,13 +664,8 @@
 
 func TestCreateResourceMissingSubnetwork(t *testing.T) {
 	fakeServerState := &fakeServerState{
-<<<<<<< HEAD
-		instance: getFakeInstance(false), // Include instance in server state since CreateResource will fetch after creating to add the tag
+		instance: getFakeInstance(true), // Include instance in server state since CreateResource will fetch after creating to add the tag
 		network:  &computepb.Network{Name: proto.String(getVpcName(fakeNamespace))},
-=======
-		instance: getFakeInstance(true), // Include instance in server state since CreateResource will fetch after creating to add the tag
-		network:  &computepb.Network{Name: proto.String(vpcName)},
->>>>>>> de2118aa
 	}
 	fakeServer, ctx, fakeClients := setup(t, fakeServerState)
 	defer teardown(fakeServer, fakeClients)
