--- conflicted
+++ resolved
@@ -237,8 +237,6 @@
 	}
 
 	resp, err := s._AddPermitListRules(ctx, request, fakeClients)
-<<<<<<< HEAD
-=======
 
 	require.NoError(t, err)
 	require.NotNil(t, resp)
@@ -280,7 +278,6 @@
 		},
 		Namespace: fakeNamespace,
 	}
->>>>>>> 76bacda0
 
 	resp, err := s._AddPermitListRules(ctx, req, fakeClients)
 	require.NoError(t, err)
