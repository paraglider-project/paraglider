--- conflicted
+++ resolved
@@ -439,23 +439,15 @@
 				SrcPort:   -1,
 				DstPort:   443,
 				Protocol:  6,
-<<<<<<< HEAD
-				Targets:   []string{"10.5.6.0/24"},
-=======
-				Tag:       []string{"10.0.0.1"},
->>>>>>> c11d9191
+				Targets:   []string{"10.0.0.1"},
 			},
 			{
 				Direction: invisinetspb.Direction_OUTBOUND,
 				SrcPort:   -1,
 				DstPort:   8080,
 				Protocol:  6,
-<<<<<<< HEAD
-				Targets:   []string{"10.7.8.0/24"},
+				Targets:   []string{"10.0.0.2"},
 				Tags:      []string{"tag"},
-=======
-				Tag:       []string{"10.0.0.2"},
->>>>>>> c11d9191
 			},
 		},
 	}
