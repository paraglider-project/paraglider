//go:build unit

/*
Copyright 2023 The Invisinets Authors.

Licensed under the Apache License, Version 2.0 (the "License");
you may not use this file except in compliance with the License.
You may obtain a copy of the License at

	http://www.apache.org/licenses/LICENSE-2.0

Unless required by applicable law or agreed to in writing, software
distributed under the License is distributed on an "AS IS" BASIS,
WITHOUT WARRANTIES OR CONDITIONS OF ANY KIND, either express or implied.
See the License for the specific language governing permissions and
limitations under the License.
*/

package client

import (
	"testing"

	fake "github.com/NetSys/invisinets/pkg/fake/controller/rest"
	"github.com/NetSys/invisinets/pkg/invisinetspb"
	"github.com/stretchr/testify/assert"
)

func TestGetPermitList(t *testing.T) {
	s := fake.FakeOrchestratorRESTServer{}
	controllerAddress := s.SetupFakeOrchestratorRESTServer()
	client := Client{ControllerAddress: controllerAddress}

	resourceName := "resourceName"
	rules, err := client.GetPermitList(fake.Namespace, fake.CloudName, resourceName)

	assert.Nil(t, err)
	assert.Equal(t, fake.GetFakePermitListRules()[0].Id, rules[0].Id)
}

func TestAddPermitListRules(t *testing.T) {
	s := fake.FakeOrchestratorRESTServer{}
	controllerAddress := s.SetupFakeOrchestratorRESTServer()
	client := Client{ControllerAddress: controllerAddress}

	err := client.AddPermitListRules(fake.Namespace, fake.CloudName, "resourceName", fake.GetFakePermitListRules())

	assert.Nil(t, err)
}

func TestDeletePermitListRules(t *testing.T) {
	s := fake.FakeOrchestratorRESTServer{}
	controllerAddress := s.SetupFakeOrchestratorRESTServer()
	client := Client{ControllerAddress: controllerAddress}

	err := client.DeletePermitListRules(fake.Namespace, fake.CloudName, "resourceName", fake.GetFakePermitListRuleNames())

	assert.Nil(t, err)
}

func TestCreateResource(t *testing.T) {
	s := fake.FakeOrchestratorRESTServer{}
	controllerAddress := s.SetupFakeOrchestratorRESTServer()
	client := Client{ControllerAddress: controllerAddress}

	resource, err := client.CreateResource(fake.Namespace, fake.CloudName, "resourceName", &invisinetspb.ResourceDescriptionString{Id: "uri"})

	assert.Nil(t, err)
	assert.Equal(t, "resourceName", resource["name"])
}

func TestGetTag(t *testing.T) {
	s := fake.FakeOrchestratorRESTServer{}
	controllerAddress := s.SetupFakeOrchestratorRESTServer()
	client := Client{ControllerAddress: controllerAddress}

	tagName := "tag"
	tag, err := client.GetTag(tagName)

	assert.Nil(t, err)
	assert.Equal(t, tagName, tag.TagName)
}

func TestResolveTag(t *testing.T) {
	s := fake.FakeOrchestratorRESTServer{}
	controllerAddress := s.SetupFakeOrchestratorRESTServer()
	client := Client{ControllerAddress: controllerAddress}

	tagName := "tag"
	tags, err := client.ResolveTag(tagName)

	assert.Nil(t, err)
	assert.Equal(t, tagName, tags[0].TagName)
	assert.NotNil(t, tags[0].Uri)
}

func TestSetTag(t *testing.T) {
	s := fake.FakeOrchestratorRESTServer{}
	controllerAddress := s.SetupFakeOrchestratorRESTServer()
	client := Client{ControllerAddress: controllerAddress}

	tagName := "tag"
	tagMapping := fake.GetFakeTagMapping(tagName)
	err := client.SetTag(tagName, tagMapping)

	assert.Nil(t, err)
}

func TestDeleteTag(t *testing.T) {
	s := fake.FakeOrchestratorRESTServer{}
	controllerAddress := s.SetupFakeOrchestratorRESTServer()
	client := Client{ControllerAddress: controllerAddress}

	tagName := "tag"
	err := client.DeleteTag(tagName)

	assert.Nil(t, err)
}

func TestDeleteTagMembers(t *testing.T) {
	s := fake.FakeOrchestratorRESTServer{}
	controllerAddress := s.SetupFakeOrchestratorRESTServer()
	client := Client{ControllerAddress: controllerAddress}

	tagName := "tag"
<<<<<<< HEAD
	err := client.DeleteTagMembers(tagName, "member1")
=======
	err := client.DeleteTagMembers(tagName, []string{"member1", "member2"})

	assert.Nil(t, err)
}

func TestGetNamespace(t *testing.T) {
	s := fake.FakeOrchestratorRESTServer{}
	controllerAddress := s.SetupFakeOrchestratorRESTServer()
	client := Client{ControllerAddress: controllerAddress}

	namespace, err := client.GetNamespace()
>>>>>>> 5da16199

	assert.Nil(t, err)
}

<<<<<<< HEAD
func TestListNamespaces(t *testing.T) {
	s := fake.FakeFrontendServer{}
	controllerAddress := s.SetupFakeFrontendServer()
=======
func TestSetNamespace(t *testing.T) {
	s := fake.FakeOrchestratorRESTServer{}
	controllerAddress := s.SetupFakeOrchestratorRESTServer()
>>>>>>> 5da16199
	client := Client{ControllerAddress: controllerAddress}

	namespaces, err := client.ListNamespaces()

	assert.Nil(t, err)
	assert.Equal(t, fake.GetFakeNamespaces(), namespaces)
}<|MERGE_RESOLUTION|>--- conflicted
+++ resolved
@@ -123,10 +123,7 @@
 	client := Client{ControllerAddress: controllerAddress}
 
 	tagName := "tag"
-<<<<<<< HEAD
 	err := client.DeleteTagMembers(tagName, "member1")
-=======
-	err := client.DeleteTagMembers(tagName, []string{"member1", "member2"})
 
 	assert.Nil(t, err)
 }
@@ -137,20 +134,13 @@
 	client := Client{ControllerAddress: controllerAddress}
 
 	namespace, err := client.GetNamespace()
->>>>>>> 5da16199
 
 	assert.Nil(t, err)
 }
 
-<<<<<<< HEAD
-func TestListNamespaces(t *testing.T) {
-	s := fake.FakeFrontendServer{}
-	controllerAddress := s.SetupFakeFrontendServer()
-=======
 func TestSetNamespace(t *testing.T) {
 	s := fake.FakeOrchestratorRESTServer{}
 	controllerAddress := s.SetupFakeOrchestratorRESTServer()
->>>>>>> 5da16199
 	client := Client{ControllerAddress: controllerAddress}
 
 	namespaces, err := client.ListNamespaces()
