//go:build unit

/*
Copyright 2023 The Paraglider Authors.

Licensed under the Apache License, Version 2.0 (the "License");
you may not use this file except in compliance with the License.
You may obtain a copy of the License at

	http://www.apache.org/licenses/LICENSE-2.0

Unless required by applicable law or agreed to in writing, software
distributed under the License is distributed on an "AS IS" BASIS,
WITHOUT WARRANTIES OR CONDITIONS OF ANY KIND, either express or implied.
See the License for the specific language governing permissions and
limitations under the License.
*/

package ibm

import (
	"context"
	"encoding/json"
	"fmt"
	"io"
	"net/http"
	"net/http/httptest"
	"strings"
	"testing"

	k8sv1 "github.com/IBM-Cloud/container-services-go-sdk/kubernetesserviceapiv1"
	"github.com/IBM/go-sdk-core/v5/core"
	"github.com/IBM/networking-go-sdk/transitgatewayapisv1"
	"github.com/IBM/platform-services-go-sdk/globalsearchv2"
	"github.com/IBM/platform-services-go-sdk/globaltaggingv1"
	"github.com/IBM/vpc-go-sdk/vpcv1"
	"github.com/stretchr/testify/require"

	fake "github.com/paraglider-project/paraglider/pkg/fake/orchestrator/rpc"
	"github.com/paraglider-project/paraglider/pkg/kvstore"
	"github.com/paraglider-project/paraglider/pkg/paragliderpb"
	utils "github.com/paraglider-project/paraglider/pkg/utils"
)

const (
	fakeRegion     = "us-east"  // Primary region used for tests
	fakeConRegion  = "us-south" // Region used to test VPC connectivity across regions
	fakeZone       = fakeRegion + "-a"
	fakeInstance   = "vm-paraglider-fake"
	fakeCluster    = "cluster-paraglider-fake"
	fakeEndpoint   = "vpe-paraglider-fake"
	fakeImage      = "fake-image"
	fakeVPC        = "paraglider-fake-vpc"
	fakeID         = "12345"
	fakeID2        = "123452"
	fakeRuleName1  = "fake-rule1"
	fakeRuleName2  = "fake-rule2"
	fakeCRN        = "crn:" + fakeID
	fakeCRN2       = "crn:" + fakeID2
	fakeSubnet     = "paraglider-fake-subnet"
	fakeSG         = "paraglider-fake-sg"
	fakeGW         = "paraglider-fake-gw"
	fakeIP         = "10.0.0.2"
	fakeSubnet1    = "10.0.0.0/16"
	fakeSubnet2    = "10.1.0.0/16"
	fakeProfile    = "bx2-2x8"
	fakeWorkerPool = "fake"

	fakeDeploymentID = "/resourcegroup/" + fakeID
	fakeInstanceID   = "/resourcegroup/" + fakeID + "/zone/" + fakeZone + "/instance/" + fakeID
	fakeNamespace    = "paraglider-namespace"
	wrongNamespace   = "wrong-pg-namespace"
)

var (
	fakeInstanceOptions = vpcv1.CreateInstanceOptions{
		InstancePrototype: &vpcv1.InstancePrototypeInstanceByImage{
			Image:   &vpcv1.ImageIdentityByID{ID: core.StringPtr(fakeImage)},
			Zone:    &vpcv1.ZoneIdentityByName{Name: core.StringPtr(fakeZone)},
			Profile: &vpcv1.InstanceProfileIdentityByName{Name: core.StringPtr(fakeProfile)},
		},
	}

	fakeClusterOptions = k8sv1.VpcCreateClusterOptions{
		WorkerPool: &k8sv1.VPCCreateClusterWorkerPool{
			Name:   core.StringPtr(fakeWorkerPool),
			Flavor: core.StringPtr(fakeProfile),
			Zones: []k8sv1.VPCCreateClusterWorkerPoolZone{
				{
					ID: core.StringPtr(fakeZone),
				},
			},
		},
	}

<<<<<<< HEAD
	fakePermitListVPC = []*paragliderpb.PermitListRule{
=======
	fakeEndpointGatewayOptions = vpcv1.CreateEndpointGatewayOptions{
		Target: &vpcv1.EndpointGatewayTargetPrototype{
			ResourceType: core.StringPtr(vpcv1.EndpointGatewayTargetPrototypeProviderInfrastructureServiceIdentityResourceTypeProviderCloudServiceConst),
			Name:         core.StringPtr("ibm-ntp-server"),
		},
	}

	fakePermitList1 = []*paragliderpb.PermitListRule{
>>>>>>> 66766d5e
		{
			Name:      fakeRuleName1,
			Direction: paragliderpb.Direction_INBOUND,
			SrcPort:   443,
			DstPort:   443,
			Protocol:  6,
			Targets:   []string{"10.0.0.0/18"},
		},
		{
			Name:      fakeRuleName2,
			Direction: paragliderpb.Direction_OUTBOUND,
			SrcPort:   -1,
			DstPort:   -1,
			Protocol:  -1,
			Targets:   []string{"10.0.64.1"},
		},
	}
	fakePermitListMultiVPC = []*paragliderpb.PermitListRule{
		{
			Name:      fakeRuleName1,
			Direction: paragliderpb.Direction_INBOUND,
			SrcPort:   443,
			DstPort:   443,
			Protocol:  6,
			Targets:   []string{"10.1.1.5"},
		},
	}
	fakePermitListPublic = []*paragliderpb.PermitListRule{
		{
			Name:      fakeRuleName1,
			Direction: paragliderpb.Direction_INBOUND,
			SrcPort:   443,
			DstPort:   443,
			Protocol:  6,
			Targets:   []string{"169.18.0.2"},
		},
	}
)

type fakeClusterState struct {
	clusterID  string
	clusterCRN string
	subnetID   string
}

// State of the fake IBM server
// It contains only the necessary items needed to test.
type fakeIBMServerState struct {
	VPCs          []*vpcv1.VPC
	Instance      *vpcv1.Instance
	SecurityGroup *vpcv1.SecurityGroup
	clusterState  fakeClusterState
	subnetVPC     map[string]string // VPC to Subnet CIDR mapping
	rules         int
	publicGateway bool
}

func sendFakeResponse(w http.ResponseWriter, response interface{}) {
	jsonResp, err := json.Marshal(response)
	if err != nil {
		fmt.Printf("Failed to marshal")
		w.WriteHeader(http.StatusBadRequest)
		return
	}
	w.Header().Set("Content-Type", "application/json")
	_, err = w.Write(jsonResp)
	if err != nil {
		http.Error(w, "unable to write request: "+err.Error(), http.StatusBadRequest)
	}
}

// Creates a fake VM Instance.
func createFakeInstance() *vpcv1.Instance {
	return &vpcv1.Instance{
		CRN:    core.StringPtr(fakeCRN),
		Name:   core.StringPtr(fakeInstance),
		ID:     core.StringPtr(fakeID),
		Status: core.StringPtr(vpcv1.InstanceStatusRunningConst),
		NetworkInterfaces: []vpcv1.NetworkInterfaceInstanceContextReference{
			{
				PrimaryIP: &vpcv1.ReservedIPReference{Address: core.StringPtr(fakeIP)},
			},
		},
		VPC: &vpcv1.VPCReference{
			ID:  core.StringPtr(fakeID),
			CRN: core.StringPtr(fakeCRN),
		},
		Zone: &vpcv1.ZoneReference{Name: core.StringPtr(fakeZone)},
	}
}

// Creates a fake VPC. If connectVPC is set to true, creates another VPC which will be used in multi-VPC test
func createFakeVPC(connectVPC bool) []*vpcv1.VPC {
	var vpcs []*vpcv1.VPC
	vpc := vpcv1.VPC{
		CRN:  core.StringPtr(fakeCRN),
		Name: core.StringPtr(fakeVPC),
		ID:   core.StringPtr(fakeID),
	}
	vpcs = append(vpcs, &vpc)
	if connectVPC {
		vpc2 := vpcv1.VPC{
			CRN:  core.StringPtr(fakeCRN2),
			Name: core.StringPtr(fakeVPC),
			ID:   core.StringPtr(fakeID2),
		}
		vpcs = append(vpcs, &vpc2)
	}
	return vpcs
}

// Creates fake security group. If addRules is set to true, it adds fakePermitListVPC's rules to it.
func createFakeSecurityGroup(addRules bool) *vpcv1.SecurityGroup {
	sg := vpcv1.SecurityGroup{
		CRN:  core.StringPtr(fakeCRN),
		Name: core.StringPtr(fakeSG),
		ID:   core.StringPtr(fakeID),
	}

	if addRules {
		sgRules := []vpcv1.SecurityGroupRuleIntf{
			&vpcv1.SecurityGroupRuleSecurityGroupRuleProtocolTcpudp{
				ID:        core.StringPtr(fakeID),
				Direction: core.StringPtr("inbound"),
				Protocol:  core.StringPtr("tcp"),
				PortMin:   core.Int64Ptr(443),
				PortMax:   core.Int64Ptr(443),
				Remote:    &vpcv1.SecurityGroupRuleRemoteCIDR{CIDRBlock: core.StringPtr("10.0.0.0/18")},
			},
			&vpcv1.SecurityGroupRuleSecurityGroupRuleProtocolAll{
				ID:        core.StringPtr(fakeID2),
				Direction: core.StringPtr("outbound"),
				Protocol:  core.StringPtr("all"),
				Remote:    &vpcv1.SecurityGroupRuleRemoteIP{Address: core.StringPtr("10.0.64.1")},
			},
		}
		sg.Rules = sgRules
	}

	return &sg
}

// getFakeIBMServerHandler returns the handler with a fake implementation of the IBM Cloud SDK that can be mounted on a URL.
func getFakeIBMServerHandler(fakeIBMServerState *fakeIBMServerState) http.HandlerFunc {
	// The handler should be written as minimally as possible to minimize maintenance overhead. Modifying requests (e.g. POST, DELETE)
	// should generally not do anything other than return the operation response. Instead, initialize the fakeIBMServerState as necessary.
	// Keep in mind these unit tests should rely as little as possible on the functionality of this fake server.

	return http.HandlerFunc(func(w http.ResponseWriter, r *http.Request) {
		path := r.URL.Path
		body, err := io.ReadAll(r.Body)
		if err != nil {
			http.Error(w, fmt.Sprintf("unsupported request: %s %s", r.Method, path), http.StatusBadRequest)
			return
		}
		switch {
		case path == "/v3/resources/search":
			if r.Method == http.MethodPost { // Search resources like VPC, Security-group, instance, etc
				var req map[string]interface{}
				err := json.Unmarshal(body, &req)
				if err != nil {
					w.WriteHeader(http.StatusBadRequest)
					return
				}
				res := ""
				tags := []string{}
				var searchResult globalsearchv2.ScanResult
				// Parse the query to extract resource "type" and "tags" to search
				for _, tokens := range strings.Split(req["query"].(string), "AND") {
					keys := strings.Split(tokens, ":")
					switch strings.TrimSpace(keys[0]) {
					case "type":
						res = strings.TrimSpace(keys[1])
					case "tags":
						tags = append(tags, strings.TrimSpace(keys[1]))
					}
				}
				// Search the corresponding resource
				switch taggedResourceType(res) {
				case VM:
					if fakeIBMServerState.Instance != nil {
						wrongNS := false // Namespace is passed in as tags in the query
						for _, tag := range tags {
							if tag == wrongNamespace {
								wrongNS = true // If the wrong namespace is passed, the query shouldn't return the instance
							}
						}
						if !wrongNS {
							var resultItem globalsearchv2.ResultItem
							resultItem.CRN = fakeIBMServerState.Instance.CRN
							searchResult.Items = append(searchResult.Items, resultItem)
						}
					}
				case SG:
					if fakeIBMServerState.SecurityGroup != nil {
						var resultItem globalsearchv2.ResultItem
						resultItem.CRN = fakeIBMServerState.SecurityGroup.CRN
						searchResult.Items = append(searchResult.Items, resultItem)
					}
				case VPC:
					if fakeIBMServerState.VPCs != nil {
						for i, fakeVPC := range fakeIBMServerState.VPCs {
							var resultItem globalsearchv2.ResultItem
							resultItem.CRN = fakeVPC.CRN
							// First VPC uses the primary region
							resultItem.SetProperty("region", fakeRegion)
							if i == 1 {
								// Second VPC uses the region used to test cross region connectivity
								resultItem.SetProperty("region", fakeConRegion)
							}
							searchResult.Items = append(searchResult.Items, resultItem)
						}
					}
				case SUBNET:
					if fakeIBMServerState.subnetVPC != nil {
						for _, subnet := range fakeIBMServerState.subnetVPC {
							var resultItem globalsearchv2.ResultItem
							resultItem.SetProperty("region", fakeRegion)
							resultItem.CRN = core.StringPtr("crn:" + subnet)
							searchResult.Items = append(searchResult.Items, resultItem)
						}
					}
				case PGATEWAY:
					if fakeIBMServerState.publicGateway {
						var resultItem globalsearchv2.ResultItem
						resultItem.SetProperty("region", fakeRegion)
						resultItem.CRN = core.StringPtr(fakeCRN)
						searchResult.Items = append(searchResult.Items, resultItem)
					}
				case GATEWAY:
					// Not Implemented
				}

				sendFakeResponse(w, searchResult)
				return
			}
		case path == "/vpcs":
			if r.Method == http.MethodPost { // Create VPC
				newVPC := vpcv1.VPC{
					CRN:  core.StringPtr(fakeVPC),
					Name: core.StringPtr(fakeVPC),
					ID:   core.StringPtr(fakeID),
				}
				sendFakeResponse(w, newVPC)
				return
			}
		case path == "/v3/tags/attach":
			if r.Method == http.MethodPost { // Attach tag to a resource
				tagResult := globaltaggingv1.TagResults{
					Results: []globaltaggingv1.TagResultsItem{
						{
							IsError: core.BoolPtr(false),
						},
					},
				}
				sendFakeResponse(w, tagResult)
				return
			}
		case path == "/vpcs/"+fakeID+"/address_prefixes":
			if r.Method == http.MethodPost { // Create Address Prefix
				var newVPCPrefix vpcv1.AddressPrefix
				sendFakeResponse(w, newVPCPrefix)
				return
			}
		case path == "/vpcs/"+fakeID+"/default_security_group":
			if r.Method == http.MethodGet { // Get default security group
				sg := vpcv1.DefaultSecurityGroup{
					ID:  core.StringPtr(fakeID),
					CRN: core.StringPtr(fakeCRN),
				}
				sendFakeResponse(w, sg)
				return
			}
		case path == "/vpcs/"+fakeID2:
			if r.Method == http.MethodGet { // Get VPC
				vpc := vpcv1.VPC{
					CRN:  core.StringPtr(fakeCRN2),
					Name: core.StringPtr(fakeVPC),
					ID:   core.StringPtr(fakeID2),
				}
				sendFakeResponse(w, vpc)
				return
			}
		case path == "/subnets":
			if r.Method == http.MethodPost { // Create Subnet
				subnet := vpcv1.Subnet{
					CRN: core.StringPtr(fakeSubnet),
					ID:  core.StringPtr(fakeID),
				}
				fakeIBMServerState.clusterState.subnetID = fakeID
				sendFakeResponse(w, subnet)
				return
			}
			if r.Method == http.MethodGet { // Get Subnets in a VPC
				var subnets vpcv1.SubnetCollection
				if fakeIBMServerState.subnetVPC != nil {
					if cidrBlock, ok := fakeIBMServerState.subnetVPC[r.URL.Query().Get("vpc.id")]; ok {
						subnets.Subnets = []vpcv1.Subnet{
							{
								ID:            core.StringPtr(r.URL.Query().Get("vpc.id")),
								Ipv4CIDRBlock: &cidrBlock,
								Zone: &vpcv1.ZoneReference{
									Name: core.StringPtr(fakeZone),
								},
							},
						}
					}
				}
				if fakeIBMServerState.clusterState.subnetID == fakeID {
					subnets.Subnets = []vpcv1.Subnet{
						{
							Zone: &vpcv1.ZoneReference{
								Name: core.StringPtr(fakeZone),
							},
						},
					}
				}
				sendFakeResponse(w, subnets)
				return
			}
		case strings.Contains(path, "reserved_ips"):
			if r.Method == http.MethodPost {
				reservedIP := vpcv1.ReservedIP{ID: core.StringPtr(fakeID)}
				sendFakeResponse(w, reservedIP)
				return
			}
		case strings.Contains(path, "/subnets/"):
			if r.Method == http.MethodGet { // Get Subnet Info for a VPC
				index := strings.LastIndex(path, "/")
				if cidrBlock, ok := fakeIBMServerState.subnetVPC[path[index+1:]]; ok {
					subnet := vpcv1.Subnet{
						Ipv4CIDRBlock: &cidrBlock,
						Name:          core.StringPtr(fakeZone),
					}
					sendFakeResponse(w, subnet)
					return
				}
				// In case of cluster's subnet check its state
				if fakeIBMServerState.clusterState.subnetID == fakeID {
					subnet := vpcv1.Subnet{Ipv4CIDRBlock: core.StringPtr(fakeSubnet1)}
					sendFakeResponse(w, subnet)
					return
				}
			}
			if r.Method == http.MethodPut && strings.Contains(path, "public_gateway") { // Attach subnet to public gateway
				w.WriteHeader(http.StatusOK)
				return
			}
		case path == "/keys":
			if r.Method == http.MethodPost { // Create Key
				key := vpcv1.Key{ID: core.StringPtr(fakeID)}
				sendFakeResponse(w, key)
				return
			}
		case path == "/security_groups":
			if r.Method == http.MethodPost { // Create a security group
				sg := vpcv1.SecurityGroup{
					CRN: core.StringPtr(fakeSG),
					ID:  core.StringPtr(fakeID),
				}
				sendFakeResponse(w, sg)
				return
			}
		case path == "/security_groups/"+fakeID+"/rules":
			if r.Method == http.MethodGet { // Get rules of a security group
				if fakeIBMServerState.SecurityGroup == nil {
					http.Error(w, "Security Group not found", http.StatusNotFound)
					return
				}
				sg := vpcv1.SecurityGroupRuleCollection{
					Rules: fakeIBMServerState.SecurityGroup.Rules,
				}
				sendFakeResponse(w, sg)
				return
			}
			if r.Method == http.MethodPost { // Add rules to a security group
				sg := vpcv1.SecurityGroupRuleSecurityGroupRuleProtocolAll{
					ID:       core.StringPtr(fakeID),
					Protocol: core.StringPtr(vpcv1.SecurityGroupRuleSecurityGroupRuleProtocolAllProtocolAllConst),
				}
				if fakeIBMServerState.rules != 0 {
					// Return another rule ID for the second rule added
					sg.ID = core.StringPtr(fakeID2)
				}
				fakeIBMServerState.rules++
				sendFakeResponse(w, sg)
				return
			}
		case strings.Contains(path, "/security_groups/"+fakeID+"/rules/"):
			if r.Method == http.MethodDelete { // Delete a rule
				w.WriteHeader(http.StatusOK)
				return
			}
		case path == "/instances":
			if r.Method == http.MethodPost { // Create an instance
				fakeIBMServerState.Instance = createFakeInstance()
				sendFakeResponse(w, fakeIBMServerState.Instance)
				return
			}
			if r.Method == http.MethodGet { // List instances
				var instanceCol vpcv1.InstanceCollection
				instanceCol.Instances = make([]vpcv1.Instance, 0)
				if fakeIBMServerState.Instance != nil {
					instanceCol.Instances = append(instanceCol.Instances, *fakeIBMServerState.Instance)
				}
				sendFakeResponse(w, instanceCol)
				return
			}
		case path == "/instances/"+fakeID: // Get an instance
			if r.Method == http.MethodGet {
				if fakeIBMServerState.Instance == nil {
					http.Error(w, "Instance not found", http.StatusNotFound)
					return
				}
				sendFakeResponse(w, fakeIBMServerState.Instance)
				return
			}
		case path == "/instances/"+fakeID+"/network_interfaces":
			if r.Method == http.MethodGet { // List an Instance's network interfaces
				if fakeIBMServerState.Instance == nil {
					http.Error(w, "Instance not found", http.StatusNotFound)
					return
				}
				var netIntf vpcv1.NetworkInterfaceUnpaginatedCollection
				netIntf.NetworkInterfaces = []vpcv1.NetworkInterface{
					{
						SecurityGroups: []vpcv1.SecurityGroupReference{
							{
								Name: fakeIBMServerState.SecurityGroup.Name,
								ID:   fakeIBMServerState.SecurityGroup.ID,
							},
						},
					},
				}
				sendFakeResponse(w, netIntf)
				return
			}
		case path == "/v2/vpc/createCluster":
			if r.Method == http.MethodPost { // Create a k8s Cluster
				fakeIBMServerState.clusterState.clusterID = fakeID
				fakeIBMServerState.clusterState.clusterCRN = fakeCRN
				cluster := k8sv1.CreateClusterResponse{
					ClusterID: core.StringPtr(fakeID),
				}
				sendFakeResponse(w, cluster)
				return
			}

		case path == "/v2/vpc/getCluster":
			if r.Method == http.MethodGet { // Get a cluster
				cluster := k8sv1.GetClusterResponse{
					ID:    core.StringPtr(fakeID),
					Crn:   core.StringPtr(fakeCRN),
					State: core.StringPtr(ClusterReadyState),
				}
				sendFakeResponse(w, cluster)
				return
			}
		case path == "/endpoint_gateways":
			if r.Method == http.MethodPost { // Create an endpoint gateway
				vpe := vpcv1.EndpointGateway{
					ID:   core.StringPtr(fakeID),
					CRN:  core.StringPtr(fakeCRN),
					Name: core.StringPtr(fakeEndpoint),
				}
				sendFakeResponse(w, vpe)
				return
			}
		case path == "/endpoint_gateways/"+fakeID:
			if r.Method == http.MethodGet { // Get an endpoint gateway
				vpe := vpcv1.EndpointGateway{
					ID:             core.StringPtr(fakeID),
					CRN:            core.StringPtr(fakeCRN),
					Name:           core.StringPtr(fakeEndpoint),
					LifecycleState: core.StringPtr(endpointReadyState),
					Ips: []vpcv1.ReservedIPReference{
						{
							Address: core.StringPtr(fakeIP),
						},
					},
				}
				sendFakeResponse(w, vpe)
				return
			}
		case path == "/transit_gateways":
			if r.Method == http.MethodPost { // Create transit gateway
				gw := transitgatewayapisv1.TransitGateway{
					Name: core.StringPtr(fakeGW),
					ID:   core.StringPtr(fakeID),
					Crn:  core.StringPtr(fakeCRN),
				}
				sendFakeResponse(w, gw)
				return
			}
		case path == "/transit_gateways/"+fakeID+"/connections":
			if r.Method == http.MethodPost { // Create a transit gateway connection
				conn := transitgatewayapisv1.TransitGatewayConnectionCust{
					ID:        core.StringPtr(fakeID),
					Name:      core.StringPtr(fakeGW),
					NetworkID: core.StringPtr("vpc"),
				}
				sendFakeResponse(w, conn)
				return
			}
		case path == "/floating_ips":
			if r.Method == http.MethodPost { // Create a floating ip
				fip := vpcv1.FloatingIP{
					ID: core.StringPtr(fakeID),
				}
				sendFakeResponse(w, fip)
				return
			}
		case path == "/public_gateways":
			if r.Method == http.MethodPost { // Create a public gateway
				gw := vpcv1.PublicGateway{
					ID:  core.StringPtr(fakeID),
					CRN: core.StringPtr(fakeCRN),
				}
				sendFakeResponse(w, gw)
				return
			}
		}
		fmt.Printf("unsupported request: %s %s\n", r.Method, path)
		http.Error(w, fmt.Sprintf("unsupported request: %s %s", r.Method, path), http.StatusBadRequest)
	})
}

// Creates a http test server, and attaches the fake IBM SDK Handler to it
func setup(t *testing.T, fakeIBMServerState *fakeIBMServerState) (fakeServer *httptest.Server, ctx context.Context, fakeClient *CloudClient) {
	var err error
	fakeServer = httptest.NewServer(getFakeIBMServerHandler(fakeIBMServerState))
	ctx = context.Background()
	fakeClient, err = FakeIBMCloudClient(fakeServer.URL, fakeID, fakeRegion)
	if err != nil {
		t.Fatal(err)
	}
	return
}

func TestCreateResourceInstanceNewVPC(t *testing.T) {
	_, fakeControllerServerAddr, err := fake.SetupFakeOrchestratorRPCServer(utils.IBM)
	if err != nil {
		t.Fatal(err)
	}
	// fakeIBMServerState with no state to have a clean slate resource creation
	fakeIBMServerState := &fakeIBMServerState{}
	fakeServer, ctx, fakeClient := setup(t, fakeIBMServerState)
	defer fakeServer.Close()

	s := &IBMPluginServer{
		orchestratorServerAddr: fakeControllerServerAddr,
		cloudClient: map[string]*CloudClient{
			getClientMapKey(fakeID, fakeRegion): fakeClient,
		}}

	description, err := json.Marshal(fakeInstanceOptions)
	require.NoError(t, err)

	resource := &paragliderpb.CreateResourceRequest{
		Deployment:  &paragliderpb.ParagliderDeployment{Id: fakeDeploymentID, Namespace: fakeNamespace},
		Name:        fakeInstance,
		Description: description,
	}
	resp, err := s.CreateResource(ctx, resource)
	require.NoError(t, err)
	require.NotNil(t, resp)
}

func TestCreateResourceInstanceExistingVPCSubnet(t *testing.T) {
	_, fakeControllerServerAddr, err := fake.SetupFakeOrchestratorRPCServer(utils.IBM)
	if err != nil {
		t.Fatal(err)
	}
	// fakeIBMServerState with an existing VPC, and subnet
	fakeIBMServerState := &fakeIBMServerState{
		VPCs: createFakeVPC(false),
		subnetVPC: map[string]string{
			fakeID: fakeSubnet1,
		},
	}
	fakeServer, ctx, fakeClient := setup(t, fakeIBMServerState)
	defer fakeServer.Close()

	s := &IBMPluginServer{
		orchestratorServerAddr: fakeControllerServerAddr,
		cloudClient: map[string]*CloudClient{
			getClientMapKey(fakeID, fakeRegion): fakeClient,
		}}

	description, err := json.Marshal(fakeInstanceOptions)
	require.NoError(t, err)

	resource := &paragliderpb.CreateResourceRequest{
		Deployment:  &paragliderpb.ParagliderDeployment{Id: fakeDeploymentID, Namespace: fakeNamespace},
		Name:        fakeInstance,
		Description: description,
	}
	resp, err := s.CreateResource(ctx, resource)
	require.NoError(t, err)
	require.NotNil(t, resp)
}

func TestCreateResourceExistingVPCMissingSubnet(t *testing.T) {
	_, fakeControllerServerAddr, err := fake.SetupFakeOrchestratorRPCServer(utils.IBM)
	if err != nil {
		t.Fatal(err)
	}
	// fakeIBMServerState with an existing VPC, but no subnet
	fakeIBMServerState := &fakeIBMServerState{
		VPCs: createFakeVPC(false),
	}
	fakeServer, ctx, fakeClient := setup(t, fakeIBMServerState)
	defer fakeServer.Close()

	s := &IBMPluginServer{
		orchestratorServerAddr: fakeControllerServerAddr,
		cloudClient: map[string]*CloudClient{
			getClientMapKey(fakeID, fakeRegion): fakeClient,
		}}

	description, err := json.Marshal(fakeInstanceOptions)
	require.NoError(t, err)

	resource := &paragliderpb.CreateResourceRequest{
		Deployment:  &paragliderpb.ParagliderDeployment{Id: fakeDeploymentID, Namespace: fakeNamespace},
		Name:        fakeInstance,
		Description: description,
	}
	resp, err := s.CreateResource(ctx, resource)
	require.NoError(t, err)
	require.NotNil(t, resp)
}

func TestCreateResourceCluster(t *testing.T) {
	_, fakeControllerServerAddr, err := fake.SetupFakeOrchestratorRPCServer(utils.IBM)
	if err != nil {
		t.Fatal(err)
	}
	// fakeIBMServerState with no states
	fakeIBMServerState := &fakeIBMServerState{
		VPCs: createFakeVPC(false),
	}
	fakeServer, ctx, fakeClient := setup(t, fakeIBMServerState)
	defer fakeServer.Close()

	s := &IBMPluginServer{
		orchestratorServerAddr: fakeControllerServerAddr,
		cloudClient: map[string]*CloudClient{
			getClientMapKey(fakeID, fakeRegion): fakeClient,
		}}

	description, err := json.Marshal(fakeClusterOptions)
	require.NoError(t, err)

	resource := &paragliderpb.CreateResourceRequest{
		Deployment:  &paragliderpb.ParagliderDeployment{Id: fakeDeploymentID, Namespace: fakeNamespace},
		Name:        fakeCluster,
		Description: description,
	}
	resp, err := s.CreateResource(ctx, resource)
	require.NoError(t, err)
	require.NotNil(t, resp)
}

func TestCreateResourceClusterExistingVPC(t *testing.T) {
	_, fakeControllerServerAddr, err := fake.SetupFakeOrchestratorRPCServer(utils.IBM)
	if err != nil {
		t.Fatal(err)
	}
	// fakeIBMServerState with no states
	fakeIBMServerState := &fakeIBMServerState{
		VPCs: createFakeVPC(false),
	}
	fakeServer, ctx, fakeClient := setup(t, fakeIBMServerState)
	defer fakeServer.Close()

	s := &IBMPluginServer{
		orchestratorServerAddr: fakeControllerServerAddr,
		cloudClient: map[string]*CloudClient{
			getClientMapKey(fakeID, fakeRegion): fakeClient,
		}}

	description, err := json.Marshal(fakeClusterOptions)
	require.NoError(t, err)

	resource := &paragliderpb.CreateResourceRequest{
		Deployment:  &paragliderpb.ParagliderDeployment{Id: fakeDeploymentID, Namespace: fakeNamespace},
		Name:        fakeCluster,
		Description: description,
	}
	resp, err := s.CreateResource(ctx, resource)
	require.NoError(t, err)
	require.NotNil(t, resp)
}

func TestCreateResourceEndpointGatewayNewVPC(t *testing.T) {
	_, fakeControllerServerAddr, err := fake.SetupFakeOrchestratorRPCServer(utils.IBM)
	if err != nil {
		t.Fatal(err)
	}
	// fakeIBMServerState with no state to have a clean slate resource creation
	fakeIBMServerState := &fakeIBMServerState{}
	fakeServer, ctx, fakeClient := setup(t, fakeIBMServerState)
	defer fakeServer.Close()

	s := &IBMPluginServer{
		orchestratorServerAddr: fakeControllerServerAddr,
		cloudClient: map[string]*CloudClient{
			getClientMapKey(fakeID, fakeRegion): fakeClient,
		}}

	description, err := json.Marshal(fakeEndpointGatewayOptions)
	require.NoError(t, err)

	resource := &paragliderpb.CreateResourceRequest{
		Deployment:  &paragliderpb.ParagliderDeployment{Id: fakeDeploymentID, Namespace: fakeNamespace},
		Name:        fakeEndpoint,
		Description: description,
	}
	resp, err := s.CreateResource(ctx, resource)
	require.NoError(t, err)
	require.NotNil(t, resp)
}

func TestGetUsedAddressSpaces(t *testing.T) {
	// fakeIBMServerState with an existing VPC and subnet
	fakeIBMServerState := &fakeIBMServerState{
		VPCs: createFakeVPC(false),
		subnetVPC: map[string]string{
			fakeID: fakeSubnet1,
		},
	}
	fakeServer, ctx, fakeClient := setup(t, fakeIBMServerState)
	defer fakeServer.Close()

	s := &IBMPluginServer{
		cloudClient: map[string]*CloudClient{
			getClientMapKey(fakeID, fakeRegion): fakeClient,
		}}

	deployment := &paragliderpb.GetUsedAddressSpacesRequest{
		Deployments: []*paragliderpb.ParagliderDeployment{
			{Id: fakeDeploymentID, Namespace: fakeNamespace},
		},
	}

	resp, err := s.GetUsedAddressSpaces(ctx, deployment)
	require.NoError(t, err)
	require.NotEmpty(t, resp)
	require.ElementsMatch(t, resp.AddressSpaceMappings[0].AddressSpaces, []string{fakeSubnet1})
}

func TestGetUsedAddressSpacesMultipleVPC(t *testing.T) {
	// fakeIBMServerState with two VPCs (and subnets) across regions
	fakeIBMServerState := &fakeIBMServerState{
		VPCs: createFakeVPC(true),
		subnetVPC: map[string]string{
			fakeID:  fakeSubnet1,
			fakeID2: fakeSubnet2,
		},
	}
	fakeServer, ctx, fakeClient := setup(t, fakeIBMServerState)
	defer fakeServer.Close()

	s := &IBMPluginServer{
		cloudClient: map[string]*CloudClient{
			getClientMapKey(fakeID, fakeRegion):    fakeClient,
			getClientMapKey(fakeID, fakeConRegion): fakeClient,
		}}

	deployment := &paragliderpb.GetUsedAddressSpacesRequest{
		Deployments: []*paragliderpb.ParagliderDeployment{
			{Id: fakeInstanceID, Namespace: fakeNamespace},
		},
	}

	resp, err := s.GetUsedAddressSpaces(ctx, deployment)
	require.NoError(t, err)
	require.NotEmpty(t, resp)
	require.ElementsMatch(t, resp.AddressSpaceMappings[0].AddressSpaces, []string{fakeSubnet1, fakeSubnet2})
}

func TestAddPermitListRules(t *testing.T) {
	fakeOrchestratorServer, fakeOrchestratorServerAddr, err := fake.SetupFakeOrchestratorRPCServer(utils.IBM)
	if err != nil {
		t.Fatal(err)
	}
	fakeOrchestratorServer.Counter = 1
	// fakeIBMServerState with an existing VPC, subnet, instance and a security group
	fakeIBMServerState := &fakeIBMServerState{
		VPCs:          createFakeVPC(false),
		Instance:      createFakeInstance(),
		SecurityGroup: createFakeSecurityGroup(false),
		subnetVPC: map[string]string{
			fakeID: fakeSubnet1,
		},
	}
	fakeServer, ctx, fakeClient := setup(t, fakeIBMServerState)
	defer fakeServer.Close()

	s := &IBMPluginServer{
		cloudClient: map[string]*CloudClient{
			getClientMapKey(fakeID, fakeRegion): fakeClient,
		},
		orchestratorServerAddr: fakeOrchestratorServerAddr,
	}

	addRulesRequest := &paragliderpb.AddPermitListRulesRequest{
		Namespace: fakeNamespace,
		Resource:  fakeInstanceID,
		Rules:     fakePermitListVPC,
	}

	resp, err := s.AddPermitListRules(ctx, addRulesRequest)
	require.NoError(t, err)
	require.NotNil(t, resp)
}

func TestAddPermitListRulesExisting(t *testing.T) {
	store := map[string]string{
		kvstore.GetFullKey(fakePermitListVPC[0].Name, utils.IBM, fakeNamespace): fakeID2,
	}
	fakeOrchestratorServer, fakeControllerServerAddr, err := fake.SetupFakeOrchestratorRPCServerWithStore(utils.IBM, store)
	if err != nil {
		t.Fatal(err)
	}
	fakeOrchestratorServer.Counter = 1
	// fakeIBMServerState with an existing VPC, subnet, instance and a security group
	// with existing rules in fakePermitListVPC
	fakeIBMServerState := &fakeIBMServerState{
		VPCs:          createFakeVPC(false),
		Instance:      createFakeInstance(),
		SecurityGroup: createFakeSecurityGroup(true),
		subnetVPC: map[string]string{
			fakeID: fakeSubnet1,
		},
	}
	fakeServer, ctx, fakeClient := setup(t, fakeIBMServerState)
	defer fakeServer.Close()

	s := &IBMPluginServer{
		cloudClient: map[string]*CloudClient{
			getClientMapKey(fakeID, fakeRegion): fakeClient,
		},
		orchestratorServerAddr: fakeControllerServerAddr,
	}

	addRulesRequest := &paragliderpb.AddPermitListRulesRequest{
		Namespace: fakeNamespace,
		Resource:  fakeInstanceID,
		Rules:     fakePermitListVPC,
	}

	resp, err := s.AddPermitListRules(ctx, addRulesRequest)
	require.NoError(t, err)
	require.NotNil(t, resp)
}

func TestAddPermitListRulesMissingInstance(t *testing.T) {
	_, fakeControllerServerAddr, err := fake.SetupFakeOrchestratorRPCServer(utils.IBM)
	if err != nil {
		t.Fatal(err)
	}
	// fakeIBMServerState with empty state without any instance
	fakeIBMServerState := &fakeIBMServerState{}
	fakeServer, ctx, fakeClient := setup(t, fakeIBMServerState)
	defer fakeServer.Close()

	s := &IBMPluginServer{
		cloudClient: map[string]*CloudClient{
			getClientMapKey(fakeID, fakeRegion): fakeClient,
		},
		orchestratorServerAddr: fakeControllerServerAddr,
	}

	addRulesRequest := &paragliderpb.AddPermitListRulesRequest{
		Namespace: fakeNamespace,
		Resource:  fakeInstanceID,
		Rules:     fakePermitListVPC,
	}

	resp, err := s.AddPermitListRules(ctx, addRulesRequest)
	require.Error(t, err)
	require.Nil(t, resp)
}

func TestAddPermitListRulesMissingSecurityGroup(t *testing.T) {
	_, fakeControllerServerAddr, err := fake.SetupFakeOrchestratorRPCServer(utils.IBM)
	if err != nil {
		t.Fatal(err)
	}
	// fakeIBMServerState with instance, VPC but no security group created
	fakeIBMServerState := &fakeIBMServerState{
		VPCs:     createFakeVPC(false),
		Instance: createFakeInstance(),
		subnetVPC: map[string]string{
			fakeID: fakeSubnet1,
		},
	}
	fakeServer, ctx, fakeClient := setup(t, fakeIBMServerState)
	defer fakeServer.Close()

	s := &IBMPluginServer{
		cloudClient: map[string]*CloudClient{
			getClientMapKey(fakeID, fakeRegion): fakeClient,
		},
		orchestratorServerAddr: fakeControllerServerAddr,
	}

	addRulesRequest := &paragliderpb.AddPermitListRulesRequest{
		Namespace: fakeNamespace,
		Resource:  fakeInstanceID,
		Rules:     fakePermitListVPC,
	}

	resp, err := s.AddPermitListRules(ctx, addRulesRequest)
	require.Error(t, err)
	require.Nil(t, resp)
}

func TestAddPermitListRulesWrongNamespace(t *testing.T) {
	_, fakeControllerServerAddr, err := fake.SetupFakeOrchestratorRPCServer(utils.IBM)
	if err != nil {
		t.Fatal(err)
	}
	// fakeIBMServerState with instance, VPC,  security group and multiple subnets initialized.
	fakeIBMServerState := &fakeIBMServerState{
		VPCs:          createFakeVPC(false),
		Instance:      createFakeInstance(),
		SecurityGroup: createFakeSecurityGroup(false),
		subnetVPC: map[string]string{
			fakeID:  fakeSubnet1,
			fakeID2: fakeSubnet2,
		},
	}
	fakeServer, ctx, fakeClient := setup(t, fakeIBMServerState)
	defer fakeServer.Close()

	s := &IBMPluginServer{
		cloudClient: map[string]*CloudClient{
			getClientMapKey(fakeID, fakeRegion): fakeClient,
		},
		orchestratorServerAddr: fakeControllerServerAddr,
	}

	addRulesRequest := &paragliderpb.AddPermitListRulesRequest{
		Namespace: wrongNamespace,
		Resource:  fakeInstanceID,
		Rules:     fakePermitListVPC,
	}

	resp, err := s.AddPermitListRules(ctx, addRulesRequest)
	require.Error(t, err)
	require.Nil(t, resp)
}
func TestAddPermitListRulesTransitGateway(t *testing.T) {
	fakeControllerServer, fakeControllerServerAddr, err := fake.SetupFakeOrchestratorRPCServer(utils.IBM)
	if err != nil {
		t.Fatal(err)
	}
	fakeControllerServer.Counter = 2
	// fakeIBMServerState with two VPCs (and subnets) across regions
	fakeIBMServerState := &fakeIBMServerState{
		VPCs:          createFakeVPC(true),
		Instance:      createFakeInstance(),
		SecurityGroup: createFakeSecurityGroup(false),
		subnetVPC: map[string]string{
			fakeID:  fakeSubnet1,
			fakeID2: fakeSubnet2,
		},
	}
	fakeServer, ctx, fakeClient := setup(t, fakeIBMServerState)
	defer fakeServer.Close()
	s := &IBMPluginServer{
		cloudClient: map[string]*CloudClient{
			getClientMapKey(fakeID, fakeRegion):    fakeClient,
			getClientMapKey(fakeID, fakeConRegion): fakeClient,
		},
		orchestratorServerAddr: fakeControllerServerAddr,
	}

	// fakePermitListMultiVPC is added to the permit list which will trigger creation of a link
	// between VPCs across regions, and hence requiriing deployment of a transit gateway.
	addRulesRequest := &paragliderpb.AddPermitListRulesRequest{
		Namespace: fakeNamespace,
		Resource:  fakeInstanceID,
		Rules:     fakePermitListMultiVPC,
	}

	resp, err := s.AddPermitListRules(ctx, addRulesRequest)
	require.NoError(t, err)
	require.NotNil(t, resp)
}

func TestAddPermitListRulesPublicGateway(t *testing.T) {
	fakeControllerServer, fakeControllerServerAddr, err := fake.SetupFakeOrchestratorRPCServer(utils.IBM)
	fakeControllerServer.Counter = 1
	if err != nil {
		t.Fatal(err)
	}
	// fakeIBMServerState with two VPCs (and subnets) across regions
	fakeIBMServerState := &fakeIBMServerState{
		VPCs:          createFakeVPC(false),
		Instance:      createFakeInstance(),
		SecurityGroup: createFakeSecurityGroup(false),
		subnetVPC: map[string]string{
			fakeID: fakeSubnet1,
		},
	}
	fakeServer, ctx, fakeClient := setup(t, fakeIBMServerState)
	defer fakeServer.Close()
	s := &IBMPluginServer{
		cloudClient: map[string]*CloudClient{
			getClientMapKey(fakeID, fakeRegion): fakeClient,
		},
		orchestratorServerAddr: fakeControllerServerAddr,
	}

	// fakePermitListPublic is added to the permit list which will trigger creation of a public gateway
	// to connect the instance to an external system
	addRulesRequest := &paragliderpb.AddPermitListRulesRequest{
		Namespace: fakeNamespace,
		Resource:  fakeInstanceID,
		Rules:     fakePermitListPublic,
	}

	resp, err := s.AddPermitListRules(ctx, addRulesRequest)
	require.NoError(t, err)
	require.NotNil(t, resp)
}

func TestAddPermitListRulesExistingPublicGateway(t *testing.T) {
	fakeControllerServer, fakeControllerServerAddr, err := fake.SetupFakeOrchestratorRPCServer(utils.IBM)
	fakeControllerServer.Counter = 1
	if err != nil {
		t.Fatal(err)
	}
	// fakeIBMServerState with two VPCs (and subnets) across regions
	fakeIBMServerState := &fakeIBMServerState{
		VPCs:          createFakeVPC(false),
		Instance:      createFakeInstance(),
		SecurityGroup: createFakeSecurityGroup(false),
		subnetVPC: map[string]string{
			fakeID: fakeSubnet1,
		},
		publicGateway: true,
	}
	fakeServer, ctx, fakeClient := setup(t, fakeIBMServerState)
	defer fakeServer.Close()
	s := &IBMPluginServer{
		cloudClient: map[string]*CloudClient{
			getClientMapKey(fakeID, fakeRegion): fakeClient,
		},
		orchestratorServerAddr: fakeControllerServerAddr,
	}

	// fakePermitListPublic is added to the permit list which will trigger creation of a public gateway
	// to connect the instance to an external system
	addRulesRequest := &paragliderpb.AddPermitListRulesRequest{
		Namespace: fakeNamespace,
		Resource:  fakeInstanceID,
		Rules:     fakePermitListPublic,
	}

	resp, err := s.AddPermitListRules(ctx, addRulesRequest)
	require.NoError(t, err)
	require.NotNil(t, resp)
}

func TestDeletePermitListRules(t *testing.T) {
	store := map[string]string{
		kvstore.GetFullKey(fakePermitListVPC[0].Name, utils.IBM, fakeNamespace): fakeID,
		kvstore.GetFullKey(fakePermitListVPC[1].Name, utils.IBM, fakeNamespace): fakeID2,
	}
	_, fakeControllerServerAddr, err := fake.SetupFakeOrchestratorRPCServerWithStore(utils.IBM, store)
	if err != nil {
		t.Fatal(err)
	}

	// fakeIBMServerState with an instance and security group with rules
	fakeIBMServerState := &fakeIBMServerState{
		Instance:      createFakeInstance(),
		SecurityGroup: createFakeSecurityGroup(true),
	}
	fakeServer, ctx, fakeClient := setup(t, fakeIBMServerState)
	defer fakeServer.Close()
	s := &IBMPluginServer{
		cloudClient: map[string]*CloudClient{
			getClientMapKey(fakeID, fakeRegion): fakeClient,
		},
		orchestratorServerAddr: fakeControllerServerAddr,
	}

	deleteRulesRequest := &paragliderpb.DeletePermitListRulesRequest{
		Namespace: fakeNamespace,
		Resource:  fakeInstanceID,
		RuleNames: []string{fakePermitListVPC[0].Name, fakePermitListVPC[1].Name},
	}

	resp, err := s.DeletePermitListRules(ctx, deleteRulesRequest)
	require.NoError(t, err)
	require.NotNil(t, resp)
}

func TestDeletePermitListRulesMissingInstance(t *testing.T) {
	_, fakeControllerServerAddr, err := fake.SetupFakeOrchestratorRPCServer(utils.IBM)
	if err != nil {
		t.Fatal(err)
	}
	// fakeIBMServerState without an instance
	fakeIBMServerState := &fakeIBMServerState{}
	fakeServer, ctx, fakeClient := setup(t, fakeIBMServerState)
	defer fakeServer.Close()
	s := &IBMPluginServer{
		cloudClient: map[string]*CloudClient{
			getClientMapKey(fakeID, fakeRegion): fakeClient,
		},
		orchestratorServerAddr: fakeControllerServerAddr,
	}

	// Currently the plugin takes rule ID since names are not supported by IBM Cloud SDK
	deleteRulesRequest := &paragliderpb.DeletePermitListRulesRequest{
		Namespace: fakeNamespace,
		Resource:  fakeInstanceID,
		RuleNames: []string{fakePermitListVPC[0].Name, fakePermitListVPC[1].Name},
	}

	resp, err := s.DeletePermitListRules(ctx, deleteRulesRequest)
	require.Error(t, err)
	require.Nil(t, resp)
}

func TestDeletePermitListRulesWrongNamespace(t *testing.T) {
	_, fakeControllerServerAddr, err := fake.SetupFakeOrchestratorRPCServer(utils.IBM)
	if err != nil {
		t.Fatal(err)
	}
	// fakeIBMServerState with a VM and security group
	fakeIBMServerState := &fakeIBMServerState{
		Instance:      createFakeInstance(),
		SecurityGroup: createFakeSecurityGroup(true),
	}
	fakeServer, ctx, fakeClient := setup(t, fakeIBMServerState)
	defer fakeServer.Close()
	s := &IBMPluginServer{
		cloudClient: map[string]*CloudClient{
			getClientMapKey(fakeID, fakeRegion): fakeClient,
		},
		orchestratorServerAddr: fakeControllerServerAddr,
	}

	deleteRulesRequest := &paragliderpb.DeletePermitListRulesRequest{
		Namespace: fakeNamespace,
		Resource:  fakeInstanceID,
		RuleNames: []string{fakePermitListVPC[0].Name, fakePermitListVPC[1].Name},
	}

	resp, err := s.DeletePermitListRules(ctx, deleteRulesRequest)
	require.NoError(t, err)
	require.NotNil(t, resp)
}
func TestGetPermitList(t *testing.T) {
	store := map[string]string{
		kvstore.GetFullKey(fakeID, utils.IBM, fakeNamespace):  fakePermitListVPC[0].Name,
		kvstore.GetFullKey(fakeID2, utils.IBM, fakeNamespace): fakePermitListVPC[1].Name,
	}
	_, fakeControllerServerAddr, err := fake.SetupFakeOrchestratorRPCServerWithStore(utils.IBM, store)
	if err != nil {
		t.Fatal(err)
	}
	// fakeIBMServerState with a VM and security group with rules
	fakeIBMServerState := &fakeIBMServerState{
		Instance:      createFakeInstance(),
		SecurityGroup: createFakeSecurityGroup(true),
	}
	fakeServer, ctx, fakeClient := setup(t, fakeIBMServerState)
	defer fakeServer.Close()
	s := &IBMPluginServer{
		cloudClient: map[string]*CloudClient{
			getClientMapKey(fakeID, fakeRegion): fakeClient,
		},
		orchestratorServerAddr: fakeControllerServerAddr,
	}

	getRulesRequest := &paragliderpb.GetPermitListRequest{
		Namespace: fakeNamespace,
		Resource:  fakeInstanceID,
	}

	resp, err := s.GetPermitList(ctx, getRulesRequest)
	require.NoError(t, err)
	fmt.Printf("Retu %v\n", resp.Rules)
	fmt.Printf("Need %v\n", fakePermitListVPC)

	require.ElementsMatch(t, resp.Rules, fakePermitListVPC)
}

func TestGetPermitListEmpty(t *testing.T) {
	_, fakeControllerServerAddr, err := fake.SetupFakeOrchestratorRPCServer(utils.IBM)
	if err != nil {
		t.Fatal(err)
	}
	// fakeIBMServerState with a VM and security group without rules
	fakeIBMServerState := &fakeIBMServerState{
		Instance:      createFakeInstance(),
		SecurityGroup: createFakeSecurityGroup(false),
	}
	fakeServer, ctx, fakeClient := setup(t, fakeIBMServerState)
	defer fakeServer.Close()
	s := &IBMPluginServer{
		cloudClient: map[string]*CloudClient{
			getClientMapKey(fakeID, fakeRegion): fakeClient,
		},
		orchestratorServerAddr: fakeControllerServerAddr,
	}

	getRulesRequest := &paragliderpb.GetPermitListRequest{
		Namespace: fakeNamespace,
		Resource:  fakeInstanceID,
	}

	resp, err := s.GetPermitList(ctx, getRulesRequest)
	require.NoError(t, err)
	require.Empty(t, resp.Rules)
}

func TestGetPermitListMissingInstance(t *testing.T) {
	_, fakeControllerServerAddr, err := fake.SetupFakeOrchestratorRPCServer(utils.IBM)
	if err != nil {
		t.Fatal(err)
	}
	// fakeIBMServerState with no instance
	fakeIBMServerState := &fakeIBMServerState{}
	fakeServer, ctx, fakeClient := setup(t, fakeIBMServerState)
	defer fakeServer.Close()
	s := &IBMPluginServer{
		cloudClient: map[string]*CloudClient{
			getClientMapKey(fakeID, fakeRegion): fakeClient,
		},
		orchestratorServerAddr: fakeControllerServerAddr,
	}

	getRulesRequest := &paragliderpb.GetPermitListRequest{
		Namespace: fakeNamespace,
		Resource:  fakeInstanceID,
	}

	resp, err := s.GetPermitList(ctx, getRulesRequest)
	require.Error(t, err)
	require.Nil(t, resp)
}

func TestGetPermitListWrongNamespace(t *testing.T) {
	_, fakeControllerServerAddr, err := fake.SetupFakeOrchestratorRPCServer(utils.IBM)
	if err != nil {
		t.Fatal(err)
	}
	// fakeIBMServerState with a VM and security group with rules
	fakeIBMServerState := &fakeIBMServerState{
		Instance:      createFakeInstance(),
		SecurityGroup: createFakeSecurityGroup(true),
	}
	fakeServer, ctx, fakeClient := setup(t, fakeIBMServerState)
	defer fakeServer.Close()
	s := &IBMPluginServer{
		cloudClient: map[string]*CloudClient{
			getClientMapKey(fakeID, fakeRegion): fakeClient,
		},
		orchestratorServerAddr: fakeControllerServerAddr,
	}

	getRulesRequest := &paragliderpb.GetPermitListRequest{
		Namespace: wrongNamespace,
		Resource:  fakeInstanceID,
	}

	resp, err := s.GetPermitList(ctx, getRulesRequest)
	require.Error(t, err)
	require.Nil(t, resp)
}<|MERGE_RESOLUTION|>--- conflicted
+++ resolved
@@ -93,9 +93,6 @@
 		},
 	}
 
-<<<<<<< HEAD
-	fakePermitListVPC = []*paragliderpb.PermitListRule{
-=======
 	fakeEndpointGatewayOptions = vpcv1.CreateEndpointGatewayOptions{
 		Target: &vpcv1.EndpointGatewayTargetPrototype{
 			ResourceType: core.StringPtr(vpcv1.EndpointGatewayTargetPrototypeProviderInfrastructureServiceIdentityResourceTypeProviderCloudServiceConst),
@@ -103,8 +100,7 @@
 		},
 	}
 
-	fakePermitList1 = []*paragliderpb.PermitListRule{
->>>>>>> 66766d5e
+	fakePermitListVPC = []*paragliderpb.PermitListRule{
 		{
 			Name:      fakeRuleName1,
 			Direction: paragliderpb.Direction_INBOUND,
