//go:build integration

/*
Copyright 2023 The Paraglider Authors.

Licensed under the Apache License, Version 2.0 (the "License");
you may not use this file except in compliance with the License.
You may obtain a copy of the License at

	http://www.apache.org/licenses/LICENSE-2.0

Unless required by applicable law or agreed to in writing, software
distributed under the License is distributed on an "AS IS" BASIS,
WITHOUT WARRANTIES OR CONDITIONS OF ANY KIND, either express or implied.
See the License for the specific language governing permissions and
limitations under the License.
*/

package ibm

import (
	"context"
	"encoding/json"
	"flag"
	"fmt"
	"os"
	"strconv"
	"strings"
	"testing"
	"time"

	"github.com/IBM/go-sdk-core/v5/core"
	"github.com/IBM/vpc-go-sdk/vpcv1"
	"github.com/paraglider-project/paraglider/pkg/kvstore"
	"github.com/paraglider-project/paraglider/pkg/orchestrator"
	"github.com/paraglider-project/paraglider/pkg/orchestrator/config"
	"github.com/paraglider-project/paraglider/pkg/paragliderpb"
	tagging "github.com/paraglider-project/paraglider/pkg/tag_service"
	utils "github.com/paraglider-project/paraglider/pkg/utils"
	"github.com/stretchr/testify/require"
)

var testDeployment, resourceGroupID string // IBM test variables
var testResourceIDUSEast1 string
var testResourceIDUSEast2 string
var testResourceIDUSEast3 string
var testResourceIDEUDE1 string
var testResourceIDUSSouth1 string

const (
	testUSEastRegion         = "us-east"
	testUSSouthRegion        = "us-south"
	testEURegion             = "eu-de"
	testZoneUSEast1          = testUSEastRegion + "-1"
	testZoneUSEast2          = testUSEastRegion + "-2"
	testZoneUSEast3          = testUSEastRegion + "-3"
	testZoneUSSouth1         = testUSSouthRegion + "-1"
	testZoneEUDE1            = testEURegion + "-1"
	testInstanceNameUSEast1  = "pg-vm-east-1"
	testInstanceNameUSEast2  = "pg-vm-east-2"
	testInstanceNameUSEast3  = "pg-vm-east-3"
	testInstanceNameUSSouth1 = "pg-vm-south-1"
	testInstanceNameEUDE1    = "pg-vm-de-1"

	testImageUSEast  = "r014-0acbdcb5-a68f-4a52-98ea-4da4fe89bacb" // us-east Ubuntu 22.04
	testImageEUDE    = "r010-f68ef7b3-1c5e-4ef7-8040-7ae0f5bf04fd" // eu-de Ubuntu 22.04
	testImageUSSouth = "r006-01deb923-46f6-44c3-8fdc-99d8493d2464" // us-south Ubuntu 22.04
	testProfile      = "bx2-2x8"
	testNamespace    = "paraglider-namespace"
)

// permit list to test connectivity via pings. Made to test Transit and VPN gateways configurations
var pingTestPermitList []*paragliderpb.PermitListRule = []*paragliderpb.PermitListRule{
	//ICMP protocol rule to accept pings
	{
		Name:      "inboundICMP",
		Direction: paragliderpb.Direction_INBOUND,
		SrcPort:   -1,
		DstPort:   -1,
		Protocol:  1,
		Targets:   []string{"0.0.0.0/0"},
	},
	// ssh to accept ssh connection
	{
		Name:      "inboundSSH",
		Direction: paragliderpb.Direction_INBOUND,
		SrcPort:   22,
		DstPort:   22,
		Protocol:  6,
		Targets:   []string{"0.0.0.0/0"},
	},
	//All protocol to allow all egress traffic
	{
		Name:      "outboundALL",
		Direction: paragliderpb.Direction_OUTBOUND,
		SrcPort:   -1,
		DstPort:   -1,
		Protocol:  -1,
		Targets:   []string{"0.0.0.0/0"},
	},
}

func TestMain(m *testing.M) {
	flag.Parse()
	resourceGroupID = GetIBMResourceGroupID()
	testResourceIDUSEast1 = "/resourcegroup/" + resourceGroupID + "/zone/" + testZoneUSEast1 + "/instance/"
	testResourceIDUSEast2 = "/resourcegroup/" + resourceGroupID + "/zone/" + testZoneUSEast2 + "/instance/"
	testResourceIDUSEast3 = "/resourcegroup/" + resourceGroupID + "/zone/" + testZoneUSEast3 + "/instance/"
	testResourceIDEUDE1 = "/resourcegroup/" + resourceGroupID + "/zone/" + testZoneEUDE1 + "/instance/"
	testResourceIDUSSouth1 = "/resourcegroup/" + resourceGroupID + "/zone/" + testZoneUSSouth1 + "/instance/"
	testDeployment = "/resourcegroup/" + resourceGroupID
	exitCode := m.Run()
	os.Exit(exitCode)
}

// TODO(cohen-j-omer) will add verification for number of rules
// usage: go test --tags=integration -run TestAddPermitRulesIntegration -timeout 0
// -timeout 0 removes limit of 10 min. runtime, which is necessary due to long deployment time of Azure's VPN.
func TestAddPermitRulesIntegration(t *testing.T) {
	dbPort := 6379
	IBMServerPort := 7792
	kvstorePort := 7793
	taggingPort := 7794
	IBMResourceIDPrefix := testResourceIDUSSouth1
	image, zone, instanceName := testImageUSSouth, testZoneUSSouth1, testInstanceNameUSSouth1

	// removes all of paraglide's deployments on IBM
	region, err := ZoneToRegion(zone)
	require.NoError(t, err)

<<<<<<< HEAD
	err = TerminateParagliderDeployments(region)
=======
	// Terminate any existing stray deployments if any
	err = TerminateParagliderDeployments(region)
	require.NoError(t, err)
>>>>>>> 431ee35a

	defer func() {
		time.Sleep(10 * time.Second)
		err := TerminateParagliderDeployments(region)
		require.NoError(t, err)
	}()

	orchestratorServerConfig := config.Config{
		Server: config.Server{
			Host:    "localhost",
			Port:    "9080",
			RpcPort: "9081",
		},
		TagService: config.TagService{
			Host: "localhost",
			Port: strconv.Itoa(taggingPort),
		},
		KVStore: config.TagService{
			Port: strconv.Itoa(kvstorePort),
			Host: "localhost",
		},
		CloudPlugins: []config.CloudPlugin{
			{
				Name: utils.IBM,
				Host: "localhost",
				Port: strconv.Itoa(IBMServerPort),
			},
		},
		Namespaces: map[string][]config.CloudDeployment{
			testNamespace: {
				{
					Name:       utils.IBM,
					Deployment: testDeployment,
				},
			},
		},
	}

	// start controller server
	fmt.Println("Setting up controller server and kvstore server")
	orchestratorServerAddr := orchestratorServerConfig.Server.Host + ":" + orchestratorServerConfig.Server.RpcPort
	orchestrator.Setup(orchestratorServerConfig, true)

	// start ibm plugin server
	fmt.Println("Setting up IBM server")
	ibmServer := Setup(IBMServerPort, orchestratorServerAddr)

	fmt.Println("Setting up kv store server")
	tagging.Setup(dbPort, taggingPort, true)

	fmt.Println("Setting up kv tagging server")
	kvstore.Setup(dbPort, kvstorePort, true)

	// Create IBM VM
	fmt.Println("\nCreating IBM VM...")
	imageIdentity := vpcv1.ImageIdentityByID{ID: &image}
	zoneIdentity := vpcv1.ZoneIdentityByName{Name: &zone}
	myTestProfile := string(testProfile)

	testPrototype := &vpcv1.InstancePrototypeInstanceByImage{
		Image:   &imageIdentity,
		Zone:    &zoneIdentity,
		Name:    core.StringPtr(instanceName),
		Profile: &vpcv1.InstanceProfileIdentityByName{Name: &myTestProfile},
	}

	description, err := json.Marshal(vpcv1.CreateInstanceOptions{InstancePrototype: vpcv1.InstancePrototypeIntf(testPrototype)})
	require.NoError(t, err)

	resource := &paragliderpb.CreateResourceRequest{Name: instanceName, Deployment: &paragliderpb.ParagliderDeployment{Id: testDeployment, Namespace: testNamespace}, Description: description}
	res, err := ibmServer.CreateResource(context.Background(), resource)
	require.NoError(t, err)
	require.NotNil(t, res)
	// append instance's ID
	URIParts := strings.Split(res.Uri, "/")
	resID := IBMResourceIDPrefix + URIParts[len(URIParts)-1]

	// fetch address space from VM ip address
	ipOctets := strings.Split(res.Ip, ".")
	ipOctets[3] = "0"
	resourceAddressSpace := strings.Join(ipOctets, ".") + "/16"

	// Add permit list for IBM VM
	fmt.Println("Adding IBM permit list rules...")

	addRulesRequest := &paragliderpb.AddPermitListRulesRequest{
		Namespace: testNamespace,
		Resource:  resID,
		Rules:     pingTestPermitList,
	}

	resp, err := ibmServer.AddPermitListRules(context.Background(), addRulesRequest)
	require.NoError(t, err)
	require.NotNil(t, resp)

	utils.Log.Printf("Test response: %+v", resp)

	createVPNRequest := &paragliderpb.CreateVpnGatewayRequest{
		Deployment:   &paragliderpb.ParagliderDeployment{Id: testDeployment, Namespace: testNamespace},
		Cloud:        utils.AZURE,
		AddressSpace: resourceAddressSpace,
	}
	fmt.Println("\nCreating IBM VPN...")
	vpnGatewayResp, err := ibmServer.CreateVpnGateway(context.Background(), createVPNRequest)
	require.NoError(t, err)
	require.NotNil(t, vpnGatewayResp)

	utils.Log.Printf("VPN gateway creation response: %v", vpnGatewayResp)

	// random addresses of peer resource on remote cloud.
	// To test connectivity with existing deployment on remote cloud replace below values.
	peerVPNGatewayIP := "4.227.185.167" // remote VPN gateway IP a VPN connection will direct traffic to
	remoteAddressSpace := "10.0.0.0/24" // address space of remote VPC/VNet

	createVPNConnectionRequest := &paragliderpb.CreateVpnConnectionsRequest{
		Deployment:         &paragliderpb.ParagliderDeployment{Id: testDeployment, Namespace: testNamespace},
		GatewayIpAddresses: []string{peerVPNGatewayIP},
		SharedKey:          "password",
		RemoteAddresses:    []string{remoteAddressSpace}, // random address.
		Cloud:              utils.AZURE,
		IsBgpDisabled:      true,
		AddressSpace:       resourceAddressSpace,
	}

	fmt.Println("\nCreating an IBM Connection...")
	vpnConnectionResp, err := ibmServer.CreateVpnConnections(context.Background(), createVPNConnectionRequest)
	require.NoError(t, err)

	utils.Log.Printf("VPN connection creation response: %v", vpnConnectionResp)
}<|MERGE_RESOLUTION|>--- conflicted
+++ resolved
@@ -128,13 +128,9 @@
 	region, err := ZoneToRegion(zone)
 	require.NoError(t, err)
 
-<<<<<<< HEAD
-	err = TerminateParagliderDeployments(region)
-=======
 	// Terminate any existing stray deployments if any
 	err = TerminateParagliderDeployments(region)
 	require.NoError(t, err)
->>>>>>> 431ee35a
 
 	defer func() {
 		time.Sleep(10 * time.Second)
