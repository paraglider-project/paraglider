--- conflicted
+++ resolved
@@ -497,14 +497,9 @@
 			Protocol:  1,
 		},
 		{
-<<<<<<< HEAD
-			Name:      "external-vm-ping-ingress",
-			Targets:   []string{externalVmIp},
-=======
 			Name:    "external-vm-ping-ingress",
 			Targets: []string{externalVmIp},
 
->>>>>>> ddba24eb
 			Direction: paragliderpb.Direction_OUTBOUND,
 			SrcPort:   -1,
 			DstPort:   -1,
@@ -542,14 +537,6 @@
 	}
 
 	// Run connectivity checks on both directions between vm1 and vm2
-<<<<<<< HEAD
-	azureConnectivityCheck1, err := RunPingConnectivityCheck(pgVmID, externalVmIp, namespace)
-	require.Nil(t, err)
-	require.True(t, azureConnectivityCheck1)
-	azureConnectivityCheck2, err := RunPingConnectivityCheck(externalVmID, pgVmIp, namespace)
-	require.Nil(t, err)
-	require.True(t, azureConnectivityCheck2)
-=======
 	azureConnectivityCheck1, err := RunICMPConnectivityCheck(ctx, namespace, subscriptionId, resourceGroupName, pgVmName, externalVmIp, 3)
 	require.Nil(t, err)
 	require.True(t, azureConnectivityCheck1)
@@ -623,5 +610,4 @@
 	opendnsTestresult, err := RunTCPConnectivityCheck(ctx, namespace, subscriptionId, resourceGroupName, vmName, "208.67.222.222", 80, 3)
 	require.Nil(t, err)
 	require.True(t, opendnsTestresult)
->>>>>>> ddba24eb
 }