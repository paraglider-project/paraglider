//go:build unit

/*
Copyright 2023 The Paraglider Authors.

Licensed under the Apache License, Version 2.0 (the "License");
you may not use this file except in compliance with the License.
You may obtain a copy of the License at

	http://www.apache.org/licenses/LICENSE-2.0

Unless required by applicable law or agreed to in writing, software
distributed under the License is distributed on an "AS IS" BASIS,
WITHOUT WARRANTIES OR CONDITIONS OF ANY KIND, either express or implied.
See the License for the specific language governing permissions and
limitations under the License.
*/

package azure

import (
	"context"
	"encoding/json"
	"testing"

	"github.com/Azure/azure-sdk-for-go/sdk/azcore"
	"github.com/Azure/azure-sdk-for-go/sdk/azcore/to"
	"github.com/Azure/azure-sdk-for-go/sdk/resourcemanager/compute/armcompute/v4"
	"github.com/Azure/azure-sdk-for-go/sdk/resourcemanager/network/armnetwork/v4"
	fake "github.com/paraglider-project/paraglider/pkg/fake/orchestrator/rpc"
	"github.com/paraglider-project/paraglider/pkg/orchestrator"
	paragliderpb "github.com/paraglider-project/paraglider/pkg/paragliderpb"
	utils "github.com/paraglider-project/paraglider/pkg/utils"
	"github.com/stretchr/testify/assert"
	"github.com/stretchr/testify/require"
)

type dummyAzureCredentialGetter struct {
	IAzureCredentialGetter
}

func (d *dummyAzureCredentialGetter) GetAzureCredentials() (azcore.TokenCredential, error) {
	return nil, nil
}

func setupTestAzurePluginServer() (*azurePluginServer, context.Context) {
	// Create a new instance of the azurePluginServer
	server := &azurePluginServer{}
	server.orchestratorServerAddr = "fakecontrollerserveraddr"
	server.azureCredentialGetter = &dummyAzureCredentialGetter{}

	return server, context.Background()
}

/* ---- Tests ---- */

func TestCreateResource(t *testing.T) {
	t.Run("TestCreateResource: Success", func(t *testing.T) {
		vm := getFakeVirtualMachine(true)
		desc, err := getFakeVMResourceDescription(to.Ptr(getFakeVirtualMachine(false)))
		if err != nil {
			t.Errorf("Error while creating valid resource description: %v", err)
		}
		serverState := &fakeServerState{
			subId:  subID,
			rgName: rgName,
			vnet:   getFakeVirtualNetwork(),
			nic:    getFakeNIC(),
			vpnGw:  &armnetwork.VirtualNetworkGateway{},
			vm:     &vm,
		}
		fakeServer, ctx := SetupFakeAzureServer(t, serverState)
		defer Teardown(fakeServer)

		server, _ := setupTestAzurePluginServer()

		response, err := server.CreateResource(ctx, desc)

		require.NoError(t, err)
		require.NotNil(t, response)
	})

	t.Run("TestCreateResource: Failure, invalid json", func(t *testing.T) {
		server, ctx := setupTestAzurePluginServer()
		response, err := server.CreateResource(ctx, &paragliderpb.CreateResourceRequest{
			Description: []byte("invalid json"),
		})

		require.Error(t, err)
		require.Nil(t, response)
	})

	t.Run("TestCreateResource: Failure, No Location", func(t *testing.T) {
		desc, err := json.Marshal(armcompute.VirtualMachine{
			Properties: &armcompute.VirtualMachineProperties{},
		})
		if err != nil {
			t.Errorf("Error while marshalling description: %v", err)
		}
		server, ctx := setupTestAzurePluginServer()

		response, err := server.CreateResource(ctx, &paragliderpb.CreateResourceRequest{
			Description: desc,
		})

		require.Error(t, err)
		require.Nil(t, response)
	})

	t.Run("TestCreateResource: Failure, Includes Network Interface", func(t *testing.T) {
		desc, err := json.Marshal(armcompute.VirtualMachine{
			Location: to.Ptr(testLocation),
			Properties: &armcompute.VirtualMachineProperties{
				NetworkProfile: &armcompute.NetworkProfile{
					NetworkInterfaces: []*armcompute.NetworkInterfaceReference{},
				},
			},
		})

		if err != nil {
			t.Errorf("Error while marshalling description: %v", err)
		}

		server, ctx := setupTestAzurePluginServer()

		response, err := server.CreateResource(ctx, &paragliderpb.CreateResourceRequest{
			Description: desc,
		})

		require.Error(t, err)
		require.Nil(t, response)
	})

	t.Run("TestCreateResource: Success Cluster Creation", func(t *testing.T) {
		cluster := getFakeCluster(true)
		desc, err := getFakeClusterResourceDescription(to.Ptr(getFakeCluster(false)))
		if err != nil {
			t.Errorf("Error while creating valid resource description: %v", err)
		}

		serverState := &fakeServerState{
			subId:   subID,
			rgName:  rgName,
			vnet:    getFakeVirtualNetwork(),
			subnet:  getFakeParagliderSubnet(),
			nic:     getFakeNIC(),
			nsg:     getFakeNsgWithRules(validSecurityGroupID, validSecurityGroupName),
			vpnGw:   &armnetwork.VirtualNetworkGateway{},
			cluster: &cluster,
		}
		fakeServer, ctx := SetupFakeAzureServer(t, serverState)
		defer Teardown(fakeServer)

		server, _ := setupTestAzurePluginServer()

		_, orchAddr, err := fake.SetupFakeOrchestratorRPCServer(utils.AZURE)
		if err != nil {
			t.Fatal(err)
		}
		server.orchestratorServerAddr = orchAddr

		response, err := server.CreateResource(ctx, desc)

		require.NoError(t, err)
		require.NotNil(t, response)
	})
}

func TestGetPermitList(t *testing.T) {
	fakePlRules, err := getFakePermitList()
	if err != nil {
		t.Errorf("Error while getting fake permit list: %v", err)
	}

	fakeNic := getFakeNIC()
	validSecurityGroupID := *fakeNic.Properties.NetworkSecurityGroup.ID
	fakeNsg := getFakeNsgWithRules(validSecurityGroupID, validSecurityGroupName)

	// Set up a  resource
	fakeResourceId := vmURI

	// Successful execution and expected permit list
	t.Run("TestGetPermitList: Success", func(t *testing.T) {
		serverState := &fakeServerState{
			subId:  subID,
			rgName: rgName,
			nsg:    fakeNsg,
			nic:    fakeNic,
			vm:     to.Ptr(getFakeVirtualMachine(true)),
		}
		fakeServer, ctx := SetupFakeAzureServer(t, serverState)
		defer Teardown(fakeServer)

		server, _ := setupTestAzurePluginServer()

		// Call the GetPermitList function
		request := &paragliderpb.GetPermitListRequest{Resource: fakeResourceId, Namespace: namespace}
		resp, err := server.GetPermitList(ctx, request)

		// check the results
		require.NoError(t, err)
		require.NotNil(t, resp)
		require.Equal(t, fakePlRules[0], resp.Rules[0])
		require.Len(t, resp.Rules, 2)
	})

	// NSG get fails due to GetNetworkInterface call
	t.Run("TestGetPermitList: Failed while getting NIC", func(t *testing.T) {
		serverState := &fakeServerState{
			subId:  subID,
			rgName: rgName,
			nsg:    fakeNsg,
		}
		fakeServer, ctx := SetupFakeAzureServer(t, serverState)
		defer Teardown(fakeServer)

		server, _ := setupTestAzurePluginServer()
		// Call the GetPermitList function
		request := &paragliderpb.GetPermitListRequest{Resource: fakeResourceId, Namespace: namespace}
		response, err := server.GetPermitList(ctx, request)

		// check the error
		require.Error(t, err)
		require.Nil(t, response)
	})

	// Fail due to resource being in different namespace
	t.Run("TestGetPermitList: Fail due to mismatching namespace", func(t *testing.T) {
		serverState := &fakeServerState{
			subId:  subID,
			rgName: rgName,
			nsg:    fakeNsg,
			nic:    fakeNic,
		}
		fakeServer, ctx := SetupFakeAzureServer(t, serverState)
		defer Teardown(fakeServer)

		server, _ := setupTestAzurePluginServer()

		// Call the GetPermitList function
		request := &paragliderpb.GetPermitListRequest{Resource: fakeResourceId, Namespace: namespace}
		response, err := server.GetPermitList(ctx, request)

		// check the error
		require.Error(t, err)
		require.Nil(t, response)
	})
}

func TestAddPermitListRules(t *testing.T) {
	fakeOrchestratorServer, fakeOrchestratorServerAddr, err := fake.SetupFakeOrchestratorRPCServer(utils.AZURE)
	if err != nil {
		t.Fatal(err)
	}
	fakeOrchestratorServer.Counter = 1

	fakeResource := vmURI
	fakePlRules, err := getFakeNewPermitListRules()
	if err != nil {
		t.Errorf("Error while getting fake permit list: %v", err)
	}
	fakeNic := getFakeNIC()
<<<<<<< HEAD
	fakeNsg := getFakeNsgWithRules(fakeNsgID, fakeNsgName)
=======
	fakeNsg := getFakeNsgWithRules(validSecurityGroupID, validSecurityGroupName)
>>>>>>> 9ec0867d
	fakeVnet := getFakeVnetInLocation(fakeNic.Location, validAddressSpace)
	fakeVnet.Properties = &armnetwork.VirtualNetworkPropertiesFormat{
		AddressSpace: &armnetwork.AddressSpace{
			AddressPrefixes: []*string{to.Ptr("10.0.0.0/16")},
		},
		Subnets: []*armnetwork.Subnet{
			{
				Name: to.Ptr("default"),
				ID:   fakeNic.Properties.IPConfigurations[0].Properties.Subnet.ID,
				Properties: &armnetwork.SubnetPropertiesFormat{
					AddressPrefix: to.Ptr("10.0.0.0/16"),
				},
			},
		},
	}

	// Successful AddPermitListRules with new rules
	t.Run("AddPermitListRules: New Rules Success", func(t *testing.T) {
		serverState := &fakeServerState{
			subId:  subID,
			rgName: rgName,
			nsg:    fakeNsg,
			nic:    fakeNic,
			vnet:   fakeVnet,
			vm:     to.Ptr(getFakeVirtualMachine(true)),
		}
		fakeServer, ctx := SetupFakeAzureServer(t, serverState)
		defer Teardown(fakeServer)

		server, _ := setupTestAzurePluginServer()
		server.orchestratorServerAddr = fakeOrchestratorServerAddr

		resp, err := server.AddPermitListRules(ctx, &paragliderpb.AddPermitListRulesRequest{Rules: fakePlRules, Namespace: namespace, Resource: fakeResource})

		require.NoError(t, err)
		require.NotNil(t, resp)
	})

	// Successful AddPermitListRules with existing rules
	t.Run("AddPermitListRules: Existing Rules Success", func(t *testing.T) {
		serverState := &fakeServerState{
			subId:  subID,
			rgName: rgName,
			nsg:    fakeNsg,
			nic:    fakeNic,
			vnet:   fakeVnet,
			vm:     to.Ptr(getFakeVirtualMachine(true)),
		}
		fakeServer, ctx := SetupFakeAzureServer(t, serverState)
		defer Teardown(fakeServer)

		fakeOldPlRules, err := getFakePermitList()
		if err != nil {
			t.Errorf("Error while getting fake permit list: %v", err)
		}

		server, _ := setupTestAzurePluginServer()
		server.orchestratorServerAddr = fakeOrchestratorServerAddr

		resp, err := server.AddPermitListRules(ctx, &paragliderpb.AddPermitListRulesRequest{Rules: fakeOldPlRules, Namespace: namespace, Resource: fakeResource})

		require.NoError(t, err)
		require.NotNil(t, resp)
	})

	// Failed while getting NIC
	t.Run("AddPermitListRules: Failure while getting NIC", func(t *testing.T) {
		serverState := &fakeServerState{
			subId:  subID,
			rgName: rgName,
			nsg:    fakeNsg,
		}
		fakeServer, ctx := SetupFakeAzureServer(t, serverState)
		defer Teardown(fakeServer)

		server, _ := setupTestAzurePluginServer()
		server.orchestratorServerAddr = fakeOrchestratorServerAddr

		resp, err := server.AddPermitListRules(ctx, &paragliderpb.AddPermitListRulesRequest{Rules: fakePlRules, Namespace: namespace, Resource: fakeResource})

		require.Error(t, err)
		require.NotNil(t, err)
		require.Nil(t, resp)
	})

	// Failure while creating the nsg rule in azure
	t.Run("AddPermitListRules: Failure when creating nsg rule", func(t *testing.T) {
		fakeNic.Name = to.Ptr("invalid-nic-name")
		serverState := &fakeServerState{
			subId:  subID,
			rgName: rgName,
			nsg:    fakeNsg,
			nic:    fakeNic,
		}
		fakeServer, ctx := SetupFakeAzureServer(t, serverState)
		defer Teardown(fakeServer)

		server, _ := setupTestAzurePluginServer()
		server.orchestratorServerAddr = fakeOrchestratorServerAddr

		resp, err := server.AddPermitListRules(ctx, &paragliderpb.AddPermitListRulesRequest{Rules: fakePlRules, Namespace: namespace, Resource: fakeResource})

		require.Error(t, err)
		require.NotNil(t, err)
		require.Nil(t, resp)
	})

	// Fail due to resource being in different namespace
	t.Run("AddPermitListRules: Fail due to mismatching namespace", func(t *testing.T) {
		fakeNic.Properties.IPConfigurations[0].Properties.Subnet.ID = to.Ptr(validParagliderSubnetId)
		serverState := &fakeServerState{
			subId:  subID,
			rgName: rgName,
			nsg:    fakeNsg,
			nic:    fakeNic,
		}
		fakeServer, ctx := SetupFakeAzureServer(t, serverState)
		defer Teardown(fakeServer)

		server, _ := setupTestAzurePluginServer()
		server.orchestratorServerAddr = fakeOrchestratorServerAddr

		// Call the GetPermitList function
		resp, err := server.AddPermitListRules(ctx, &paragliderpb.AddPermitListRulesRequest{Rules: fakePlRules, Namespace: namespace, Resource: fakeResource})

		// check the error
		require.Error(t, err)
		require.Nil(t, resp)
	})
}

func TestDeleteDeletePermitListRules(t *testing.T) {
	fakePlRules, err := getFakePermitList()
	if err != nil {
		t.Errorf("Error while getting fake permit list: %v", err)
	}
	fakeRuleNames := []string{}
	for _, rule := range fakePlRules {
		fakeRuleNames = append(fakeRuleNames, rule.Name)
	}
	fakeNic := getFakeNIC()
<<<<<<< HEAD
	fakeNsg := getFakeNsgWithRules(fakeNsgID, fakeNsgName)
=======
	fakeNsg := getFakeNsgWithRules(validSecurityGroupID, validSecurityGroupName)
>>>>>>> 9ec0867d
	fakeResource := vmURI

	// successful
	t.Run("DeletePermitListRules: Success", func(t *testing.T) {
		serverState := &fakeServerState{
			subId:  subID,
			rgName: rgName,
			nsg:    fakeNsg,
			nic:    fakeNic,
			vm:     to.Ptr(getFakeVirtualMachine(true)),
		}
		fakeServer, ctx := SetupFakeAzureServer(t, serverState)
		defer Teardown(fakeServer)

		server, _ := setupTestAzurePluginServer()

		resp, err := server.DeletePermitListRules(ctx, &paragliderpb.DeletePermitListRulesRequest{RuleNames: fakeRuleNames, Namespace: namespace, Resource: fakeResource})

		require.NoError(t, err)
		require.NotNil(t, resp)
	})

	// Deletion error while getting resource nic
	t.Run("DeletePermitListRules: Failure while getting NIC", func(t *testing.T) {
		serverState := &fakeServerState{
			subId:  subID,
			rgName: rgName,
			nsg:    fakeNsg,
			vm:     to.Ptr(getFakeVirtualMachine(true)),
		}
		fakeServer, ctx := SetupFakeAzureServer(t, serverState)
		defer Teardown(fakeServer)

		server, _ := setupTestAzurePluginServer()

		resp, err := server.DeletePermitListRules(ctx, &paragliderpb.DeletePermitListRulesRequest{RuleNames: fakeRuleNames, Namespace: namespace, Resource: fakeResource})

		require.Error(t, err)
		require.NotNil(t, err)
		require.Nil(t, resp)
	})

	// Failure while deleting rule
	t.Run("DeletePermitListRules: Failure while deleting security rule", func(t *testing.T) {
		serverState := &fakeServerState{
			subId:  subID,
			rgName: rgName,
			nsg:    fakeNsg,
			nic:    fakeNic,
		}
		fakeServer, ctx := SetupFakeAzureServer(t, serverState)
		defer Teardown(fakeServer)

		server, _ := setupTestAzurePluginServer()

		resp, err := server.DeletePermitListRules(ctx, &paragliderpb.DeletePermitListRulesRequest{RuleNames: fakeRuleNames, Namespace: namespace, Resource: fakeResource})

		require.Error(t, err)
		require.NotNil(t, err)
		require.Nil(t, resp)
	})

	// Test 6: Failure while getting security group
	t.Run("DeletePermitListRules: Failure while getting security group", func(t *testing.T) {
		serverState := &fakeServerState{
			subId:  subID,
			rgName: rgName,
			nic:    fakeNic,
		}
		fakeServer, ctx := SetupFakeAzureServer(t, serverState)
		defer Teardown(fakeServer)

		server, _ := setupTestAzurePluginServer()

		resp, err := server.DeletePermitListRules(ctx, &paragliderpb.DeletePermitListRulesRequest{RuleNames: fakeRuleNames, Namespace: namespace, Resource: fakeResource})

		require.Error(t, err)
		require.NotNil(t, err)
		require.Nil(t, resp)
	})

	// Test Case 7: Fail due to resource being in different namespace
	t.Run("DeletePermitListRules: Fail due to mismatching namespace", func(t *testing.T) {
		fakeNic.Properties.IPConfigurations[0].Properties.Subnet.ID = to.Ptr(validParagliderSubnetId)
		serverState := &fakeServerState{
			subId:  subID,
			rgName: rgName,
			nsg:    fakeNsg,
			nic:    fakeNic,
		}
		fakeServer, ctx := SetupFakeAzureServer(t, serverState)
		defer Teardown(fakeServer)

		server, _ := setupTestAzurePluginServer()

		// Call the GetPermitList function
		resp, err := server.DeletePermitListRules(ctx, &paragliderpb.DeletePermitListRulesRequest{RuleNames: fakeRuleNames, Namespace: namespace, Resource: fakeResource})

		// check the error
		require.Error(t, err)
		require.Nil(t, resp)
	})
}

func TestGetUsedAddressSpaces(t *testing.T) {
	serverState := &fakeServerState{
		subId:  subID,
		rgName: rgName,
		vnet: &armnetwork.VirtualNetwork{
			Name:     to.Ptr(getParagliderNamespacePrefix(namespace) + validParagliderVnetName),
			Location: to.Ptr(testLocation),
			Properties: &armnetwork.VirtualNetworkPropertiesFormat{
				AddressSpace: &armnetwork.AddressSpace{
					AddressPrefixes: []*string{to.Ptr(validAddressSpace)},
				},
			},
		},
	}
	fakeServer, ctx := SetupFakeAzureServer(t, serverState)
	defer Teardown(fakeServer)

	server, _ := setupTestAzurePluginServer()

	req := &paragliderpb.GetUsedAddressSpacesRequest{
		Deployments: []*paragliderpb.ParagliderDeployment{
			{Id: deploymentId, Namespace: namespace},
		},
	}
	resp, err := server.GetUsedAddressSpaces(ctx, req)

	expectedAddressSpaceMappings := []*paragliderpb.AddressSpaceMapping{
		{
			AddressSpaces: []string{validAddressSpace},
			Cloud:         utils.AZURE,
			Namespace:     namespace,
		},
	}
	require.NoError(t, err)
	require.NotNil(t, resp)
	assert.ElementsMatch(t, expectedAddressSpaceMappings, resp.AddressSpaceMappings)
}

func TestGetUsedAsns(t *testing.T) {
	serverState := &fakeServerState{
		subId:  subID,
		rgName: rgName,
		vpnGw: &armnetwork.VirtualNetworkGateway{
			Name: to.Ptr(getVpnGatewayName(namespace)),
			Properties: &armnetwork.VirtualNetworkGatewayPropertiesFormat{
				BgpSettings: &armnetwork.BgpSettings{
					Asn: to.Ptr(int64(64512)),
				},
			},
		},
	}
	fakeServer, ctx := SetupFakeAzureServer(t, serverState)
	defer Teardown(fakeServer)

	server, _ := setupTestAzurePluginServer()

	usedAsnsExpected := []uint32{64512}
	req := &paragliderpb.GetUsedAsnsRequest{
		Deployments: []*paragliderpb.ParagliderDeployment{
			{Id: deploymentId, Namespace: namespace},
		},
	}
	resp, err := server.GetUsedAsns(ctx, req)
	require.NoError(t, err)
	require.NotNil(t, resp)
	require.ElementsMatch(t, usedAsnsExpected, resp.Asns)
}

func TestGetUsedBgpPeeringIpAddresses(t *testing.T) {
	serverState := &fakeServerState{
		subId:  subID,
		rgName: rgName,
		vpnGw: &armnetwork.VirtualNetworkGateway{
			Name: to.Ptr(getVpnGatewayName(namespace)),
			Properties: &armnetwork.VirtualNetworkGatewayPropertiesFormat{
				BgpSettings: &armnetwork.BgpSettings{
					BgpPeeringAddresses: []*armnetwork.IPConfigurationBgpPeeringAddress{
						{CustomBgpIPAddresses: []*string{to.Ptr("169.254.21.1")}},
						{CustomBgpIPAddresses: []*string{to.Ptr("169.254.22.1")}},
					},
				},
			},
		},
	}
	fakeServer, ctx := SetupFakeAzureServer(t, serverState)
	defer Teardown(fakeServer)

	server, _ := setupTestAzurePluginServer()

	usedBgpPeeringIpAddressExpected := []string{"169.254.21.1", "169.254.22.1"}
	req := &paragliderpb.GetUsedBgpPeeringIpAddressesRequest{
		Deployments: []*paragliderpb.ParagliderDeployment{
			{Id: deploymentId, Namespace: namespace},
		},
	}
	resp, err := server.GetUsedBgpPeeringIpAddresses(ctx, req)
	require.NoError(t, err)
	require.NotNil(t, resp)
	require.ElementsMatch(t, usedBgpPeeringIpAddressExpected, resp.IpAddresses)
}

func TestCreateVpnGateway(t *testing.T) {
	serverState := &fakeServerState{
		subId:  subID,
		rgName: rgName,
		vnet: &armnetwork.VirtualNetwork{
			Properties: &armnetwork.VirtualNetworkPropertiesFormat{
				Subnets: []*armnetwork.Subnet{
					{
						Name: to.Ptr(gatewaySubnetName),
					},
				},
			},
		},
		subnet: &armnetwork.Subnet{
			ID: to.Ptr("subnet-id"),
		},
		vpnGw: &armnetwork.VirtualNetworkGateway{
			Name: to.Ptr(getVpnGatewayName(namespace)),
			Properties: &armnetwork.VirtualNetworkGatewayPropertiesFormat{
				IPConfigurations: []*armnetwork.VirtualNetworkGatewayIPConfiguration{
					{
						ID: to.Ptr("ip-config-id"),
						Properties: &armnetwork.VirtualNetworkGatewayIPConfigurationPropertiesFormat{
							PublicIPAddress: &armnetwork.SubResource{
								ID: to.Ptr(validPublicIpAddressId),
							},
						},
					},
				},
				BgpSettings: &armnetwork.BgpSettings{
					Asn: to.Ptr(int64(64512)),
				},
			},
		},
		publicIP: &armnetwork.PublicIPAddress{
			Name: to.Ptr(validPublicIpAddressName),
			ID:   to.Ptr(validPublicIpAddressId),
			Properties: &armnetwork.PublicIPAddressPropertiesFormat{
				IPAddress: to.Ptr("1.1.1.1"),
			},
		},
	}
	fakeServer, ctx := SetupFakeAzureServer(t, serverState)
	defer Teardown(fakeServer)

	_, fakeControllerServerAddr, err := fake.SetupFakeOrchestratorRPCServer(utils.AZURE)
	if err != nil {
		t.Fatal(err)
	}
	server, _ := setupTestAzurePluginServer()
	server.orchestratorServerAddr = fakeControllerServerAddr

	req := &paragliderpb.CreateVpnGatewayRequest{
		Deployment:            &paragliderpb.ParagliderDeployment{Id: deploymentId, Namespace: namespace},
		Cloud:                 "fake-cloud",
		BgpPeeringIpAddresses: []string{"169.254.21.1", "169.254.22.1"},
	}
	resp, err := server.CreateVpnGateway(ctx, req)
	require.NoError(t, err)
	require.NotNil(t, resp)
	require.Equal(t, orchestrator.MIN_PRIVATE_ASN_2BYTE, resp.Asn)
	require.ElementsMatch(t, []string{*serverState.publicIP.Properties.IPAddress}, resp.GatewayIpAddresses)
}

func TestCreateVpnConnections(t *testing.T) {
	serverState := &fakeServerState{
		subId:  subID,
		rgName: rgName,
		vpnGw:  &armnetwork.VirtualNetworkGateway{},
	}
	fakeServer, ctx := SetupFakeAzureServer(t, serverState)
	defer Teardown(fakeServer)

	server, _ := setupTestAzurePluginServer()

	req := &paragliderpb.CreateVpnConnectionsRequest{
		Deployment:         &paragliderpb.ParagliderDeployment{Id: deploymentId, Namespace: namespace},
		Cloud:              "cloudname",
		Asn:                123,
		GatewayIpAddresses: []string{"1.1.1.1", "2.2.2.2"},
		BgpIpAddresses:     []string{"3.3.3.3", "4.4.4.4"},
		SharedKey:          "abc",
	}
	resp, err := server.CreateVpnConnections(ctx, req)
	require.NoError(t, err)
	require.NotNil(t, resp)
}

func TestAttachResource(t *testing.T) {
<<<<<<< HEAD
	fakeNsg := getFakeNsgWithRules(fakeNsgID, fakeNsgName)
=======
	fakeNsg := getFakeNsgWithRules(validSecurityGroupID, validSecurityGroupName)
>>>>>>> 9ec0867d
	pluginServer, _ := setupTestAzurePluginServer()
	fakeVm := getFakeVirtualMachine(true)
	req := &paragliderpb.AttachResourceRequest{
		Namespace: namespace,
		Resource:  vmURI,
	}

	t.Run("AttachResource: Success", func(t *testing.T) {
		serverState := &fakeServerState{
			subId:  subID,
			rgName: rgName,
			nic:    getFakeNIC(),
			nsg:    fakeNsg,
<<<<<<< HEAD
			vnet:   getFakeVirtualNetworkWithUnusedAddressSpace(),
=======
			vnet:   getFakeUnattachedVirtualNetwork(),
>>>>>>> 9ec0867d
			vpnGw:  &armnetwork.VirtualNetworkGateway{},
			vm:     to.Ptr(fakeVm),
		}
		fakeServer, ctx := SetupFakeAzureServer(t, serverState)
		defer Teardown(fakeServer)

		resp, err := pluginServer.AttachResource(ctx, req)
		require.NoError(t, err)
		require.NotNil(t, resp)
	})

	t.Run("AttachResource: Failure - Overlapping Address spaces", func(t *testing.T) {
		serverState := &fakeServerState{
			subId:  subID,
			rgName: rgName,
			nic:    getFakeNIC(),
			nsg:    fakeNsg,
			vnet:   getFakeVirtualNetwork(),
			vpnGw:  &armnetwork.VirtualNetworkGateway{},
			vm:     to.Ptr(fakeVm),
		}
		fakeServer, ctx := SetupFakeAzureServer(t, serverState)
		defer Teardown(fakeServer)

		resp, err := pluginServer.AttachResource(ctx, req)
		require.Error(t, err)
		require.Nil(t, resp)
	})
}<|MERGE_RESOLUTION|>--- conflicted
+++ resolved
@@ -260,11 +260,7 @@
 		t.Errorf("Error while getting fake permit list: %v", err)
 	}
 	fakeNic := getFakeNIC()
-<<<<<<< HEAD
-	fakeNsg := getFakeNsgWithRules(fakeNsgID, fakeNsgName)
-=======
 	fakeNsg := getFakeNsgWithRules(validSecurityGroupID, validSecurityGroupName)
->>>>>>> 9ec0867d
 	fakeVnet := getFakeVnetInLocation(fakeNic.Location, validAddressSpace)
 	fakeVnet.Properties = &armnetwork.VirtualNetworkPropertiesFormat{
 		AddressSpace: &armnetwork.AddressSpace{
@@ -406,11 +402,7 @@
 		fakeRuleNames = append(fakeRuleNames, rule.Name)
 	}
 	fakeNic := getFakeNIC()
-<<<<<<< HEAD
-	fakeNsg := getFakeNsgWithRules(fakeNsgID, fakeNsgName)
-=======
 	fakeNsg := getFakeNsgWithRules(validSecurityGroupID, validSecurityGroupName)
->>>>>>> 9ec0867d
 	fakeResource := vmURI
 
 	// successful
@@ -705,11 +697,7 @@
 }
 
 func TestAttachResource(t *testing.T) {
-<<<<<<< HEAD
-	fakeNsg := getFakeNsgWithRules(fakeNsgID, fakeNsgName)
-=======
 	fakeNsg := getFakeNsgWithRules(validSecurityGroupID, validSecurityGroupName)
->>>>>>> 9ec0867d
 	pluginServer, _ := setupTestAzurePluginServer()
 	fakeVm := getFakeVirtualMachine(true)
 	req := &paragliderpb.AttachResourceRequest{
@@ -723,11 +711,7 @@
 			rgName: rgName,
 			nic:    getFakeNIC(),
 			nsg:    fakeNsg,
-<<<<<<< HEAD
-			vnet:   getFakeVirtualNetworkWithUnusedAddressSpace(),
-=======
 			vnet:   getFakeUnattachedVirtualNetwork(),
->>>>>>> 9ec0867d
 			vpnGw:  &armnetwork.VirtualNetworkGateway{},
 			vm:     to.Ptr(fakeVm),
 		}
