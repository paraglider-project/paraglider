--- conflicted
+++ resolved
@@ -512,18 +512,11 @@
 	// Check if the Vnet address space overlaps with any of the used address spaces
 	for _, mapping := range response.AddressSpaceMappings {
 		for _, addressSpace := range mapping.AddressSpaces {
-<<<<<<< HEAD
 			for _, vnetAddress := range vnetAddressSpace {
-				doesOverlap, err := utils.DoesCIDROverlap(vnetAddress, addressSpace)
+				doesOverlap, err := utils.DoCIDROverlap(vnetAddress, addressSpace)
 				if err != nil {
 					return true, err
 				}
-=======
-			doesOverlap, err := utils.DoCIDROverlap(vnetAddress, addressSpace)
-			if err != nil {
-				return true, err
-			}
->>>>>>> d668d2bf
 
 				if doesOverlap {
 					return true, nil
