--- conflicted
+++ resolved
@@ -945,7 +945,6 @@
 	}
 
 	// Permit List Targets Check
-<<<<<<< HEAD
 	// resourceIp := networkInfo.Address
 	_, err = s.CheckPermitLists(ctx, handler, resourceId, networkInfo, checkReq.Namespace, attemptFix)
 	if err != nil {
@@ -954,9 +953,6 @@
 		return nil, err
 	}
 
-=======
-	resp.Checks = checks
->>>>>>> c0df4f9f
 	return resp, nil
 }
 
