/*
Copyright 2023 The Paraglider Authors.

Licensed under the Apache License, Version 2.0 (the "License");
you may not use this file except in compliance with the License.
You may obtain a copy of the License at

	http://www.apache.org/licenses/LICENSE-2.0

Unless required by applicable law or agreed to in writing, software
distributed under the License is distributed on an "AS IS" BASIS,
WITHOUT WARRANTIES OR CONDITIONS OF ANY KIND, either express or implied.
See the License for the specific language governing permissions and
limitations under the License.
*/

package azure

import (
	"context"
	"fmt"
	"net"
	"os"
	"strings"

	"github.com/Azure/azure-sdk-for-go/sdk/azcore/to"
	"github.com/Azure/azure-sdk-for-go/sdk/resourcemanager/network/armnetwork/v4"
	paragliderpb "github.com/paraglider-project/paraglider/pkg/paragliderpb"
	utils "github.com/paraglider-project/paraglider/pkg/utils"
	"google.golang.org/grpc"
	"google.golang.org/grpc/credentials/insecure"
	"google.golang.org/protobuf/types/known/emptypb"
)

const minPriority = 100
const maxPriority = 4096

type azurePluginServer struct {
	paragliderpb.UnimplementedCloudPluginServer
	orchestratorServerAddr string
	azureCredentialGetter  IAzureCredentialGetter
}

const (
	vpnLocation                = "westus" // TODO @seankimkdy: should this be configurable/dynamic?
	gatewaySubnetName          = "GatewaySubnet"
	gatewaySubnetAddressPrefix = "192.168.255.0/27"
)

func (s *azurePluginServer) setupAzureHandler(resourceIdInfo ResourceIDInfo, namespace string) (*AzureSDKHandler, error) {
	var azureHandler AzureSDKHandler
	cred, err := s.azureCredentialGetter.GetAzureCredentials()
	if err != nil {
		utils.Log.Printf("An error occured while getting azure credentials:%+v", err)
		return nil, err
	}
	azureHandler.SetSubIdAndResourceGroup(resourceIdInfo.SubscriptionID, resourceIdInfo.ResourceGroupName)
	azureHandler.paragliderNamespace = namespace
	err = azureHandler.InitializeClients(cred)
	if err != nil {
		utils.Log.Printf("An error occured while initializing azure clients: %+v", err)
		return nil, err
	}

	return &azureHandler, nil
}

// GetPermitList returns the permit list for the given resource by getting the NSG rules
// associated with the resource and filtering out the Paraglider rules
func (s *azurePluginServer) GetPermitList(ctx context.Context, req *paragliderpb.GetPermitListRequest) (*paragliderpb.GetPermitListResponse, error) {
	resourceId := req.Resource
	resourceIdInfo, err := getResourceIDInfo(resourceId)
	if err != nil {
		utils.Log.Printf("An error occured while getting resource ID info: %+v", err)
		return nil, err
	}
	azureHandler, err := s.setupAzureHandler(resourceIdInfo, req.Namespace)
	if err != nil {
		return nil, err
	}

	netInfo, err := GetAndCheckResourceState(ctx, azureHandler, resourceId, req.Namespace)
	if err != nil {
		return nil, err
	}
	nsg := netInfo.NSG

	// initialize a list of permit list rules
	rules := []*paragliderpb.PermitListRule{}

	// get the NSG rules
	for _, rule := range nsg.Properties.SecurityRules {
		if !strings.HasPrefix(*rule.Name, denyAllNsgRulePrefix) && strings.HasPrefix(*rule.Name, paragliderPrefix) {
			plRule, err := azureHandler.GetPermitListRuleFromNSGRule(rule)
			if err != nil {
				utils.Log.Printf("An error occured while getting Paraglider rule from NSG rule: %+v", err)
				return nil, err
			}
			plRule.Name = getRuleNameFromNSGRuleName(plRule.Name)
			rules = append(rules, plRule)
		}
	}
	return &paragliderpb.GetPermitListResponse{Rules: rules}, nil
}

// AddPermitListRules does the mapping from Paraglider to Azure by creating/updating NSG for the given resource.
// It creates an NSG rule for each permit list rule and applies this NSG to the associated resource (VM)'s NIC (if it doesn't exist).
// It returns a BasicResponse that includes the nsg ID if successful and an error if it fails.
func (s *azurePluginServer) AddPermitListRules(ctx context.Context, req *paragliderpb.AddPermitListRulesRequest) (*paragliderpb.AddPermitListRulesResponse, error) {
	resourceID := req.GetResource()
	resourceIdInfo, err := getResourceIDInfo(resourceID)
	if err != nil {
		utils.Log.Printf("An error occured while getting resource ID info: %+v", err)
		return nil, err
	}
	azureHandler, err := s.setupAzureHandler(resourceIdInfo, req.Namespace)
	if err != nil {
		return nil, err
	}

	netInfo, err := GetAndCheckResourceState(ctx, azureHandler, resourceID, req.Namespace)
	if err != nil {
		return nil, err
	}

	var existingRulePriorities map[string]int32 = make(map[string]int32)
	var reservedPrioritiesInbound map[int32]*armnetwork.SecurityRule = make(map[int32]*armnetwork.SecurityRule)
	var reservedPrioritiesOutbound map[int32]*armnetwork.SecurityRule = make(map[int32]*armnetwork.SecurityRule)
	err = setupMaps(reservedPrioritiesInbound, reservedPrioritiesOutbound, existingRulePriorities, netInfo.NSG)
	if err != nil {
		utils.Log.Printf("An error occured during setup: %+v", err)
		return nil, err
	}
	var outboundPriority int32 = 100
	var inboundPriority int32 = 100

	// Get used address spaces of all clouds
	orchestratorConn, err := grpc.NewClient(s.orchestratorServerAddr, grpc.WithTransportCredentials(insecure.NewCredentials()))
	if err != nil {
		return nil, fmt.Errorf("unable to establish connection with orchestrator: %w", err)
	}
	defer orchestratorConn.Close()
	orchestratorClient := paragliderpb.NewControllerClient(orchestratorConn)
	getUsedAddressSpacesResp, err := orchestratorClient.GetUsedAddressSpaces(context.Background(), &emptypb.Empty{})
	if err != nil {
		return nil, fmt.Errorf("unable to get used address spaces: %w", err)
	}

	vnetName := getVnetFromSubnetId(netInfo.SubnetID)
	// get the vnet to be able to get both the address space as well as the peering when needed
	resourceVnet, err := azureHandler.GetVnet(ctx, vnetName)
	if err != nil {
		utils.Log.Printf("An error occured while getting paraglider vnets address spaces:%+v", err)
		return nil, err
	}

	// Get subnets address spaces
	localVnetAddressSpaces := []string{}
	for _, addressSpace := range resourceVnet.Properties.AddressSpace.AddressPrefixes {
		localVnetAddressSpaces = append(localVnetAddressSpaces, *addressSpace)
	}
	if len(localVnetAddressSpaces) == 0 {
		return nil, fmt.Errorf("unable to get subnet address prefix")
	}

	// Add the rules to the NSG
	for _, rule := range req.GetRules() {
		// Get all peering cloud infos
		peeringCloudInfos, err := utils.GetPermitListRulePeeringCloudInfo(rule, getUsedAddressSpacesResp.AddressSpaceMappings)
		if err != nil {
			return nil, fmt.Errorf("unable to get peering cloud infos: %w", err)
		}

		for i, peeringCloudInfo := range peeringCloudInfos {
			if peeringCloudInfo == nil {
				// Setup NAT gateway for public IP addresses
				_, err = getOrCreateNatGateway(ctx, azureHandler, req.Namespace, *resourceVnet.Location)
				if err != nil {
					return nil, fmt.Errorf("unable to setup NAT gateway: %w", err)
				}
			} else if peeringCloudInfo.Cloud != utils.AZURE {
				address := rule.Targets[i]
				// Create VPN connections
				connectCloudsReq := &paragliderpb.ConnectCloudsRequest{
					CloudA:              utils.AZURE,
					CloudANamespace:     req.Namespace,
					CloudB:              peeringCloudInfo.Cloud,
					CloudBNamespace:     peeringCloudInfo.Namespace,
					AddressSpacesCloudA: localVnetAddressSpaces,
					AddressSpacesCloudB: []string{address},
				}
				_, err := orchestratorClient.ConnectClouds(ctx, connectCloudsReq)
				if err != nil {
					return nil, fmt.Errorf("unable to connect clouds : %w", err)
				}
			} else {
				isLocal, err := utils.IsPermitListRuleTagInAddressSpace(rule.Targets[i], localVnetAddressSpaces)
				if err != nil {
					return nil, fmt.Errorf("unable to determine if tag is in local vnet address space: %w", err)
				}
				if !isLocal {
					// Create VPC network peering (remote is in a different region or namespace)
					err = s.createPeering(ctx, *azureHandler, resourceIdInfo, vnetName, peeringCloudInfo, rule.Targets[i])
					if err != nil {
						return nil, fmt.Errorf("unable to create vnet peering: %w", err)
					}
				}
			}
		}

		// To avoid conflicted priorities, we need to check whether the priority is already used by other rules
		// if the priority is already used, we need to find the next available priority
		priority, ok := existingRulePriorities[getNSGRuleName(rule.Name)]
		if !ok {
			if rule.Direction == paragliderpb.Direction_INBOUND {
				priority = getNextAvailablePriority(reservedPrioritiesInbound, inboundPriority, maxPriority, true)
				inboundPriority = priority + 1
			} else if rule.Direction == paragliderpb.Direction_OUTBOUND {
				priority = getNextAvailablePriority(reservedPrioritiesOutbound, outboundPriority, maxPriority, true)
				outboundPriority = priority + 1
			}
		}

		// Create the NSG rule
		securityRule, err := azureHandler.CreateSecurityRuleFromPermitList(ctx, rule, *netInfo.NSG.Name, getNSGRuleName(rule.Name), netInfo.Address, priority, allowRule)
		if err != nil {
			utils.Log.Printf("An error occured while creating security rule:%+v", err)
			return nil, err
		}
		utils.Log.Printf("Successfully created network security rule: %s", *securityRule.ID)
	}

	return &paragliderpb.AddPermitListRulesResponse{}, nil
}

// DeletePermitListRules does the mapping from Paraglider to Azure by deleting NSG rules for the given resource.
func (s *azurePluginServer) DeletePermitListRules(c context.Context, req *paragliderpb.DeletePermitListRulesRequest) (*paragliderpb.DeletePermitListRulesResponse, error) {
	resourceID := req.GetResource()
	resourceIdInfo, err := getResourceIDInfo(resourceID)
	if err != nil {
		utils.Log.Printf("An error occured while getting resource ID info: %+v", err)
		return nil, err
	}
	azureHandler, err := s.setupAzureHandler(resourceIdInfo, req.Namespace)
	if err != nil {
		return nil, err
	}

	netInfo, err := GetAndCheckResourceState(c, azureHandler, resourceID, req.Namespace)
	if err != nil {
		return nil, err
	}

	for _, rule := range req.GetRuleNames() {
		err := azureHandler.DeleteSecurityRule(c, *netInfo.NSG.Name, getNSGRuleName(rule))
		if err != nil {
			utils.Log.Printf("An error occured while deleting security rule:%+v", err)
			return nil, err
		}
		utils.Log.Printf("Successfully deleted network security rule: %s", rule)
	}

	return &paragliderpb.DeletePermitListRulesResponse{}, nil
}

// CreateResource does the mapping from Paraglider to Azure to create a paraglider enabled resource
// which means the resource should be added to a valid paraglider network, the attachement to a paraglider network
// is determined by the resource's location.
func (s *azurePluginServer) CreateResource(ctx context.Context, resourceDesc *paragliderpb.CreateResourceRequest) (*paragliderpb.CreateResourceResponse, error) {
	resourceDescInfo, err := GetResourceInfoFromResourceDesc(ctx, resourceDesc)
	if err != nil {
		utils.Log.Printf("Resource description is invalid:%+v", err)
		return nil, err
	}

	resourceIdInfo, err := getResourceIDInfo(resourceDesc.Deployment.Id)
	if err != nil {
		utils.Log.Printf("An error occured while getting resource id info:%+v", err)
		return nil, err
	}

	azureHandler, err := s.setupAzureHandler(resourceIdInfo, resourceDesc.Deployment.Namespace)
	if err != nil {
		return nil, err
	}

	vnetName := getVnetName(resourceDescInfo.Location, resourceDesc.Deployment.Namespace)
	paragliderVnet, err := azureHandler.GetParagliderVnet(ctx, vnetName, resourceDescInfo.Location, resourceDesc.Deployment.Namespace, s.orchestratorServerAddr)
	if err != nil {
		utils.Log.Printf("An error occured while getting paraglider vnet:%+v", err)
		return nil, err
	}

	resourceSubnet := paragliderVnet.Properties.Subnets[0]
	if resourceDescInfo.RequiresSubnet {
		// Check if subnet already exists (could happen if resource provisioning failed after this step)
		subnetExists := false
		for _, subnet := range paragliderVnet.Properties.Subnets {
			if *subnet.Name == getSubnetName(resourceDescInfo.ResourceName) {
				resourceSubnet = subnet
				subnetExists = true
				break
			}
		}
		// Create subnet
		if !subnetExists {
			resourceSubnet, err = azureHandler.AddSubnetToParagliderVnet(ctx, resourceDesc.Deployment.Namespace, vnetName, getSubnetName(resourceDescInfo.ResourceName), s.orchestratorServerAddr)
			if err != nil {
				utils.Log.Printf("An error occured while creating subnet:%+v", err)
				return nil, err
			}
		}
	}

	additionalAddrs := []string{}
	if resourceDescInfo.NumAdditionalAddressSpaces > 0 {
		// Create additional address spaces
		conn, err := grpc.NewClient(s.orchestratorServerAddr, grpc.WithTransportCredentials(insecure.NewCredentials()))
		if err != nil {
			utils.Log.Printf("Could not dial the orchestrator")
			return nil, err
		}
		defer conn.Close()
		client := paragliderpb.NewControllerClient(conn)
		reqAddressSpaces := make([]int32, resourceDescInfo.NumAdditionalAddressSpaces)
		response, err := client.FindUnusedAddressSpaces(context.Background(), &paragliderpb.FindUnusedAddressSpacesRequest{Sizes: reqAddressSpaces})
		if err != nil {
			utils.Log.Printf("Failed to find unused address spaces: %v", err)
			return nil, err
		}
		additionalAddrs = response.AddressSpaces
	}

	// Create the resource
	ip, err := ReadAndProvisionResource(ctx, resourceDesc, resourceSubnet, &resourceIdInfo, azureHandler, additionalAddrs)
	if err != nil {
		utils.Log.Printf("An error occured while creating resource:%+v", err)
		return nil, err
	}

	// Create VPN gateway vnet if not already created
	// The vnet is created even if there's no multicloud connections at the moment for ease of connection in the future.
	// Note that vnets are free, so this is not a problem.
	vpnGwVnet, err := GetOrCreateVpnGatewayVNet(ctx, azureHandler, resourceDesc.Deployment.Namespace)
	if err != nil {
		utils.Log.Printf("An error occured while getting or creating VPN gateway vnet:%+v", err)
		return nil, err
	}

	// Create peering VPN gateway vnet and VM vnet. If the VPN gateway already exists, then establish a VPN gateway transit relationship where the vnet can use the gatewayVnet's VPN gateway.
	// - This peering is created even if there's no multicloud connections at the moment for ease of connection in the future.
	// - Peerings are only charged based on amount of data transferred, so this will not incur extra charge until the VPN gateway is created.
	// - VPN gateway transit relationship cannot be established before the VPN gateway creation.
	// - If the VPN gateway hasn't been created, then the gateway transit relationship will be established on VPN gateway creation.
	err = CreateGatewayVnetPeering(ctx, azureHandler, vnetName, *vpnGwVnet.Name, resourceDesc.Deployment.Namespace)
	if err != nil {
		utils.Log.Printf("An error occured while creating VPN gateway vnet peering:%+v", err)
		return nil, err
	}

	return &paragliderpb.CreateResourceResponse{Name: resourceDescInfo.ResourceName, Uri: resourceDescInfo.ResourceID, Ip: ip}, nil
}

// GetUsedAddressSpaces returns the address spaces used by paraglider which are the address spaces of the paraglider vnets
func (s *azurePluginServer) GetUsedAddressSpaces(ctx context.Context, req *paragliderpb.GetUsedAddressSpacesRequest) (*paragliderpb.GetUsedAddressSpacesResponse, error) {
	resp := &paragliderpb.GetUsedAddressSpacesResponse{}
	resp.AddressSpaceMappings = make([]*paragliderpb.AddressSpaceMapping, len(req.Deployments))
	for i, deployment := range req.Deployments {
		resp.AddressSpaceMappings[i] = &paragliderpb.AddressSpaceMapping{
			Cloud:     utils.AZURE,
			Namespace: deployment.Namespace,
		}
		resourceIdInfo, err := getResourceIDInfo(deployment.Id)
		if err != nil {
			utils.Log.Printf("An error occured while getting resource ID info: %+v", err)
			return nil, err
		}
		azureHandler, err := s.setupAzureHandler(resourceIdInfo, deployment.Namespace)
		if err != nil {
			return nil, err
		}

		addressSpaces, err := azureHandler.GetAllVnetsAddressSpaces(ctx, deployment.Namespace)
		if err != nil {
			utils.Log.Printf("An error occured while getting address spaces:%+v", err)
			return nil, err
		}
		paragliderAddressList := []string{}
		for _, addresses := range addressSpaces {
			if addresses != nil {
				paragliderAddressList = append(paragliderAddressList, addresses...)
			}
		}
		resp.AddressSpaceMappings[i].AddressSpaces = paragliderAddressList
	}
	return resp, nil

}

func (s *azurePluginServer) GetUsedAsns(ctx context.Context, req *paragliderpb.GetUsedAsnsRequest) (*paragliderpb.GetUsedAsnsResponse, error) {
	resp := &paragliderpb.GetUsedAsnsResponse{}
	for _, deployment := range req.Deployments {
		resourceIdInfo, err := getResourceIDInfo(deployment.Id)
		if err != nil {
			utils.Log.Printf("An error occured while getting resource ID info: %+v", err)
			return nil, err
		}
		azureHandler, err := s.setupAzureHandler(resourceIdInfo, deployment.Namespace)
		if err != nil {
			return nil, err
		}

		virtualNetworkGatewayName := getVpnGatewayName(deployment.Namespace)
		virtualNetworkGateway, err := azureHandler.GetVirtualNetworkGateway(ctx, virtualNetworkGatewayName)
		if err != nil {
			if isErrorNotFound(err) {
				continue
			} else {
				return nil, fmt.Errorf("unable to get virtual network gateway: %w", err)
			}
		}
		resp.Asns = append(resp.Asns, uint32(*virtualNetworkGateway.Properties.BgpSettings.Asn))
	}
	return resp, nil
}

func (s *azurePluginServer) GetUsedBgpPeeringIpAddresses(ctx context.Context, req *paragliderpb.GetUsedBgpPeeringIpAddressesRequest) (*paragliderpb.GetUsedBgpPeeringIpAddressesResponse, error) {
	resp := &paragliderpb.GetUsedBgpPeeringIpAddressesResponse{}
	for _, deployment := range req.Deployments {
		resourceIdInfo, err := getResourceIDInfo(deployment.Id)
		if err != nil {
			utils.Log.Printf("An error occured while getting resource ID info: %+v", err)
			return nil, err
		}
		azureHandler, err := s.setupAzureHandler(resourceIdInfo, deployment.Namespace)
		if err != nil {
			return nil, err
		}

		virtualNetworkGatewayName := getVpnGatewayName(deployment.Namespace)
		virtualNetworkGateway, err := azureHandler.GetVirtualNetworkGateway(ctx, virtualNetworkGatewayName)
		if err != nil {
			if isErrorNotFound(err) {
				continue
			} else {
				return nil, fmt.Errorf("unable to get virtual network gateway: %w", err)
			}
		}
		for _, bgpPeeringAddress := range virtualNetworkGateway.Properties.BgpSettings.BgpPeeringAddresses {
			resp.IpAddresses = append(resp.IpAddresses, *bgpPeeringAddress.CustomBgpIPAddresses[0])
		}
	}
	return resp, nil
}

func (s *azurePluginServer) CreateVpnGateway(ctx context.Context, req *paragliderpb.CreateVpnGatewayRequest) (*paragliderpb.CreateVpnGatewayResponse, error) {
	resourceId := req.Deployment.Id
	namespace := req.Deployment.Namespace
	resourceIdInfo, err := getResourceIDInfo(resourceId)
	if err != nil {
		return nil, fmt.Errorf("unable to get resource ID info: %w", err)
	}
	azureHandler, err := s.setupAzureHandler(resourceIdInfo, req.Deployment.Namespace)
	if err != nil {
		return nil, fmt.Errorf("unable to setup azure handler: %w", err)
	}

	vpnNumConnections := utils.GetNumVpnConnections(req.Cloud, utils.AZURE)
	publicIPAddresses := make([]*armnetwork.PublicIPAddress, vpnNumConnections)
	virtualNetworkGatewayName := getVpnGatewayName(namespace)
	virtualNetworkGateway, err := azureHandler.GetVirtualNetworkGateway(ctx, virtualNetworkGatewayName)
	var asn uint32
	if err != nil {
		if isErrorNotFound(err) {
			// Create two public IP addresses (need a second for active-active mode)
			publicIPAddressParameters := armnetwork.PublicIPAddress{
				Location: to.Ptr(vpnLocation),
				Properties: &armnetwork.PublicIPAddressPropertiesFormat{
					PublicIPAddressVersion:   to.Ptr(armnetwork.IPVersionIPv4),
					PublicIPAllocationMethod: to.Ptr(armnetwork.IPAllocationMethodStatic),
				},
				SKU: &armnetwork.PublicIPAddressSKU{
					Name: to.Ptr(armnetwork.PublicIPAddressSKUNameStandard),
				},
			}
			for i := 0; i < vpnNumConnections; i++ {
				vpnGatewayIPAddressName := getVPNGatewayIPAddressName(namespace, i)
				publicIPAddress, err := azureHandler.GetPublicIPAddress(ctx, vpnGatewayIPAddressName)
				if err != nil {
					if isErrorNotFound(err) {
						publicIPAddress, err = azureHandler.CreatePublicIPAddress(ctx, vpnGatewayIPAddressName, publicIPAddressParameters)
						if err != nil {
							return nil, fmt.Errorf("unable to create public IP address: %w", err)
						}
					} else {
						return nil, fmt.Errorf("unable to get public IP address: %w", err)
					}
				}
				publicIPAddresses[i] = publicIPAddress
			}

			// Get VPN gateway subnet
			gatewayVnetName := getVpnGatewayVnetName(namespace)
			vpnGwSubnet, err := azureHandler.GetSubnet(ctx, gatewayVnetName, gatewaySubnetName)
			if err != nil {
				return nil, fmt.Errorf("unable to get VPN gateway subnet: %w", err)
			}

			conn, err := grpc.NewClient(s.orchestratorServerAddr, grpc.WithTransportCredentials(insecure.NewCredentials()))
			if err != nil {
				return nil, fmt.Errorf("unable to establish connection with orchestrator: %w", err)
			}
			defer conn.Close()
			client := paragliderpb.NewControllerClient(conn)
			findUnusedAsnResp, err := client.FindUnusedAsn(ctx, &paragliderpb.FindUnusedAsnRequest{})
			if err != nil {
				return nil, fmt.Errorf("unable to find unused address space: %w", err)
			}
			asn = findUnusedAsnResp.Asn

			// Create VPN gateway
			virtualNetworkGatewayParameters := armnetwork.VirtualNetworkGateway{
				Location: to.Ptr(vpnLocation),
				Properties: &armnetwork.VirtualNetworkGatewayPropertiesFormat{
					Active: to.Ptr(true),
					BgpSettings: &armnetwork.BgpSettings{
						Asn: to.Ptr(int64(asn)),
					},
					EnableBgp:              to.Ptr(true),
					EnablePrivateIPAddress: to.Ptr(false),
					GatewayType:            to.Ptr(armnetwork.VirtualNetworkGatewayTypeVPN),
					IPConfigurations: []*armnetwork.VirtualNetworkGatewayIPConfiguration{
						{
							Name:       to.Ptr("default"),
							Properties: &armnetwork.VirtualNetworkGatewayIPConfigurationPropertiesFormat{},
						},
					},
					SKU: &armnetwork.VirtualNetworkGatewaySKU{
						Name: to.Ptr(armnetwork.VirtualNetworkGatewaySKUNameVPNGw1),
						Tier: to.Ptr(armnetwork.VirtualNetworkGatewaySKUTierVPNGw1),
					},
					VPNGatewayGeneration: to.Ptr(armnetwork.VPNGatewayGenerationGeneration1),
					VPNType:              to.Ptr(armnetwork.VPNTypeRouteBased),
				},
			}
			virtualNetworkGatewayParameters.Properties.IPConfigurations = make([]*armnetwork.VirtualNetworkGatewayIPConfiguration, vpnNumConnections)
			ipConfigurationNames := []string{"default", "activeActive"} // TODO @seankimkdy: come up with better naming convention ... ? (these are Azure defaults so they may rely on them actually)
			for i := 0; i < vpnNumConnections; i++ {
				virtualNetworkGatewayParameters.Properties.IPConfigurations[i] = &armnetwork.VirtualNetworkGatewayIPConfiguration{
					Name: to.Ptr(ipConfigurationNames[i]),
					Properties: &armnetwork.VirtualNetworkGatewayIPConfigurationPropertiesFormat{
						PrivateIPAllocationMethod: to.Ptr(armnetwork.IPAllocationMethodDynamic),
						PublicIPAddress: &armnetwork.SubResource{
							ID: publicIPAddresses[i].ID,
						},
						Subnet: &armnetwork.SubResource{
							ID: vpnGwSubnet.ID,
						},
					},
				}
			}
			virtualNetworkGateway, err = azureHandler.CreateOrUpdateVirtualNetworkGateway(ctx, virtualNetworkGatewayName, virtualNetworkGatewayParameters)
			if err != nil {
				return nil, fmt.Errorf("unable to create virtual network gateway: %w", err)
			}

			// Add BGP IP addresses
			virtualNetworkGateway.Properties.BgpSettings.BgpPeeringAddresses = make([]*armnetwork.IPConfigurationBgpPeeringAddress, vpnNumConnections)
			for i := 0; i < vpnNumConnections; i++ {
				virtualNetworkGateway.Properties.BgpSettings.BgpPeeringAddresses[i] = &armnetwork.IPConfigurationBgpPeeringAddress{
					CustomBgpIPAddresses: []*string{to.Ptr(req.BgpPeeringIpAddresses[i])},
					IPConfigurationID:    virtualNetworkGateway.Properties.IPConfigurations[i].ID,
				}
			}
			_, err = azureHandler.CreateOrUpdateVirtualNetworkGateway(ctx, virtualNetworkGatewayName, *virtualNetworkGateway)
			if err != nil {
				return nil, fmt.Errorf("unable to update virtual network gateway with BGP IP addresses: %w", err)
			}

			// Update existing peerings with gateway transit relationship
			gatewayVnetPeerings, err := azureHandler.ListVirtualNetworkPeerings(ctx, gatewayVnetName)
			if err != nil {
				return nil, fmt.Errorf("unable to get peerings of virtual gateway vnet: %w", err)
			}
			for _, gatewayVnetToVnetPeering := range gatewayVnetPeerings {
				vnetResourceIDInfo, err := getResourceIDInfo(*gatewayVnetToVnetPeering.Properties.RemoteVirtualNetwork.ID)
				if err != nil {
					return nil, fmt.Errorf("unable to parse vnet resource ID from the gateway vnet to vnet peering: %w", err)
				}
				vnetName := vnetResourceIDInfo.ResourceName
				vnetToGatewayVnetPeering, err := azureHandler.GetVirtualNetworkPeering(ctx, vnetName, getPeeringName(vnetName, gatewayVnetName))
				if err != nil {
					return nil, fmt.Errorf("unable to get vnet to gateway vnet peering: %w", err)
				}
				err = azureHandler.CreateOrUpdateVnetPeeringRemoteGateway(ctx, vnetName, gatewayVnetName, vnetToGatewayVnetPeering, gatewayVnetToVnetPeering)
				if err != nil {
					return nil, fmt.Errorf("unable to update peerings between vnet and gateway vnet for VPN gateway transit: %w", err)
				}
			}
		} else {
			return nil, fmt.Errorf("unable to get virtual network gateway: %w", err)
		}
	} else {
		// Retrieve VPN gateway ASN and IP addresses
		asn = uint32(*virtualNetworkGateway.Properties.BgpSettings.Asn)
		for i, ipConfiguration := range virtualNetworkGateway.Properties.IPConfigurations {
			publicIPAddressIdInfo, err := getResourceIDInfo(*ipConfiguration.Properties.PublicIPAddress.ID)
			if err != nil {
				return nil, fmt.Errorf("unable to get public IP address ID info: %w", err)
			}
			publicIPAddress, err := azureHandler.GetPublicIPAddress(ctx, publicIPAddressIdInfo.ResourceName)
			if err != nil {
				return nil, fmt.Errorf("unable to get public IP address: %w", err)
			}
			publicIPAddresses[i] = publicIPAddress
		}
	}

	resp := &paragliderpb.CreateVpnGatewayResponse{Asn: asn}
	resp.GatewayIpAddresses = make([]string, vpnNumConnections)
	for i := 0; i < vpnNumConnections; i++ {
		resp.GatewayIpAddresses[i] = *publicIPAddresses[i].Properties.IPAddress
	}
	return resp, nil
}

func (s *azurePluginServer) CreateVpnConnections(ctx context.Context, req *paragliderpb.CreateVpnConnectionsRequest) (*paragliderpb.CreateVpnConnectionsResponse, error) {
	resourceIdInfo, err := getResourceIDInfo(req.Deployment.Id)
	if err != nil {
		return nil, fmt.Errorf("unable to get resource ID info: %w", err)
	}
	azureHandler, err := s.setupAzureHandler(resourceIdInfo, req.Deployment.Namespace)
	if err != nil {
		return nil, fmt.Errorf("unable to setup azure handler: %w", err)
	}

	vpnNumConnections := utils.GetNumVpnConnections(req.Cloud, utils.AZURE)
	localNetworkGateways := make([]*armnetwork.LocalNetworkGateway, vpnNumConnections)
	for i := 0; i < vpnNumConnections; i++ {
		localNetworkGatewayName := getLocalNetworkGatewayName(req.Deployment.Namespace, req.Cloud, i)
		localNetworkGateway, err := azureHandler.GetLocalNetworkGateway(ctx, localNetworkGatewayName)
		if err != nil {
			if isErrorNotFound(err) {
				localNetworkGatewayParameters := armnetwork.LocalNetworkGateway{
					Properties: &armnetwork.LocalNetworkGatewayPropertiesFormat{
						GatewayIPAddress: to.Ptr(req.GatewayIpAddresses[i]),
					},
					Location: to.Ptr(vpnLocation),
				}
				if req.IsBgpDisabled {
					addresses := make([]*string, len(req.RemoteAddresses))
					for i, address := range req.RemoteAddresses {
						addresses[i] = &address
					}
					localNetworkGatewayParameters.Properties.LocalNetworkAddressSpace = &armnetwork.AddressSpace{AddressPrefixes: addresses}
				} else {
					localNetworkGatewayParameters.Properties.BgpSettings = &armnetwork.BgpSettings{
						Asn:               to.Ptr(int64(req.Asn)),
						BgpPeeringAddress: to.Ptr(req.BgpIpAddresses[i]),
						PeerWeight:        to.Ptr(int32(0)),
					}
				}
				localNetworkGateway, err = azureHandler.CreateLocalNetworkGateway(ctx, localNetworkGatewayName, localNetworkGatewayParameters)
				if err != nil {
					return nil, fmt.Errorf("unable to create local network gateway: %w", err)
				}
			} else {
				return nil, fmt.Errorf("unable to get local network gateway: %w", err)
			}
		}
		localNetworkGateways[i] = localNetworkGateway
	}

	virtualNetworkGateway, err := azureHandler.GetVirtualNetworkGateway(ctx, getVpnGatewayName(req.Deployment.Namespace))
	if err != nil {
		return nil, fmt.Errorf("unable to get virtual network gateway: %w", err)
	}

	bgpStatus := !req.IsBgpDisabled
	for i := 0; i < vpnNumConnections; i++ {
		virtualNetworkGatewayconnectionName := getVirtualNetworkGatewayConnectionName(req.Deployment.Namespace, req.Cloud, i)
		_, err := azureHandler.GetVirtualNetworkGatewayConnection(ctx, virtualNetworkGatewayconnectionName)
		if err != nil {
			if isErrorNotFound(err) {
				// Checks if a virtual network gateway connection already exists. Even though CreateOrUpdate is a PUT (i.e. idempotent),
				// a new random shared key is generated upon every call to this method from the orchestrator server. Therefore, we don't
				// want to update the shared key since some other cloud plugins (e.g. GCP) will not update the shared key due to POST
				// semantics (i.e. GCP will not update the shared key).
				virtualNetworkGatewayConnectionParameters := &armnetwork.VirtualNetworkGatewayConnection{
					Properties: &armnetwork.VirtualNetworkGatewayConnectionPropertiesFormat{
						ConnectionType:                 to.Ptr(armnetwork.VirtualNetworkGatewayConnectionTypeIPsec),
						VirtualNetworkGateway1:         virtualNetworkGateway,
						ConnectionMode:                 to.Ptr(armnetwork.VirtualNetworkGatewayConnectionModeDefault),
						ConnectionProtocol:             to.Ptr(armnetwork.VirtualNetworkGatewayConnectionProtocolIKEv2),
						DpdTimeoutSeconds:              to.Ptr(int32(45)),
						EnableBgp:                      to.Ptr(bgpStatus),
						IPSecPolicies:                  getIPSecPolicy(req.Cloud),
						LocalNetworkGateway2:           localNetworkGateways[i],
						RoutingWeight:                  to.Ptr(int32(0)),
						SharedKey:                      to.Ptr(req.SharedKey),
						TrafficSelectorPolicies:        []*armnetwork.TrafficSelectorPolicy{},
						UseLocalAzureIPAddress:         to.Ptr(false),
						UsePolicyBasedTrafficSelectors: to.Ptr(false),
					},
					Location: to.Ptr(vpnLocation),
				}
				_, err := azureHandler.CreateVirtualNetworkGatewayConnection(ctx, virtualNetworkGatewayconnectionName, *virtualNetworkGatewayConnectionParameters)
				if err != nil {
					return nil, fmt.Errorf("unable to create virtual network gateway connection: %w", err)
				}
			} else {
				return nil, fmt.Errorf("unable to get virtual network gateway connection: %w", err)
			}
		}
	}

	return &paragliderpb.CreateVpnConnectionsResponse{}, nil
}

// Peer with another virtual network
func (s *azurePluginServer) createPeering(ctx context.Context, azureHandler AzureSDKHandler, resourceIDInfo ResourceIDInfo, resourceVnetName string, peeringCloudInfo *utils.PeeringCloudInfo, permitListRuleTarget string) error {
	peeringCloudResourceIDInfo, err := getResourceIDInfo(peeringCloudInfo.Deployment)
	if err != nil {
		return fmt.Errorf("unable to get resource ID info for peering Cloud: %w", err)
	}
	peeringCloudAzureHandler, err := s.setupAzureHandler(peeringCloudResourceIDInfo, peeringCloudInfo.Namespace)
	if err != nil {
		return err
	}
	paragliderVnetsMap, err := peeringCloudAzureHandler.GetAllVnetsAddressSpaces(ctx, peeringCloudInfo.Namespace)
	if err != nil {
		return fmt.Errorf("unable to create vnets address spaces for peering cloud: %w", err)
	}
	// Find the vnet that contains the target
	contained := false
	for peeringVnetName, peeringVnetAddressSpaces := range paragliderVnetsMap {
		contained, err = utils.IsPermitListRuleTagInAddressSpace(permitListRuleTarget, peeringVnetAddressSpaces)
		if err != nil {
			return fmt.Errorf("unable to check if tag is in vnet address space")
		}
		if contained {
			// Create peering
			err = azureHandler.CreateVnetPeeringOneWay(ctx, resourceVnetName, peeringVnetName, peeringCloudResourceIDInfo.SubscriptionID, peeringCloudResourceIDInfo.ResourceGroupName)
			if err != nil {
				return fmt.Errorf("unable to create vnet peering: %w", err)
			}
			err = peeringCloudAzureHandler.CreateVnetPeeringOneWay(ctx, peeringVnetName, resourceVnetName, resourceIDInfo.SubscriptionID, resourceIDInfo.ResourceGroupName)
			if err != nil {
				return fmt.Errorf("unable to create vnet peering: %w", err)
			}
			break
		}
	}
	if !contained {
		return fmt.Errorf("unable to find vnet belonging to permit list rule target")
	}
	return nil
}

// returns an IPSec policy to configure a VPN connection that's compatible the specified cloud
func getIPSecPolicy(cloud string) []*armnetwork.IPSecPolicy {
	if cloud == utils.IBM {
		ipSecPolicies := make([]*armnetwork.IPSecPolicy, 1)
		ipSecPolicies[0] = &armnetwork.IPSecPolicy{
			DhGroup:             to.Ptr(armnetwork.DhGroupDHGroup24),
			IPSecEncryption:     to.Ptr(armnetwork.IPSecEncryptionAES256),
			IPSecIntegrity:      to.Ptr(armnetwork.IPSecIntegritySHA256),
			IkeEncryption:       to.Ptr(armnetwork.IkeEncryptionAES256),
			IkeIntegrity:        to.Ptr(armnetwork.IkeIntegritySHA384),
			PfsGroup:            to.Ptr(armnetwork.PfsGroupNone),
			SaDataSizeKilobytes: to.Ptr(int32(0)),
			SaLifeTimeSeconds:   to.Ptr(int32(27000)),
		}
		return ipSecPolicies
	}
	return nil
}

// GetNetworkAddressSpaces returns the subnets addresses of the VNet containing the specified address space
func (s *azurePluginServer) GetNetworkAddressSpaces(ctx context.Context, req *paragliderpb.GetNetworkAddressSpacesRequest) (*paragliderpb.GetNetworkAddressSpacesResponse, error) {
	// TODO Implement method
	// This is a placeholder implementation, that translates the specified address space to a CIDR, in case an IP is provided. Instead:
	// 1. locate the VNet containing the address space provided via req.AddressSpace.
	// 2. return the address spaces of all subnets in the above VNet.
	var resourceAddress string
	ip := net.ParseIP(req.AddressSpace)
	if ip != nil {
		resourceAddress = req.AddressSpace + "/32"
	} else if _, _, err := net.ParseCIDR(resourceAddress); err != nil {
		resourceAddress = req.AddressSpace
	} else {
		return nil, fmt.Errorf("failed to get addresses of subnets in Azure's VNet containing %v", req.AddressSpace)
	}

	return &paragliderpb.GetNetworkAddressSpacesResponse{AddressSpaces: []string{resourceAddress}}, nil
}

// Add an existing Azure resource to a paraglider deployment
func (s *azurePluginServer) AttachResource(ctx context.Context, attachResourceReq *paragliderpb.AttachResourceRequest) (*paragliderpb.AttachResourceResponse, error) {
	resourceId := attachResourceReq.GetResource()
	resourceIdInfo, err := getResourceIDInfo(resourceId)
	if err != nil {
		utils.Log.Printf("An error occured while getting resource id info:%+v", err)
		return nil, err
	}

	azureHandler, err := s.setupAzureHandler(resourceIdInfo, attachResourceReq.GetNamespace())
	if err != nil {
		return nil, err
	}

	resource, networkInfo, err := ValidateResourceCompliesWithParagliderRequirements(ctx, resourceId, azureHandler, s)
	if err != nil {
		utils.Log.Printf("An error occured while validating resource:%+v", err)
		return nil, err
	}

	// Create VPN gateway vnet if not already created
	vpnGwVnet, err := GetOrCreateVpnGatewayVNet(ctx, azureHandler, namespace)
	if err != nil {
		utils.Log.Printf("An error occured while getting or creating VPN gateway vnet:%+v", err)
		return nil, err
	}

	vnetName := getVnetFromSubnetId(networkInfo.SubnetID)
	// Create peering between the VPN gateway vnet and VM vnet. If the VPN gateway already exists, then establish a VPN gateway transit relationship where the vnet can use the gatewayVnet's VPN gateway.
	err = CreateGatewayVnetPeering(ctx, azureHandler, vnetName, *vpnGwVnet.Name, namespace)
	if err != nil {
		utils.Log.Printf("An error occured while creating VPN gateway vnet peering:%+v", err)
		return nil, err
	}

	vnet, err := azureHandler.GetVirtualNetwork(ctx, vnetName)
	if err != nil {
		utils.Log.Printf("An error occured while getting vnet:%+v", err)
		return nil, err
	}

	// Add Paraglider namespace tag to the vnet
	azureHandler.createParagliderNamespaceTag(&vnet.Tags)
	_, err = azureHandler.CreateOrUpdateVirtualNetwork(ctx, vnetName, *vnet)
	if err != nil {
		utils.Log.Printf("An error occured while creating vnet:%+v", err)
		return nil, err
	}

	return &paragliderpb.AttachResourceResponse{Name: *resource.Name, Uri: *resource.ID, Ip: networkInfo.Address}, nil
}

func (s *azurePluginServer) CheckResource(ctx context.Context, checkReq *paragliderpb.CheckResourceRequest) (*paragliderpb.CheckResourceResponse, error) {
	resp := &paragliderpb.CheckResourceResponse{}
	resourceId := checkReq.GetResource()
	namespace := checkReq.GetNamespace()
<<<<<<< HEAD
	attemptFix := checkReq.GetAttemptFix()

	// Initialize all checks
	resp.Resource_Exists = &paragliderpb.CheckResult{Code: paragliderpb.CheckCode_Resource_Exists}
	resp.Network_Exists = &paragliderpb.CheckResult{Code: paragliderpb.CheckCode_Network_Exists}
	resp.PermitListConfig = &paragliderpb.CheckResult{Code: paragliderpb.CheckCode_PermitListConfig}
	resp.PermitListTargets = &paragliderpb.CheckResult{Code: paragliderpb.CheckCode_PermitListTargets}
	resp.IntraCloudConnectionsConfigured = &paragliderpb.CheckResult{Code: paragliderpb.CheckCode_IntraCloudConnectionsConfigured}
	resp.MultiCloudConnectionsConfigured = &paragliderpb.CheckResult{Code: paragliderpb.CheckCode_MultiCloudConnectionsConfigured}
	resp.PublicConnectionsConfigured = &paragliderpb.CheckResult{Code: paragliderpb.CheckCode_PublicConnectionsConfigured}
=======
	checks := make(map[int32]*paragliderpb.CheckResult)
>>>>>>> 92db5146

	resourceIdInfo, err := getResourceIDInfo(resourceId)
	if err != nil {
		return resp, err
	}
  
	handler, err := s.setupAzureHandler(resourceIdInfo, namespace)
	if err != nil {
		return resp, err
	}

	// Check if the resource exists to validate the tags
	_, err = ValidateResourceExists(ctx, handler, resourceId)

	if err != nil {
		// todo: Do this check in a different way
		if strings.Contains(err.Error(), "ResourceNotFound") {
			checks[int32(paragliderpb.CheckCode_Resource_Exists)] = &paragliderpb.CheckResult{
				Status: paragliderpb.CheckStatus_FAIL,
			}
		}
		return resp, err
	}
	checks[int32(paragliderpb.CheckCode_Resource_Exists)] = &paragliderpb.CheckResult{
		Status: paragliderpb.CheckStatus_OK,
	}

<<<<<<< HEAD
	// Get Network Information
	networkInfo, err := GetNetworkInfoFromResource(ctx, handler, resourceId)
	if err != nil {
		if strings.Contains(err.Error(), "ResourceNotFound") {
			if strings.HasPrefix(err.Error(), "NIC") {
				resp.Network_Exists.Status = paragliderpb.CheckStatus_FAIL
				return resp, nil
			}

			if strings.HasPrefix(err.Error(), "NSG") {
				resp.PermitListConfig.Status = paragliderpb.CheckStatus_FAIL
				return resp, nil
			}
		}
	}
	// NSG, NIC, and Subnet Exists

	// Network Exists Check
	vnet, err := handler.GetVirtualNetwork(ctx, getVnetFromSubnetId(networkInfo.SubnetID))
	if err != nil {
		if strings.Contains(err.Error(), "ResourceNotFound") {
			resp.Network_Exists.Status = paragliderpb.CheckStatus_FAIL
			return resp, nil
		}
	}
	if !isProvisioned(vnet.Properties.ProvisioningState) {
		resp.Network_Exists.Status = paragliderpb.CheckStatus_FAIL
		return resp, nil
	}
	resp.Network_Exists.Status = paragliderpb.CheckStatus_OK

	// Permit List Configuration Check
	if !isProvisioned(networkInfo.NSG.Properties.ProvisioningState) {
		resp.PermitListConfig.Status = paragliderpb.CheckStatus_FAIL
		return resp, nil
	}

	isNSGCompliant, _ := CheckSecurityRulesCompliance(ctx, handler, networkInfo.NSG)
	if !isNSGCompliant {
		resp.PermitListConfig.Status = paragliderpb.CheckStatus_FAIL
		if attemptFix {
			// todo: Fix the security rules
		}
	} else {
		resp.PermitListConfig.Status = paragliderpb.CheckStatus_OK
	}

	// Permit List Targets Check
  
=======
	resp.Checks = checks
>>>>>>> 92db5146
	return resp, nil
}

func Setup(port int, orchestratorServerAddr string) *azurePluginServer {
	lis, err := net.Listen("tcp", fmt.Sprintf("localhost:%d", port))
	if err != nil {
		fmt.Fprintf(os.Stderr, "failed to listen: %v", err)
	}
	grpcServer := grpc.NewServer()
	azureServer := &azurePluginServer{
		orchestratorServerAddr: orchestratorServerAddr,
		azureCredentialGetter:  &AzureCredentialGetter{},
	}
	paragliderpb.RegisterCloudPluginServer(grpcServer, azureServer)
	fmt.Println("Starting server on port: ", port)

	go func() {
		if err := grpcServer.Serve(lis); err != nil {
			fmt.Println(err.Error())
		}
	}()
	return azureServer
}<|MERGE_RESOLUTION|>--- conflicted
+++ resolved
@@ -851,20 +851,7 @@
 	resp := &paragliderpb.CheckResourceResponse{}
 	resourceId := checkReq.GetResource()
 	namespace := checkReq.GetNamespace()
-<<<<<<< HEAD
-	attemptFix := checkReq.GetAttemptFix()
-
-	// Initialize all checks
-	resp.Resource_Exists = &paragliderpb.CheckResult{Code: paragliderpb.CheckCode_Resource_Exists}
-	resp.Network_Exists = &paragliderpb.CheckResult{Code: paragliderpb.CheckCode_Network_Exists}
-	resp.PermitListConfig = &paragliderpb.CheckResult{Code: paragliderpb.CheckCode_PermitListConfig}
-	resp.PermitListTargets = &paragliderpb.CheckResult{Code: paragliderpb.CheckCode_PermitListTargets}
-	resp.IntraCloudConnectionsConfigured = &paragliderpb.CheckResult{Code: paragliderpb.CheckCode_IntraCloudConnectionsConfigured}
-	resp.MultiCloudConnectionsConfigured = &paragliderpb.CheckResult{Code: paragliderpb.CheckCode_MultiCloudConnectionsConfigured}
-	resp.PublicConnectionsConfigured = &paragliderpb.CheckResult{Code: paragliderpb.CheckCode_PublicConnectionsConfigured}
-=======
 	checks := make(map[int32]*paragliderpb.CheckResult)
->>>>>>> 92db5146
 
 	resourceIdInfo, err := getResourceIDInfo(resourceId)
 	if err != nil {
@@ -892,59 +879,7 @@
 		Status: paragliderpb.CheckStatus_OK,
 	}
 
-<<<<<<< HEAD
-	// Get Network Information
-	networkInfo, err := GetNetworkInfoFromResource(ctx, handler, resourceId)
-	if err != nil {
-		if strings.Contains(err.Error(), "ResourceNotFound") {
-			if strings.HasPrefix(err.Error(), "NIC") {
-				resp.Network_Exists.Status = paragliderpb.CheckStatus_FAIL
-				return resp, nil
-			}
-
-			if strings.HasPrefix(err.Error(), "NSG") {
-				resp.PermitListConfig.Status = paragliderpb.CheckStatus_FAIL
-				return resp, nil
-			}
-		}
-	}
-	// NSG, NIC, and Subnet Exists
-
-	// Network Exists Check
-	vnet, err := handler.GetVirtualNetwork(ctx, getVnetFromSubnetId(networkInfo.SubnetID))
-	if err != nil {
-		if strings.Contains(err.Error(), "ResourceNotFound") {
-			resp.Network_Exists.Status = paragliderpb.CheckStatus_FAIL
-			return resp, nil
-		}
-	}
-	if !isProvisioned(vnet.Properties.ProvisioningState) {
-		resp.Network_Exists.Status = paragliderpb.CheckStatus_FAIL
-		return resp, nil
-	}
-	resp.Network_Exists.Status = paragliderpb.CheckStatus_OK
-
-	// Permit List Configuration Check
-	if !isProvisioned(networkInfo.NSG.Properties.ProvisioningState) {
-		resp.PermitListConfig.Status = paragliderpb.CheckStatus_FAIL
-		return resp, nil
-	}
-
-	isNSGCompliant, _ := CheckSecurityRulesCompliance(ctx, handler, networkInfo.NSG)
-	if !isNSGCompliant {
-		resp.PermitListConfig.Status = paragliderpb.CheckStatus_FAIL
-		if attemptFix {
-			// todo: Fix the security rules
-		}
-	} else {
-		resp.PermitListConfig.Status = paragliderpb.CheckStatus_OK
-	}
-
-	// Permit List Targets Check
-  
-=======
 	resp.Checks = checks
->>>>>>> 92db5146
 	return resp, nil
 }
 
