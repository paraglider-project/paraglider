--- conflicted
+++ resolved
@@ -376,11 +376,7 @@
 			return nil, err
 		}
 
-<<<<<<< HEAD
-		addressSpaces, err := azureHandler.GetVnetsWithMatchingPrefixAddressSpaces(ctx, getParagliderNamespacePrefix(deployment.Namespace))
-=======
 		addressSpaces, err := azureHandler.GetAllVnetsAddressSpaces(ctx, getParagliderNamespacePrefix(deployment.Namespace))
->>>>>>> 9ec0867d
 		if err != nil {
 			utils.Log.Printf("An error occured while getting address spaces:%+v", err)
 			return nil, err
@@ -727,11 +723,7 @@
 	if err != nil {
 		return err
 	}
-<<<<<<< HEAD
-	paragliderVnetsMap, err := peeringCloudAzureHandler.GetVnetsWithMatchingPrefixAddressSpaces(ctx, getParagliderNamespacePrefix(peeringCloudInfo.Namespace))
-=======
 	paragliderVnetsMap, err := peeringCloudAzureHandler.GetAllVnetsAddressSpaces(ctx, getParagliderNamespacePrefix(peeringCloudInfo.Namespace))
->>>>>>> 9ec0867d
 	if err != nil {
 		return fmt.Errorf("unable to create vnets address spaces for peering cloud: %w", err)
 	}
