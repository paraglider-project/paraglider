--- conflicted
+++ resolved
@@ -851,13 +851,9 @@
 	resp := &paragliderpb.CheckResourceResponse{}
 	resourceId := checkReq.GetResource()
 	namespace := checkReq.GetNamespace()
-<<<<<<< HEAD
 	attemptFix := checkReq.GetAttemptFix()
 
 	// Initialize all checks
-=======
-
->>>>>>> 3786c8b8
 	resp.Resource_Exists = &paragliderpb.CheckResult{Code: paragliderpb.CheckCode_Resource_Exists}
 	resp.Network_Exists = &paragliderpb.CheckResult{Code: paragliderpb.CheckCode_Network_Exists}
 	resp.PermitListConfig = &paragliderpb.CheckResult{Code: paragliderpb.CheckCode_PermitListConfig}
@@ -870,21 +866,15 @@
 	if err != nil {
 		return resp, err
 	}
-<<<<<<< HEAD
+  
 	handler, err := s.setupAzureHandler(resourceIdInfo, namespace)
-=======
-	azureHandler, err := s.setupAzureHandler(resourceIdInfo, namespace)
->>>>>>> 3786c8b8
 	if err != nil {
 		return resp, err
 	}
 
 	// Check if the resource exists to validate the tags
-<<<<<<< HEAD
 	_, err = ValidateResourceExists(ctx, handler, resourceId)
-=======
-	_, err = ValidateResourceExists(ctx, azureHandler, resourceId)
->>>>>>> 3786c8b8
+
 	if err != nil {
 		// todo: Do this check in a different way
 		if strings.Contains(err.Error(), "ResourceNotFound") {
@@ -897,7 +887,6 @@
 	}
 	resp.Resource_Exists.Status = paragliderpb.CheckStatus_OK
 
-<<<<<<< HEAD
 	// Get Network Information
 	networkInfo, err := GetNetworkInfoFromResource(ctx, handler, resourceId)
 	if err != nil {
@@ -946,9 +935,7 @@
 	}
 
 	// Permit List Targets Check
-
-=======
->>>>>>> 3786c8b8
+  
 	return resp, nil
 }
 
