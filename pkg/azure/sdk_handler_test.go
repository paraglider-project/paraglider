//go:build unit

/*
Copyright 2023 The Paraglider Authors.

Licensed under the Apache License, Version 2.0 (the "License");
you may not use this file except in compliance with the License.
You may obtain a copy of the License at

	http://www.apache.org/licenses/LICENSE-2.0

Unless required by applicable law or agreed to in writing, software
distributed under the License is distributed on an "AS IS" BASIS,
WITHOUT WARRANTIES OR CONDITIONS OF ANY KIND, either express or implied.
See the License for the specific language governing permissions and
limitations under the License.
*/

package azure

import (
	"context"
	"fmt"
	"testing"
	"github.com/Azure/azure-sdk-for-go/sdk/azcore/to"
	"github.com/Azure/azure-sdk-for-go/sdk/resourcemanager/compute/armcompute/v4"
	"github.com/Azure/azure-sdk-for-go/sdk/resourcemanager/containerservice/armcontainerservice/v4"
	"github.com/Azure/azure-sdk-for-go/sdk/resourcemanager/network/armnetwork/v2"
<<<<<<< HEAD
	fake "github.com/NetSys/invisinets/pkg/fake/orchestrator/rpc"
	invisinetspb "github.com/NetSys/invisinets/pkg/invisinetspb"
	utils "github.com/NetSys/invisinets/pkg/utils"
=======
	"github.com/Azure/azure-sdk-for-go/sdk/resourcemanager/resources/armresources"
	fake "github.com/paraglider-project/paraglider/pkg/fake/orchestrator/rpc"
	paragliderpb "github.com/paraglider-project/paraglider/pkg/paragliderpb"
	utils "github.com/paraglider-project/paraglider/pkg/utils"
>>>>>>> ae750824
	"github.com/stretchr/testify/assert"
	"github.com/stretchr/testify/require"
)

<<<<<<< HEAD
=======
const (
	testLocation                               = "eastus"
	subID                                      = "subid-test"
	rgName                                     = "rg-test"
	vmResourceID                               = "vm-resource-id"
	vmResourceName                             = "vm-resource-name"
	invalidVmResourceID                        = "invalid-vm-resource-id"
	invalidVmResourceName                      = "invalid-vm-resource-name"
	invalidResourceID                          = "invalid-resource-id"
	validNicId                                 = "nic/id/nic-name-test"
	validNicName                               = "nic-name-test"
	invalidNicId                               = "invalid-nic-id"
	invalidNicName                             = "invalid-nic-name"
	invalidResourceType                        = "invalid-type"
	validSecurityRuleName                      = "valid-security-rule-name"
	invalidSecurityRuleName                    = "invalid-security-rule-name"
	validSecurityGroupID                       = "valid-security-group-id"
	validSecurityGroupName                     = validNicName + nsgNameSuffix
	invalidSecurityGroupName                   = "invalid-security-group-name"
	validVnetName                              = "paraglider-valid-vnet-name"
	notFoundVnetName                           = "paraglider-not-found-vnet-name"
	invalidVnetName                            = "invalid-vnet-name"
	validAddressSpace                          = "10.0.0.0/16"
	validVirtualNetworkGatewayName             = "valid-virtual-network-gateway"
	invalidVirtualNetworkGatewayName           = "invalid-virtual-network-gateway"
	validPublicIpAddressName                   = "valid-public-ip-address-name"
	invalidPublicIpAddressName                 = "invalid-public-ip-address-name"
	validSubnetName                            = "valid-subnet-name"
	invalidSubnetName                          = "invalid-subnet-name"
	validSubnetId                              = "valid-subnet-id"
	invalidSubnetId                            = "invalid-subnet-id"
	validSubnetURI                             = "/s/s/r/r/p/p/v/" + validVnetName + "/s/" + validSubnetName
	invalidSubnetURI                           = "/s/s/r/r/p/p/v/" + invalidVnetName + "/s/" + invalidSubnetName
	validLocalNetworkGatewayName               = "valid-local-network-gateway"
	invalidLocalNetworkGatewayName             = "invalid-local-network-gateway"
	validVirtualNetworkGatewayConnectionName   = "valid-virtual-network-gateway-connection"
	invalidVirtualNetworkGatewayConnectionName = "invalid-virtual-network-gateway-connection"
	validClusterName                           = "valid-cluster-name"
	invalidClusterName                         = "invalid-cluster-name"
	validResourceName                          = "valid-resource-name"
)

var (
	once                sync.Once
	urlToResponse       map[string]interface{}
	azureSDKHandlerTest *azureSDKHandler
)

func setup() {
	urlToResponse = initializeReqRespMap()
	setupFakeServer(urlToResponse)
	azureSDKHandlerTest = &azureSDKHandler{}
	azureSDKHandlerTest.resourceGroupName = rgName
	azureSDKHandlerTest.subscriptionID = subID
	err := azureSDKHandlerTest.InitializeClients(nil)
	if err != nil {
		log.Fatal(err)
	}
}

// GetFreePort returns a free port number that the operating system chooses dynamically.
func GetFreePort() (int, error) {
	listener, err := net.Listen("tcp", ":0")
	if err != nil {
		return 0, err
	}
	defer listener.Close()

	// Retrieve the chosen port number from the listener's network address
	address := listener.Addr().(*net.TCPAddr)
	return address.Port, nil
}

// a function for fake server setup
func setupFakeServer(reqRespMap map[string]interface{}) {
	freePort, err := GetFreePort()
	if err != nil {
		log.Fatal(err)
	}

	if entry, ok := cloud.AzurePublic.Services[cloud.ResourceManager]; ok {
		// Then we modify the copy
		entry.Endpoint = fmt.Sprintf("http://localhost:%d", freePort)

		// Then we reassign map entry
		cloud.AzurePublic.Services[cloud.ResourceManager] = entry
	}

	fakeHttpHandler := http.HandlerFunc(func(w http.ResponseWriter, r *http.Request) {
		// Removing query parameters from the URL to use as the map key
		key := strings.Split(r.URL.String(), "?")[0]
		response, ok := reqRespMap[key]
		if !ok {
			http.Error(w, "invalid request", http.StatusBadRequest)
			return
		} else if strings.Contains(key, notFoundVnetName) && r.Method == http.MethodGet {
			http.NotFound(w, r)
			return
		}

		// Response found in the map, encode and send the response
		err := json.NewEncoder(w).Encode(response)
		if err != nil {
			w.WriteHeader(http.StatusInternalServerError)
			fmt.Fprintf(w, "500 Internal Server Error: Error encoding response.")
			return
		}
	})

	go func() {
		log.Fatal(http.ListenAndServe(fmt.Sprintf(":%d", freePort), fakeHttpHandler))
	}()
}

func initializeReqRespMap() map[string]interface{} {
	// Define the base URLs
	nsgURL := fmt.Sprintf("/subscriptions/%s/resourceGroups/%s/providers/Microsoft.Network/networkSecurityGroups", subID, rgName)
	vmURL := fmt.Sprintf("/subscriptions/%s/resourceGroups/%s/providers/Microsoft.Compute/virtualMachines", subID, rgName)
	nicURL := fmt.Sprintf("/subscriptions/%s/resourceGroups/%s/providers/Microsoft.Network/networkInterfaces", subID, rgName)
	nsgRuleUrl := fmt.Sprintf("/subscriptions/%s/resourceGroups/%s/providers/Microsoft.Network/networkSecurityGroups/%s/securityRules", subID, rgName, validSecurityGroupName)
	vnetUrl := fmt.Sprintf("/subscriptions/%s/resourceGroups/%s/providers/Microsoft.Network/virtualNetworks", subID, rgName)
	listVnetsUrl := fmt.Sprintf("/subscriptions/%s/resourceGroups/%s/providers/Microsoft.Network/virtualNetworks", subID, rgName)
	vnetsInRgUrl := fmt.Sprintf("/subscriptions/%s/resourceGroups/%s/providers/Microsoft.Network/virtualNetworks", subID, rgName)
	virtualNetworkGatewayUrl := fmt.Sprintf("/subscriptions/%s/resourceGroups/%s/providers/Microsoft.Network/virtualNetworkGateways", subID, rgName)
	publicIpAddressUrl := fmt.Sprintf("/subscriptions/%s/resourceGroups/%s/providers/Microsoft.Network/publicIPAddresses", subID, rgName)
	subnetUrl := fmt.Sprintf("/subscriptions/%s/resourceGroups/%s/providers/Microsoft.Network/virtualNetworks/%s/subnets", subID, rgName, validVnetName)
	localNetworkGatewayUrl := fmt.Sprintf("/subscriptions/%s/resourceGroups/%s/providers/Microsoft.Network/localNetworkGateways", subID, rgName)
	virtualNetworkGatewayConnectionUrl := fmt.Sprintf("/subscriptions/%s/resourceGroups/%s/providers/Microsoft.Network/connections", subID, rgName)
	managedClusterUrl := fmt.Sprintf("/subscriptions/%s/resourceGroups/%s/providers/Microsoft.ContainerService/managedClusters", subID, rgName)

	// Define a map of URLs to responses
	urlToResponse := map[string]interface{}{
		fmt.Sprintf("%s/%s", nsgURL, validSecurityGroupName): armnetwork.SecurityGroupsClientGetResponse{
			SecurityGroup: armnetwork.SecurityGroup{
				Name:     to.Ptr(validSecurityGroupName),
				Location: to.Ptr(testLocation),
			},
		},
		//This one is used by the GetByID req
		fmt.Sprintf("/%s", vmResourceID): armresources.ClientGetByIDResponse{
			GenericResource: armresources.GenericResource{
				Type: to.Ptr("Microsoft.Compute/virtualMachines"),
				Name: to.Ptr(vmResourceName),
			},
		},
		fmt.Sprintf("%s/%s", vmURL, vmResourceName): armcompute.VirtualMachinesClientGetResponse{
			VirtualMachine: armcompute.VirtualMachine{
				Name:     to.Ptr(vmResourceName),
				Location: to.Ptr(testLocation),
				Properties: &armcompute.VirtualMachineProperties{
					NetworkProfile: &armcompute.NetworkProfile{
						NetworkInterfaces: []*armcompute.NetworkInterfaceReference{
							{
								ID: to.Ptr(validNicId),
							},
						},
					},
				},
			},
		},
		fmt.Sprintf("%s/%s", nicURL, validNicName): armnetwork.InterfacesClientGetResponse{
			Interface: armnetwork.Interface{
				Name: to.Ptr(validNicName),
			},
		},
		fmt.Sprintf("%s/%s", nsgRuleUrl, validSecurityRuleName): armnetwork.SecurityRulesClientGetResponse{
			SecurityRule: armnetwork.SecurityRule{
				Name: to.Ptr(validSecurityRuleName),
			},
		},
		fmt.Sprintf("%s/%s%s", nsgURL, validResourceName, nsgNameSuffix): armnetwork.SecurityGroup{
			Name: to.Ptr(validResourceName + nsgNameSuffix),
		},
		fmt.Sprintf("%s/%s", subnetUrl, validSubnetName): armnetwork.Subnet{
			Name:       to.Ptr(validSubnetName),
			Properties: &armnetwork.SubnetPropertiesFormat{},
		},

		fmt.Sprintf("%s/%s", vnetUrl, validVnetName): armnetwork.VirtualNetworksClientGetResponse{
			VirtualNetwork: armnetwork.VirtualNetwork{
				Properties: &armnetwork.VirtualNetworkPropertiesFormat{
					AddressSpace: &armnetwork.AddressSpace{
						AddressPrefixes: []*string{to.Ptr(validAddressSpace)},
					},
					Subnets: []*armnetwork.Subnet{
						{
							Properties: &armnetwork.SubnetPropertiesFormat{
								AddressPrefix: to.Ptr(validAddressSpace),
							},
						},
					},
				},
			},
		},
		// vnet not found but a new one is created successfully
		fmt.Sprintf("%s/%s", vnetUrl, notFoundVnetName): armnetwork.VirtualNetworksClientGetResponse{},
		listVnetsUrl: armnetwork.VirtualNetworksClientListAllResponse{
			VirtualNetworkListResult: armnetwork.VirtualNetworkListResult{
				Value: []*armnetwork.VirtualNetwork{
					{
						Name:     to.Ptr(validVnetName),
						Location: to.Ptr(testLocation),
						Properties: &armnetwork.VirtualNetworkPropertiesFormat{
							AddressSpace: &armnetwork.AddressSpace{
								AddressPrefixes: []*string{to.Ptr(validAddressSpace)},
							},
						},
					},
				},
			}},
		fmt.Sprintf("%s/%s/virtualNetworkPeerings/%s", vnetsInRgUrl, validVnetName, getPeeringName(validVnetName, validVnetName)): armnetwork.VirtualNetworkPeeringsClientGetResponse{},
		fmt.Sprintf("%s/%s", virtualNetworkGatewayUrl, validVirtualNetworkGatewayName):                                            armnetwork.VirtualNetworkGateway{},
		fmt.Sprintf("%s/%s", publicIpAddressUrl, validPublicIpAddressName):                                                        armnetwork.PublicIPAddress{},
		fmt.Sprintf("%s/%s", localNetworkGatewayUrl, validLocalNetworkGatewayName):                                                armnetwork.LocalNetworkGateway{},
		fmt.Sprintf("%s/%s", virtualNetworkGatewayConnectionUrl, validVirtualNetworkGatewayConnectionName):                        armnetwork.VirtualNetworkGatewayConnection{},
		fmt.Sprintf("%s/%s", managedClusterUrl, validClusterName):                                                                 armcontainerservice.ManagedCluster{},
	}
	return urlToResponse
}

>>>>>>> ae750824
func TestGetVNetsAddressSpaces(t *testing.T) {
	// Set up the fake Azure server
	fakeServerState := &fakeServerState{
		subId:  subID,
		rgName: rgName,
		vnet:   getFakeVirtualNetwork(),
	}
	fakeServer, ctx := SetupFakeAzureServer(t, fakeServerState)
	defer Teardown(fakeServer)
	handler := AzureSDKHandler{subscriptionID: subID, resourceGroupName: rgName}
	err := handler.InitializeClients(nil)
	require.NoError(t, err)

	// Test case: Success
	t.Run("GetVNetsAddressSpaces: Success", func(t *testing.T) {
<<<<<<< HEAD
		addresses, err := handler.GetVNetsAddressSpaces(ctx, invisinetsPrefix)
=======
		addresses, err := azureSDKHandlerTest.GetVNetsAddressSpaces(ctx, paragliderPrefix)
>>>>>>> ae750824
		require.NoError(t, err)
		require.NotNil(t, addresses)
		require.Len(t, addresses, 1)
		assert.Equal(t, addresses[testLocation], []string{validAddressSpace})
	})

	// Test case: Failure
	t.Run("GetVNetsAddressSpaces: Failure", func(t *testing.T) {
		fakeServerState.vnet = nil
		addresses, err := handler.GetVNetsAddressSpaces(ctx, invisinetsPrefix)
		require.Error(t, err)
		require.Nil(t, addresses)
	})

	// Test case: Failure, wrong name
	t.Run("GetVNetsAddressSpaces: Failure - wrong name", func(t *testing.T) {
		addresses, err := handler.GetVNetsAddressSpaces(ctx, "otherprefix")
		require.Error(t, err)
		require.Nil(t, addresses)
	})
}

func TestCreateSecurityRule(t *testing.T) {
	// Set up the fake Azure server
	fakeServerState := &fakeServerState{
		subId:  subID,
		rgName: rgName,
	}
	fakeServer, _ := SetupFakeAzureServer(t, fakeServerState)
	defer Teardown(fakeServer)
	handler := AzureSDKHandler{subscriptionID: subID, resourceGroupName: rgName}
	err := handler.InitializeClients(nil)
	require.NoError(t, err)

	// Subtest 1: Create security rule - Success Test
	t.Run("CreateSecurityRule: Success", func(t *testing.T) {
<<<<<<< HEAD
		resp, err := handler.CreateSecurityRule(context.Background(), &invisinetspb.PermitListRule{},
			validSecurityGroupName, validSecurityRuleName, "10.1.0.5", 200)
		require.NoError(t, err)
		require.NotNil(t, resp)
=======
		resp, err := azureSDKHandlerTest.CreateSecurityRule(context.Background(), &paragliderpb.PermitListRule{},
			validSecurityGroupName, validSecurityRuleName, "10.1.0.5", 200)
		require.NoError(t, err)
		require.NotNil(t, resp)
		require.Equal(t, *resp.Name, validSecurityRuleName)

	})

	// Subtest 2: Create security rule - Failure Test
	t.Run("CreateSecurityRule: Failure", func(t *testing.T) {
		resp, err := azureSDKHandlerTest.CreateSecurityRule(context.Background(), &paragliderpb.PermitListRule{},
			validSecurityGroupName, "invalid-security-rule-name", "10.10.1.0", 200)

		require.Error(t, err)
		require.Nil(t, resp)
>>>>>>> ae750824
	})
}

func TestDeleteSecurityRule(t *testing.T) {
	// Set up the fake Azure server
	fakeServerState := &fakeServerState{
		subId:  subID,
		rgName: rgName,
	}
	fakeServer, _ := SetupFakeAzureServer(t, fakeServerState)
	defer Teardown(fakeServer)
	handler := AzureSDKHandler{subscriptionID: subID, resourceGroupName: rgName}
	err := handler.InitializeClients(nil)
	require.NoError(t, err)

	// Subtest 1: Delete security rule - Success Test
	t.Run("DeleteSecurityRule: Success", func(t *testing.T) {
		err := handler.DeleteSecurityRule(context.Background(), validSecurityGroupName, validSecurityRuleName)

		require.NoError(t, err)
	})
}

func TestGetSecurityGroup(t *testing.T) {
	// Set up the fake Azure server
	fakeServerState := &fakeServerState{
		subId:  subID,
		rgName: rgName,
		nsg:    getFakeNSG(),
	}
	fakeServer, _ := SetupFakeAzureServer(t, fakeServerState)
	defer Teardown(fakeServer)
	handler := AzureSDKHandler{subscriptionID: subID, resourceGroupName: rgName}
	err := handler.InitializeClients(nil)
	require.NoError(t, err)

	// Subtest 1: Get security group - Success Test
	t.Run("GetSecurityGroup: Success", func(t *testing.T) {
		nsgSuccess, err := handler.GetSecurityGroup(context.Background(), validSecurityGroupName)

		require.NoError(t, err)
		require.NotNil(t, nsgSuccess)
		require.Equal(t, *nsgSuccess.Name, validSecurityGroupName)
	})

	// Subtest 2: Get security group - Failure Test
	t.Run("GetSecurityGroup: Failure", func(t *testing.T) {
		fakeServerState.nsg = nil
		nsgSuccess, err := handler.GetSecurityGroup(context.Background(), validSecurityGroupName)

		require.Error(t, err)
		require.Nil(t, nsgSuccess)
	})
}

func TestCreateSecurityGroup(t *testing.T) {
	// Set up the fake Azure server
	fakeServerState := &fakeServerState{
		subId:  subID,
		rgName: rgName,
		nsg:    getFakeNSG(),
	}
	fakeServer, _ := SetupFakeAzureServer(t, fakeServerState)
	defer Teardown(fakeServer)
	handler := AzureSDKHandler{subscriptionID: subID, resourceGroupName: rgName}
	err := handler.InitializeClients(nil)
	require.NoError(t, err)

	t.Run("CreateSecurityGroup: Success", func(t *testing.T) {
		prefixName1 := "cidr1"
		prefixName2 := "cidr2"
		allowedCidrs := map[string]string{prefixName1: "1.1.1.1/1", prefixName2: "2.2.2.2/2"}
		nsg, err := handler.CreateSecurityGroup(context.Background(), validResourceName, testLocation, allowedCidrs)

		require.NoError(t, err)
		assert.NotNil(t, nsg)
		assert.Contains(t, *nsg.Name, *fakeServerState.nsg.Name)
	})

	t.Run("CreateSecurityGroup: Success - none allowed", func(t *testing.T) {
		allowedCidrs := map[string]string{}
		nsg, err := handler.CreateSecurityGroup(context.Background(), validResourceName, testLocation, allowedCidrs)

		require.NoError(t, err)
		assert.NotNil(t, nsg)
		assert.Contains(t, *nsg.Name, *fakeServerState.nsg.Name)
	})
}

func TestAssociateNSGWithSubnet(t *testing.T) {
	// Set up the fake Azure server
	fakeServerState := &fakeServerState{
		subId:  subID,
		rgName: rgName,
		subnet: getFakeSubnet(),
	}
	fakeServer, ctx := SetupFakeAzureServer(t, fakeServerState)
	defer Teardown(fakeServer)
	handler := AzureSDKHandler{subscriptionID: subID, resourceGroupName: rgName}
	err := handler.InitializeClients(nil)
	require.NoError(t, err)

	t.Run("AssociateNSGWithSubnet: Success", func(t *testing.T) {
		err := handler.AssociateNSGWithSubnet(ctx, validSubnetId, validSecurityGroupID)
		require.NoError(t, err)
	})

	t.Run("AssociateNSGWithSubnet: Failure - subnet does not exist", func(t *testing.T) {
		fakeServerState.subnet = nil
		err := handler.AssociateNSGWithSubnet(ctx, validSubnetId, validSecurityGroupID)
		require.Error(t, err)
	})
}

func TestGetSubnetById(t *testing.T) {
	// Set up the fake Azure server
	fakeServerState := &fakeServerState{
		subId:  subID,
		rgName: rgName,
		subnet: getFakeSubnet(),
	}
	fakeServer, ctx := SetupFakeAzureServer(t, fakeServerState)
	defer Teardown(fakeServer)
	handler := AzureSDKHandler{subscriptionID: subID, resourceGroupName: rgName}
	err := handler.InitializeClients(nil)
	require.NoError(t, err)

	t.Run("GetSubnetById: Success", func(t *testing.T) {
		subnet, err := handler.GetSubnetByID(ctx, validSubnetId)

		require.NoError(t, err)
		require.NotNil(t, subnet)
	})

	t.Run("GetSubnetById: Failure", func(t *testing.T) {
		fakeServerState.subnet = nil
		subnet, err := handler.GetSubnetByID(ctx, validSubnetId)

		require.Error(t, err)
		require.Nil(t, subnet)
	})
}

func TestGetNetworkInterface(t *testing.T) {
	// Set up the fake Azure server
	fakeServerState := &fakeServerState{
		subId:  subID,
		rgName: rgName,
		nic:    getFakeNIC(),
	}
	fakeServer, ctx := SetupFakeAzureServer(t, fakeServerState)
	defer Teardown(fakeServer)
	handler := AzureSDKHandler{subscriptionID: subID, resourceGroupName: rgName}
	err := handler.InitializeClients(nil)
	require.NoError(t, err)

	// Test 1: Successful GetNetworkInterface for a VM
	t.Run("GetNetworkInterface: Success", func(t *testing.T) {
		nic, err := handler.GetNetworkInterface(ctx, validNicName)

		require.NotNil(t, nic)
		require.NoError(t, err)
	})

	// Test 2: Failed Test due to no NIC
	t.Run("GetNetworkInterface: Failure", func(t *testing.T) {
		fakeServerState.nic = nil
		nic, err := handler.GetNetworkInterface(ctx, validNicName)

		require.Error(t, err)
		require.Nil(t, nic)
	})
}

func TestGetResource(t *testing.T) {
	// Set up the fake Azure server
	fakeServerState := &fakeServerState{
		subId:  subID,
		rgName: rgName,
		vm:     to.Ptr(getFakeVirtualMachine(false)),
	}
	fakeServer, ctx := SetupFakeAzureServer(t, fakeServerState)
	defer Teardown(fakeServer)
	handler := AzureSDKHandler{subscriptionID: subID, resourceGroupName: rgName}
	err := handler.InitializeClients(nil)
	require.NoError(t, err)

	// Test case: Success
	t.Run("GetResource: Success", func(t *testing.T) {
		resource, err := handler.GetResource(ctx, vmURI)

		require.NoError(t, err)
		require.NotNil(t, resource)
	})

	// Test case: Failure
	t.Run("GetResource: Failure", func(t *testing.T) {
		fakeServerState.vm = nil
		resource, err := handler.GetResource(ctx, vmURI)

		require.Error(t, err)
		require.Nil(t, resource)
	})
}

func TestCreateAKSCluster(t *testing.T) {
	// Set up the fake Azure server
	fakeServerState := &fakeServerState{
		subId:   subID,
		rgName:  rgName,
		cluster: to.Ptr(getFakeCluster(false)),
	}
	fakeServer, ctx := SetupFakeAzureServer(t, fakeServerState)
	defer Teardown(fakeServer)
	handler := AzureSDKHandler{subscriptionID: subID, resourceGroupName: rgName}
	err := handler.InitializeClients(nil)
	require.NoError(t, err)

	// Test case: Success
	t.Run("CreateAKSCluster: Success", func(t *testing.T) {
		aksCluster, err := handler.CreateAKSCluster(ctx, armcontainerservice.ManagedCluster{}, validClusterName)

		require.NoError(t, err)
		require.NotNil(t, aksCluster)
	})
}

func TestCreateVirtualMachine(t *testing.T) {
	// Set up the fake Azure server
	fakeServerState := &fakeServerState{
		subId:  subID,
		rgName: rgName,
		vm:     to.Ptr(getFakeVirtualMachine(false)),
	}
	fakeServer, ctx := SetupFakeAzureServer(t, fakeServerState)
	defer Teardown(fakeServer)
	handler := AzureSDKHandler{subscriptionID: subID, resourceGroupName: rgName}
	err := handler.InitializeClients(nil)
	require.NoError(t, err)

	// Test case: Success
	t.Run("CreateVirtualMachine: Success", func(t *testing.T) {
		vm, err := handler.CreateVirtualMachine(ctx, armcompute.VirtualMachine{}, validVmName)

		require.NoError(t, err)
		require.NotNil(t, vm)
	})
}

<<<<<<< HEAD
func TestGetInvisinetsVnet(t *testing.T) {
	// Set up the fake Azure server
	fakeServerState := &fakeServerState{
		subId:  subID,
		rgName: rgName,
		vnet:   getFakeVirtualNetwork(),
	}
	fakeServer, ctx := SetupFakeAzureServer(t, fakeServerState)
	defer Teardown(fakeServer)
	handler := AzureSDKHandler{subscriptionID: subID, resourceGroupName: rgName}
	err := handler.InitializeClients(nil)
	require.NoError(t, err)
=======
func TestGetParagliderVnet(t *testing.T) {
	// Initialize and set up the test scenario with the appropriate responses
	once.Do(setup)
>>>>>>> ae750824

	_, fakeOrchestratorServerAddr, err := fake.SetupFakeOrchestratorRPCServer(utils.AZURE)
	if err != nil {
		t.Fatal(err)
	}

	// Test case: Success, vnet already existed
<<<<<<< HEAD
	t.Run("GetInvisinetsVnet: Success, vnet exists", func(t *testing.T) {
		vnet, err := handler.GetInvisinetsVnet(ctx, validVnetName, testLocation, "namespace", fakeOrchestratorServerAddr)
=======
	t.Run("GetParagliderVnet: Success, vnet exists", func(t *testing.T) {
		vnet, err := azureSDKHandlerTest.GetParagliderVnet(ctx, validVnetName, testLocation, "namespace", fakeOrchestratorServerAddr)
>>>>>>> ae750824
		require.NoError(t, err)
		require.NotNil(t, vnet)
	})

	// Test case: Success, vnet doesn't exist, create new one
<<<<<<< HEAD
	t.Run("GetInvisinetsVnet: Success, create new vnet", func(t *testing.T) {
		fakeServerState.vnet = nil
		vnet, err := handler.GetInvisinetsVnet(ctx, validVnetName, testLocation, "namespace", fakeOrchestratorServerAddr)
		require.NoError(t, err)
		require.NotNil(t, vnet)
	})
}

func TestAddSubnetToInvisinetsVnet(t *testing.T) {
	// Set up the fake Azure server
	fakeServerState := &fakeServerState{
		subId:  subID,
		rgName: rgName,
		vnet:   getFakeVirtualNetwork(),
	}
	fakeServer, ctx := SetupFakeAzureServer(t, fakeServerState)
	defer Teardown(fakeServer)
	handler := AzureSDKHandler{subscriptionID: subID, resourceGroupName: rgName}
	err := handler.InitializeClients(nil)
	require.NoError(t, err)
=======
	t.Run("GetParagliderVnet: Success, create new vnet", func(t *testing.T) {
		vnet, err := azureSDKHandlerTest.GetParagliderVnet(ctx, notFoundVnetName, testLocation, "namespace", fakeOrchestratorServerAddr)
		require.NoError(t, err)
		require.NotNil(t, vnet)
	})

	// Test case: Failure, error when getting vnet
	t.Run("GetParagliderVnet: Failure, error when getting vnet", func(t *testing.T) {
		vnet, err := azureSDKHandlerTest.GetParagliderVnet(ctx, invalidVnetName, testLocation, "namespace", fakeOrchestratorServerAddr)
		require.Error(t, err)
		require.Nil(t, vnet)
	})
}

func TestAddSubnetToParagliderVnet(t *testing.T) {
	// Initialize and set up the test scenario with the appropriate responses
	once.Do(setup)

	// Create a new context for the tests
	ctx := context.Background()
>>>>>>> ae750824

	_, fakeOrchestratorServerAddr, err := fake.SetupFakeOrchestratorRPCServer(utils.AZURE)
	if err != nil {
		t.Fatal(err)
	}

	// Test case: Success, subnet added
<<<<<<< HEAD
	t.Run("AddSubnetInvisinetsVnet: Success", func(t *testing.T) {
		subnet, err := handler.AddSubnetToInvisinetsVnet(ctx, "namespace", validVnetName, validSubnetName, fakeOrchestratorServerAddr)
=======
	t.Run("AddSubnetParagliderVnet: Success", func(t *testing.T) {
		subnet, err := azureSDKHandlerTest.AddSubnetToParagliderVnet(ctx, "namespace", validVnetName, validSubnetName, fakeOrchestratorServerAddr)
>>>>>>> ae750824
		require.NoError(t, err)
		require.NotNil(t, subnet)
	})

	// Test case: Failure, error when getting new address space
<<<<<<< HEAD
	t.Run("AddSubnetInvisinetsVnet: Failure, error when getting address spaces", func(t *testing.T) {
		subnet, err := handler.AddSubnetToInvisinetsVnet(ctx, "namespace", validVnetName, validSubnetName, "bad address")
=======
	t.Run("AddSubnetParagliderVnet: Failure, error when getting address spaces", func(t *testing.T) {
		subnet, err := azureSDKHandlerTest.AddSubnetToParagliderVnet(ctx, "namespace", validVnetName, validSubnetName, "bad address")
>>>>>>> ae750824
		require.Error(t, err)
		require.Nil(t, subnet)
	})
}

func TestCreateNetworkInterface(t *testing.T) {
	// Set up the fake Azure server
	fakeServerState := &fakeServerState{
		subId:  subID,
		rgName: rgName,
		nic:    getFakeNIC(),
	}
	fakeServer, ctx := SetupFakeAzureServer(t, fakeServerState)
	defer Teardown(fakeServer)
	handler := AzureSDKHandler{subscriptionID: subID, resourceGroupName: rgName}
	err := handler.InitializeClients(nil)
	require.NoError(t, err)

	// Test case: Success
	t.Run("CreateNetworkInterface: Success", func(t *testing.T) {
		// Call the function to test
		nic, err := handler.CreateNetworkInterface(ctx, "", testLocation, validNicName)

		require.NoError(t, err)
		require.NotNil(t, nic)
	})
}

<<<<<<< HEAD
func TestCreateInvisinetsVirtualNetwork(t *testing.T) {
	// Set up the fake Azure server
	fakeServerState := &fakeServerState{
		subId:  subID,
		rgName: rgName,
		vnet:   getFakeVirtualNetwork(),
	}
	fakeServer, ctx := SetupFakeAzureServer(t, fakeServerState)
	defer Teardown(fakeServer)
	handler := AzureSDKHandler{subscriptionID: subID, resourceGroupName: rgName}
	err := handler.InitializeClients(nil)
	require.NoError(t, err)
=======
func TestCreateParagliderVirtualNetwork(t *testing.T) {
	// Initialize and set up the test scenario with the appropriate responses
	once.Do(setup)

	// Create a new context for the tests
	ctx := context.Background()
>>>>>>> ae750824

	// Test case: Success
	t.Run("CreateParagliderVirtualNetwork: Success", func(t *testing.T) {
		// Call the function to test
<<<<<<< HEAD
		vnet, err := handler.CreateInvisinetsVirtualNetwork(ctx, testLocation, validVnetName, validAddressSpace)
=======
		vnet, err := azureSDKHandlerTest.CreateParagliderVirtualNetwork(ctx, testLocation, validVnetName, validAddressSpace)
>>>>>>> ae750824

		require.NoError(t, err)
		require.NotNil(t, vnet)
	})
<<<<<<< HEAD
=======

	// Test case: Failure
	t.Run("CreateParagliderVirtualNetwork: Failure", func(t *testing.T) {
		// Call the function to test
		vnet, err := azureSDKHandlerTest.CreateParagliderVirtualNetwork(ctx, testLocation, invalidVnetName, validAddressSpace)

		require.Error(t, err)
		require.Nil(t, vnet)
	})
>>>>>>> ae750824
}

func TestGetVnet(t *testing.T) {
	// Set up the fake Azure server
	fakeServerState := &fakeServerState{
		subId:  subID,
		rgName: rgName,
		vnet:   getFakeVirtualNetwork(),
	}
	fakeServer, ctx := SetupFakeAzureServer(t, fakeServerState)
	defer Teardown(fakeServer)
	handler := AzureSDKHandler{subscriptionID: subID, resourceGroupName: rgName}
	err := handler.InitializeClients(nil)
	require.NoError(t, err)

	// Test case: Success
	t.Run("GetVnet: Success", func(t *testing.T) {
		vnet, err := handler.GetVNet(ctx, validVnetName)

		require.NoError(t, err)
		require.NotNil(t, vnet)
	})

	// Test case: Failure
	t.Run("GetVnet: Failure", func(t *testing.T) {
		fakeServerState.vnet = nil
		vnet, err := handler.GetVNet(ctx, validVnetName)

		require.Error(t, err)
		require.Nil(t, vnet)
	})
}

func TestCreateVnetPeering(t *testing.T) {
	// Set up the fake Azure server
	fakeServerState := &fakeServerState{
		subId:  subID,
		rgName: rgName,
		vnetPeering: &armnetwork.VirtualNetworkPeering{
			Name: to.Ptr("peeringName"),
		},
	}
	fakeServer, ctx := SetupFakeAzureServer(t, fakeServerState)
	defer Teardown(fakeServer)
	handler := AzureSDKHandler{subscriptionID: subID, resourceGroupName: rgName}
	err := handler.InitializeClients(nil)
	require.NoError(t, err)

	// Test case: Success
	t.Run("CreateVnetPeering: Success", func(t *testing.T) {
		err := handler.CreateVnetPeering(ctx, validVnetName, validVnetName)

		require.NoError(t, err)
	})
}

func TestGetPermitListRuleFromNSGRule(t *testing.T) {
	handler := AzureSDKHandler{subscriptionID: subID, resourceGroupName: rgName}
	err := handler.InitializeClients(nil)
	require.NoError(t, err)

	// Test case: Inbound rule
	t.Run("Inbound", func(t *testing.T) {
		inboundRule := &armnetwork.SecurityRule{
			ID:   to.Ptr("security/rule/id"),
			Name: to.Ptr("paraglider-rulename"),
			Properties: &armnetwork.SecurityRulePropertiesFormat{
				Direction:             to.Ptr(armnetwork.SecurityRuleDirectionInbound),
				SourcePortRange:       to.Ptr("100"),
				DestinationPortRange:  to.Ptr("8080"),
				Protocol:              to.Ptr(armnetwork.SecurityRuleProtocolTCP),
				SourceAddressPrefixes: []*string{to.Ptr("10.5.1.0"), to.Ptr("10.6.1.0")},
			},
		}

		// Call the function to test
		result, err := handler.GetPermitListRuleFromNSGRule(inboundRule)

		// Expected permit list rule
		expectedRule := &paragliderpb.PermitListRule{
			Name:      "paraglider-rulename",
			Targets:   []string{"10.5.1.0", "10.6.1.0"},
			Direction: paragliderpb.Direction_INBOUND,
			SrcPort:   100,
			DstPort:   8080,
			Protocol:  6,
		}

		require.NoError(t, err)
		require.NotNil(t, result)
		// Compare the result with the expected rule
		require.Equal(t, expectedRule, result)
	})

	// Test case: Outbound rule
	t.Run("Outbound", func(t *testing.T) {
		outboundRule := &armnetwork.SecurityRule{
			ID:   to.Ptr("security/rule/id"),
			Name: to.Ptr("paraglider-rulename"),
			Properties: &armnetwork.SecurityRulePropertiesFormat{
				Direction:                  to.Ptr(armnetwork.SecurityRuleDirectionOutbound),
				SourcePortRange:            to.Ptr("200"),
				DestinationPortRange:       to.Ptr("8080"),
				Protocol:                   to.Ptr(armnetwork.SecurityRuleProtocolUDP),
				DestinationAddressPrefixes: []*string{to.Ptr("10.3.1.0"), to.Ptr("10.2.1.0")},
			},
		}

		// Call the function to test
		result, err := handler.GetPermitListRuleFromNSGRule(outboundRule)

		// Expected permit list rule
		expectedRule := &paragliderpb.PermitListRule{
			Name:      "paraglider-rulename",
			Targets:   []string{"10.3.1.0", "10.2.1.0"},
			Direction: paragliderpb.Direction_OUTBOUND,
			SrcPort:   200,
			DstPort:   8080,
			Protocol:  17,
		}

		require.NoError(t, err)
		require.NotNil(t, result)

		// Compare the result with the expected rule
		require.Equal(t, expectedRule, result)
	})

	// Test case: success, any port
	t.Run("Success:AnyPort", func(t *testing.T) {
		anyPortRule := &armnetwork.SecurityRule{
			ID:   to.Ptr("security/rule/id"),
			Name: to.Ptr("paraglider-rulename"),
			Properties: &armnetwork.SecurityRulePropertiesFormat{
				Direction:                  to.Ptr(armnetwork.SecurityRuleDirectionOutbound),
				SourcePortRange:            to.Ptr("*"),
				DestinationPortRange:       to.Ptr("*"),
				Protocol:                   to.Ptr(armnetwork.SecurityRuleProtocolUDP),
				DestinationAddressPrefixes: []*string{to.Ptr("10.3.1.0"), to.Ptr("10.2.1.0")},
			},
		}

		// Call the function to test
		result, err := handler.GetPermitListRuleFromNSGRule(anyPortRule)

		// Expected permit list rule
		expectedRule := &paragliderpb.PermitListRule{
			Name:      "paraglider-rulename",
			Targets:   []string{"10.3.1.0", "10.2.1.0"},
			Direction: paragliderpb.Direction_OUTBOUND,
			SrcPort:   -1,
			DstPort:   -1,
			Protocol:  17,
		}

		require.NoError(t, err)
		require.NotNil(t, result)

		// Compare the result with the expected rule
		require.Equal(t, expectedRule, result)
	})

	// Test case: success, tags included
	t.Run("Success:TagsIncluded", func(t *testing.T) {
		anyPortRule := &armnetwork.SecurityRule{
			ID:   to.Ptr("security/rule/id"),
			Name: to.Ptr("paraglider-rulename"),
			Properties: &armnetwork.SecurityRulePropertiesFormat{
				Direction:                  to.Ptr(armnetwork.SecurityRuleDirectionOutbound),
				SourcePortRange:            to.Ptr("1"),
				DestinationPortRange:       to.Ptr("1"),
				Protocol:                   to.Ptr(armnetwork.SecurityRuleProtocolUDP),
				DestinationAddressPrefixes: []*string{to.Ptr("10.3.1.0"), to.Ptr("10.2.1.0")},
				Description:                to.Ptr(getRuleDescription([]string{"tag1", "tag2"})),
			},
		}

		// Call the function to test
		result, err := handler.GetPermitListRuleFromNSGRule(anyPortRule)

		// Expected permit list rule
		expectedRule := &paragliderpb.PermitListRule{
			Name:      "paraglider-rulename",
			Targets:   []string{"10.3.1.0", "10.2.1.0"},
			Direction: paragliderpb.Direction_OUTBOUND,
			SrcPort:   1,
			DstPort:   1,
			Protocol:  17,
			Tags:      []string{"tag1", "tag2"},
		}

		require.NoError(t, err)
		require.NotNil(t, result)

		// Compare the result with the expected rule
		require.Equal(t, expectedRule, result)
	})
}

func TestCreateOrUpdateVirtualNetworkGateway(t *testing.T) {
	// Set up the fake Azure server
	fakeServerState := &fakeServerState{
		subId:  subID,
		rgName: rgName,
		vpnGw: &armnetwork.VirtualNetworkGateway{
			Name: to.Ptr(validVirtualNetworkGatewayName),
		},
	}
	fakeServer, ctx := SetupFakeAzureServer(t, fakeServerState)
	defer Teardown(fakeServer)
	handler := AzureSDKHandler{subscriptionID: subID, resourceGroupName: rgName}
	err := handler.InitializeClients(nil)
	require.NoError(t, err)

	t.Run("Success", func(t *testing.T) {
		virtualNetworkGateway, err := handler.CreateOrUpdateVirtualNetworkGateway(ctx, validVirtualNetworkGatewayName, armnetwork.VirtualNetworkGateway{})
		require.NoError(t, err)
		require.NotNil(t, virtualNetworkGateway)
	})
}

func TestGetVirtualNetworkGateway(t *testing.T) {
	// Set up the fake Azure server
	fakeServerState := &fakeServerState{
		subId:  subID,
		rgName: rgName,
		vpnGw: &armnetwork.VirtualNetworkGateway{
			Name: to.Ptr(validVirtualNetworkGatewayName),
		},
	}
	fakeServer, ctx := SetupFakeAzureServer(t, fakeServerState)
	defer Teardown(fakeServer)
	handler := AzureSDKHandler{subscriptionID: subID, resourceGroupName: rgName}
	err := handler.InitializeClients(nil)
	require.NoError(t, err)

	t.Run("Success", func(t *testing.T) {
		virtualNetworkGateway, err := handler.GetVirtualNetworkGateway(ctx, validVirtualNetworkGatewayName)
		require.NoError(t, err)
		require.NotNil(t, virtualNetworkGateway)
	})
	t.Run("Failure", func(t *testing.T) {
		fakeServerState.vpnGw = nil
		virtualNetworkGateway, err := handler.GetVirtualNetworkGateway(ctx, validVirtualNetworkGatewayName)
		require.Error(t, err)
		require.Nil(t, virtualNetworkGateway)
	})
}

func TestCreatePublicIPAddress(t *testing.T) {
	// Set up the fake Azure server
	fakeServerState := &fakeServerState{
		subId:  subID,
		rgName: rgName,
		publicIP: &armnetwork.PublicIPAddress{
			Name: to.Ptr(validPublicIpAddressName),
		},
	}
	fakeServer, ctx := SetupFakeAzureServer(t, fakeServerState)
	defer Teardown(fakeServer)
	handler := AzureSDKHandler{subscriptionID: subID, resourceGroupName: rgName}
	err := handler.InitializeClients(nil)
	require.NoError(t, err)

	t.Run("Success", func(t *testing.T) {
		publicIPAddress, err := handler.CreatePublicIPAddress(ctx, validPublicIpAddressName, armnetwork.PublicIPAddress{})
		require.NoError(t, err)
		require.NotNil(t, publicIPAddress)
	})
}

func TestCreateSubnet(t *testing.T) {
	// Set up the fake Azure server
	fakeServerState := &fakeServerState{
		subId:  subID,
		rgName: rgName,
		subnet: getFakeSubnet(),
	}
	fakeServer, ctx := SetupFakeAzureServer(t, fakeServerState)
	defer Teardown(fakeServer)
	handler := AzureSDKHandler{subscriptionID: subID, resourceGroupName: rgName}
	err := handler.InitializeClients(nil)
	require.NoError(t, err)

	t.Run("Success", func(t *testing.T) {
		subnet, err := handler.CreateSubnet(ctx, validVnetName, validSubnetName, armnetwork.Subnet{})
		require.NoError(t, err)
		require.NotNil(t, subnet)
	})
}

func TestCreateLocalNetworkGateway(t *testing.T) {
	// Set up the fake Azure server
	fakeServerState := &fakeServerState{
		subId:  subID,
		rgName: rgName,
		localGw: &armnetwork.LocalNetworkGateway{
			Name: to.Ptr(validLocalNetworkGatewayName),
		},
	}
	fakeServer, ctx := SetupFakeAzureServer(t, fakeServerState)
	defer Teardown(fakeServer)
	handler := AzureSDKHandler{subscriptionID: subID, resourceGroupName: rgName}
	err := handler.InitializeClients(nil)
	require.NoError(t, err)

	t.Run("Success", func(t *testing.T) {
		localNetworkGateway, err := handler.CreateLocalNetworkGateway(ctx, validLocalNetworkGatewayName, armnetwork.LocalNetworkGateway{})
		require.NoError(t, err)
		require.NotNil(t, localNetworkGateway)
	})
}

func TestGetLocalNetworkGateway(t *testing.T) {
	// Set up the fake Azure server
	fakeServerState := &fakeServerState{
		subId:  subID,
		rgName: rgName,
		localGw: &armnetwork.LocalNetworkGateway{
			Name: to.Ptr(validLocalNetworkGatewayName),
		},
	}
	fakeServer, ctx := SetupFakeAzureServer(t, fakeServerState)
	defer Teardown(fakeServer)
	handler := AzureSDKHandler{subscriptionID: subID, resourceGroupName: rgName}
	err := handler.InitializeClients(nil)
	require.NoError(t, err)

	t.Run("Success", func(t *testing.T) {
		localNetworkGateway, err := handler.GetLocalNetworkGateway(ctx, validLocalNetworkGatewayName)
		require.NoError(t, err)
		require.NotNil(t, localNetworkGateway)
	})
	t.Run("Failure", func(t *testing.T) {
		fakeServerState.localGw = nil
		localNetworkGateway, err := handler.GetLocalNetworkGateway(ctx, validLocalNetworkGatewayName)
		require.Error(t, err)
		require.Nil(t, localNetworkGateway)
	})
}

func TestCreateVirtualNetworkGatewayConnection(t *testing.T) {
	// Set up the fake Azure server
	fakeServerState := &fakeServerState{
		subId:  subID,
		rgName: rgName,
		vpnConnection: &armnetwork.VirtualNetworkGatewayConnection{
			Name: to.Ptr(validVirtualNetworkGatewayConnectionName),
		},
	}
	fakeServer, ctx := SetupFakeAzureServer(t, fakeServerState)
	defer Teardown(fakeServer)
	handler := AzureSDKHandler{subscriptionID: subID, resourceGroupName: rgName}
	err := handler.InitializeClients(nil)
	require.NoError(t, err)

	t.Run("Success", func(t *testing.T) {
		virtualNetworkGatewayConnection, err := handler.CreateVirtualNetworkGatewayConnection(ctx, validVirtualNetworkGatewayConnectionName, armnetwork.VirtualNetworkGatewayConnection{})
		require.NoError(t, err)
		require.NotNil(t, virtualNetworkGatewayConnection)
	})
}

func TestGetVirtualNetworkGatewayConnection(t *testing.T) {
	// Set up the fake Azure server
	fakeServerState := &fakeServerState{
		subId:  subID,
		rgName: rgName,
		vpnConnection: &armnetwork.VirtualNetworkGatewayConnection{
			Name: to.Ptr(validVirtualNetworkGatewayConnectionName),
		},
	}
	fakeServer, ctx := SetupFakeAzureServer(t, fakeServerState)
	defer Teardown(fakeServer)
	handler := AzureSDKHandler{subscriptionID: subID, resourceGroupName: rgName}
	err := handler.InitializeClients(nil)
	require.NoError(t, err)

	t.Run("Success", func(t *testing.T) {
		virtualNetworkGatewayConnection, err := handler.GetVirtualNetworkGatewayConnection(ctx, validVirtualNetworkGatewayConnectionName)
		require.NoError(t, err)
		require.NotNil(t, virtualNetworkGatewayConnection)
	})
	t.Run("Failure", func(t *testing.T) {
		fakeServerState.vpnConnection = nil
		virtualNetworkGatewayConnection, err := handler.GetVirtualNetworkGatewayConnection(ctx, validVirtualNetworkGatewayConnectionName)
		require.Error(t, err)
		require.Nil(t, virtualNetworkGatewayConnection)
	})
}

func TestGetIPs(t *testing.T) {
	// Test case 1: Inbound rule
	inboundRule := &paragliderpb.PermitListRule{
		Direction: paragliderpb.Direction_INBOUND,
		Targets:   []string{"10.0.0.1", "192.168.0.1"},
	}

	resourceIP := "192.168.1.100"
	expectedInboundSourceIP := []*string{to.Ptr("10.0.0.1"), to.Ptr("192.168.0.1")}
	expectedInboundDestIP := []*string{to.Ptr("192.168.1.100")}

	inboundSourceIP, inboundDestIP := getIPs(inboundRule, resourceIP)
	require.Equal(t, expectedInboundSourceIP, inboundSourceIP)
	require.Equal(t, expectedInboundDestIP, inboundDestIP)

	// Test case 2: Outbound rule
	outboundRule := &paragliderpb.PermitListRule{
		Direction: paragliderpb.Direction_OUTBOUND,
		Targets:   []string{"172.16.0.1", "192.168.1.1"},
	}

	expectedOutboundSourceIP := []*string{to.Ptr("192.168.1.100")}
	expectedOutboundDestIP := []*string{to.Ptr("172.16.0.1"), to.Ptr("192.168.1.1")}

	outboundSourceIP, outboundDestIP := getIPs(outboundRule, resourceIP)
	require.Equal(t, expectedOutboundSourceIP, outboundSourceIP)
	require.Equal(t, expectedOutboundDestIP, outboundDestIP)
}

func TestGetTargets(t *testing.T) {
	// Test cases for inbound rules
	t.Run("InboundRule", func(t *testing.T) {
		inboundRule := armnetwork.SecurityRule{
			Properties: &armnetwork.SecurityRulePropertiesFormat{
				Direction:                  to.Ptr(armnetwork.SecurityRuleDirectionInbound),
				SourceAddressPrefixes:      []*string{to.Ptr("10.0.0.0/24"), to.Ptr("192.168.0.0/24")},
				DestinationAddressPrefixes: nil,
			},
		}

		expectedInboundTargets := []string{"10.0.0.0/24", "192.168.0.0/24"}
		inboundTargets := getTargets(&inboundRule)
		require.Equal(t, expectedInboundTargets, inboundTargets)
	})

	t.Run("OutboundRule", func(t *testing.T) {
		outboundRule := armnetwork.SecurityRule{
			Properties: &armnetwork.SecurityRulePropertiesFormat{
				Direction:                  to.Ptr(armnetwork.SecurityRuleDirectionOutbound),
				SourceAddressPrefixes:      nil,
				DestinationAddressPrefixes: []*string{to.Ptr("172.16.0.0/16"), to.Ptr("192.168.1.0/24")},
			},
		}

		expectedOutboundTargets := []string{"172.16.0.0/16", "192.168.1.0/24"}
		outboundTargets := getTargets(&outboundRule)
		require.Equal(t, expectedOutboundTargets, outboundTargets)
	})
}

func TestGetRuleDescription(t *testing.T) {
	// Test case: no tags
	t.Run("NoTags", func(t *testing.T) {
		var tags []string
		expectedRuleDescription := nsgRuleDescriptionPrefix
		ruleDescription := getRuleDescription(tags)
		require.Equal(t, expectedRuleDescription, ruleDescription)
	})

	// Test case: tags
	t.Run("Tags", func(t *testing.T) {
		tags := []string{"tag1", "tag2"}
		expectedRuleDescription := nsgRuleDescriptionPrefix + ":" + fmt.Sprintf("%v", tags)
		ruleDescription := getRuleDescription(tags)
		require.Equal(t, expectedRuleDescription, ruleDescription)
	})
}

func TestParseDescriptionTags(t *testing.T) {
	// Test case: no tags
	t.Run("NoTags", func(t *testing.T) {
		description := nsgRuleDescriptionPrefix
		var expectedTags []string
		tags := parseDescriptionTags(&description)
		require.Equal(t, expectedTags, tags)
	})

	t.Run("Tags", func(t *testing.T) {
		originalTags := []string{"tag1", "tag2"}
		description := nsgRuleDescriptionPrefix + ":" + fmt.Sprintf("%v", originalTags)
		tags := parseDescriptionTags(&description)
		require.Equal(t, originalTags, tags)
	})
}<|MERGE_RESOLUTION|>--- conflicted
+++ resolved
@@ -22,247 +22,18 @@
 	"context"
 	"fmt"
 	"testing"
+
 	"github.com/Azure/azure-sdk-for-go/sdk/azcore/to"
 	"github.com/Azure/azure-sdk-for-go/sdk/resourcemanager/compute/armcompute/v4"
 	"github.com/Azure/azure-sdk-for-go/sdk/resourcemanager/containerservice/armcontainerservice/v4"
 	"github.com/Azure/azure-sdk-for-go/sdk/resourcemanager/network/armnetwork/v2"
-<<<<<<< HEAD
-	fake "github.com/NetSys/invisinets/pkg/fake/orchestrator/rpc"
-	invisinetspb "github.com/NetSys/invisinets/pkg/invisinetspb"
-	utils "github.com/NetSys/invisinets/pkg/utils"
-=======
-	"github.com/Azure/azure-sdk-for-go/sdk/resourcemanager/resources/armresources"
 	fake "github.com/paraglider-project/paraglider/pkg/fake/orchestrator/rpc"
 	paragliderpb "github.com/paraglider-project/paraglider/pkg/paragliderpb"
 	utils "github.com/paraglider-project/paraglider/pkg/utils"
->>>>>>> ae750824
 	"github.com/stretchr/testify/assert"
 	"github.com/stretchr/testify/require"
 )
 
-<<<<<<< HEAD
-=======
-const (
-	testLocation                               = "eastus"
-	subID                                      = "subid-test"
-	rgName                                     = "rg-test"
-	vmResourceID                               = "vm-resource-id"
-	vmResourceName                             = "vm-resource-name"
-	invalidVmResourceID                        = "invalid-vm-resource-id"
-	invalidVmResourceName                      = "invalid-vm-resource-name"
-	invalidResourceID                          = "invalid-resource-id"
-	validNicId                                 = "nic/id/nic-name-test"
-	validNicName                               = "nic-name-test"
-	invalidNicId                               = "invalid-nic-id"
-	invalidNicName                             = "invalid-nic-name"
-	invalidResourceType                        = "invalid-type"
-	validSecurityRuleName                      = "valid-security-rule-name"
-	invalidSecurityRuleName                    = "invalid-security-rule-name"
-	validSecurityGroupID                       = "valid-security-group-id"
-	validSecurityGroupName                     = validNicName + nsgNameSuffix
-	invalidSecurityGroupName                   = "invalid-security-group-name"
-	validVnetName                              = "paraglider-valid-vnet-name"
-	notFoundVnetName                           = "paraglider-not-found-vnet-name"
-	invalidVnetName                            = "invalid-vnet-name"
-	validAddressSpace                          = "10.0.0.0/16"
-	validVirtualNetworkGatewayName             = "valid-virtual-network-gateway"
-	invalidVirtualNetworkGatewayName           = "invalid-virtual-network-gateway"
-	validPublicIpAddressName                   = "valid-public-ip-address-name"
-	invalidPublicIpAddressName                 = "invalid-public-ip-address-name"
-	validSubnetName                            = "valid-subnet-name"
-	invalidSubnetName                          = "invalid-subnet-name"
-	validSubnetId                              = "valid-subnet-id"
-	invalidSubnetId                            = "invalid-subnet-id"
-	validSubnetURI                             = "/s/s/r/r/p/p/v/" + validVnetName + "/s/" + validSubnetName
-	invalidSubnetURI                           = "/s/s/r/r/p/p/v/" + invalidVnetName + "/s/" + invalidSubnetName
-	validLocalNetworkGatewayName               = "valid-local-network-gateway"
-	invalidLocalNetworkGatewayName             = "invalid-local-network-gateway"
-	validVirtualNetworkGatewayConnectionName   = "valid-virtual-network-gateway-connection"
-	invalidVirtualNetworkGatewayConnectionName = "invalid-virtual-network-gateway-connection"
-	validClusterName                           = "valid-cluster-name"
-	invalidClusterName                         = "invalid-cluster-name"
-	validResourceName                          = "valid-resource-name"
-)
-
-var (
-	once                sync.Once
-	urlToResponse       map[string]interface{}
-	azureSDKHandlerTest *azureSDKHandler
-)
-
-func setup() {
-	urlToResponse = initializeReqRespMap()
-	setupFakeServer(urlToResponse)
-	azureSDKHandlerTest = &azureSDKHandler{}
-	azureSDKHandlerTest.resourceGroupName = rgName
-	azureSDKHandlerTest.subscriptionID = subID
-	err := azureSDKHandlerTest.InitializeClients(nil)
-	if err != nil {
-		log.Fatal(err)
-	}
-}
-
-// GetFreePort returns a free port number that the operating system chooses dynamically.
-func GetFreePort() (int, error) {
-	listener, err := net.Listen("tcp", ":0")
-	if err != nil {
-		return 0, err
-	}
-	defer listener.Close()
-
-	// Retrieve the chosen port number from the listener's network address
-	address := listener.Addr().(*net.TCPAddr)
-	return address.Port, nil
-}
-
-// a function for fake server setup
-func setupFakeServer(reqRespMap map[string]interface{}) {
-	freePort, err := GetFreePort()
-	if err != nil {
-		log.Fatal(err)
-	}
-
-	if entry, ok := cloud.AzurePublic.Services[cloud.ResourceManager]; ok {
-		// Then we modify the copy
-		entry.Endpoint = fmt.Sprintf("http://localhost:%d", freePort)
-
-		// Then we reassign map entry
-		cloud.AzurePublic.Services[cloud.ResourceManager] = entry
-	}
-
-	fakeHttpHandler := http.HandlerFunc(func(w http.ResponseWriter, r *http.Request) {
-		// Removing query parameters from the URL to use as the map key
-		key := strings.Split(r.URL.String(), "?")[0]
-		response, ok := reqRespMap[key]
-		if !ok {
-			http.Error(w, "invalid request", http.StatusBadRequest)
-			return
-		} else if strings.Contains(key, notFoundVnetName) && r.Method == http.MethodGet {
-			http.NotFound(w, r)
-			return
-		}
-
-		// Response found in the map, encode and send the response
-		err := json.NewEncoder(w).Encode(response)
-		if err != nil {
-			w.WriteHeader(http.StatusInternalServerError)
-			fmt.Fprintf(w, "500 Internal Server Error: Error encoding response.")
-			return
-		}
-	})
-
-	go func() {
-		log.Fatal(http.ListenAndServe(fmt.Sprintf(":%d", freePort), fakeHttpHandler))
-	}()
-}
-
-func initializeReqRespMap() map[string]interface{} {
-	// Define the base URLs
-	nsgURL := fmt.Sprintf("/subscriptions/%s/resourceGroups/%s/providers/Microsoft.Network/networkSecurityGroups", subID, rgName)
-	vmURL := fmt.Sprintf("/subscriptions/%s/resourceGroups/%s/providers/Microsoft.Compute/virtualMachines", subID, rgName)
-	nicURL := fmt.Sprintf("/subscriptions/%s/resourceGroups/%s/providers/Microsoft.Network/networkInterfaces", subID, rgName)
-	nsgRuleUrl := fmt.Sprintf("/subscriptions/%s/resourceGroups/%s/providers/Microsoft.Network/networkSecurityGroups/%s/securityRules", subID, rgName, validSecurityGroupName)
-	vnetUrl := fmt.Sprintf("/subscriptions/%s/resourceGroups/%s/providers/Microsoft.Network/virtualNetworks", subID, rgName)
-	listVnetsUrl := fmt.Sprintf("/subscriptions/%s/resourceGroups/%s/providers/Microsoft.Network/virtualNetworks", subID, rgName)
-	vnetsInRgUrl := fmt.Sprintf("/subscriptions/%s/resourceGroups/%s/providers/Microsoft.Network/virtualNetworks", subID, rgName)
-	virtualNetworkGatewayUrl := fmt.Sprintf("/subscriptions/%s/resourceGroups/%s/providers/Microsoft.Network/virtualNetworkGateways", subID, rgName)
-	publicIpAddressUrl := fmt.Sprintf("/subscriptions/%s/resourceGroups/%s/providers/Microsoft.Network/publicIPAddresses", subID, rgName)
-	subnetUrl := fmt.Sprintf("/subscriptions/%s/resourceGroups/%s/providers/Microsoft.Network/virtualNetworks/%s/subnets", subID, rgName, validVnetName)
-	localNetworkGatewayUrl := fmt.Sprintf("/subscriptions/%s/resourceGroups/%s/providers/Microsoft.Network/localNetworkGateways", subID, rgName)
-	virtualNetworkGatewayConnectionUrl := fmt.Sprintf("/subscriptions/%s/resourceGroups/%s/providers/Microsoft.Network/connections", subID, rgName)
-	managedClusterUrl := fmt.Sprintf("/subscriptions/%s/resourceGroups/%s/providers/Microsoft.ContainerService/managedClusters", subID, rgName)
-
-	// Define a map of URLs to responses
-	urlToResponse := map[string]interface{}{
-		fmt.Sprintf("%s/%s", nsgURL, validSecurityGroupName): armnetwork.SecurityGroupsClientGetResponse{
-			SecurityGroup: armnetwork.SecurityGroup{
-				Name:     to.Ptr(validSecurityGroupName),
-				Location: to.Ptr(testLocation),
-			},
-		},
-		//This one is used by the GetByID req
-		fmt.Sprintf("/%s", vmResourceID): armresources.ClientGetByIDResponse{
-			GenericResource: armresources.GenericResource{
-				Type: to.Ptr("Microsoft.Compute/virtualMachines"),
-				Name: to.Ptr(vmResourceName),
-			},
-		},
-		fmt.Sprintf("%s/%s", vmURL, vmResourceName): armcompute.VirtualMachinesClientGetResponse{
-			VirtualMachine: armcompute.VirtualMachine{
-				Name:     to.Ptr(vmResourceName),
-				Location: to.Ptr(testLocation),
-				Properties: &armcompute.VirtualMachineProperties{
-					NetworkProfile: &armcompute.NetworkProfile{
-						NetworkInterfaces: []*armcompute.NetworkInterfaceReference{
-							{
-								ID: to.Ptr(validNicId),
-							},
-						},
-					},
-				},
-			},
-		},
-		fmt.Sprintf("%s/%s", nicURL, validNicName): armnetwork.InterfacesClientGetResponse{
-			Interface: armnetwork.Interface{
-				Name: to.Ptr(validNicName),
-			},
-		},
-		fmt.Sprintf("%s/%s", nsgRuleUrl, validSecurityRuleName): armnetwork.SecurityRulesClientGetResponse{
-			SecurityRule: armnetwork.SecurityRule{
-				Name: to.Ptr(validSecurityRuleName),
-			},
-		},
-		fmt.Sprintf("%s/%s%s", nsgURL, validResourceName, nsgNameSuffix): armnetwork.SecurityGroup{
-			Name: to.Ptr(validResourceName + nsgNameSuffix),
-		},
-		fmt.Sprintf("%s/%s", subnetUrl, validSubnetName): armnetwork.Subnet{
-			Name:       to.Ptr(validSubnetName),
-			Properties: &armnetwork.SubnetPropertiesFormat{},
-		},
-
-		fmt.Sprintf("%s/%s", vnetUrl, validVnetName): armnetwork.VirtualNetworksClientGetResponse{
-			VirtualNetwork: armnetwork.VirtualNetwork{
-				Properties: &armnetwork.VirtualNetworkPropertiesFormat{
-					AddressSpace: &armnetwork.AddressSpace{
-						AddressPrefixes: []*string{to.Ptr(validAddressSpace)},
-					},
-					Subnets: []*armnetwork.Subnet{
-						{
-							Properties: &armnetwork.SubnetPropertiesFormat{
-								AddressPrefix: to.Ptr(validAddressSpace),
-							},
-						},
-					},
-				},
-			},
-		},
-		// vnet not found but a new one is created successfully
-		fmt.Sprintf("%s/%s", vnetUrl, notFoundVnetName): armnetwork.VirtualNetworksClientGetResponse{},
-		listVnetsUrl: armnetwork.VirtualNetworksClientListAllResponse{
-			VirtualNetworkListResult: armnetwork.VirtualNetworkListResult{
-				Value: []*armnetwork.VirtualNetwork{
-					{
-						Name:     to.Ptr(validVnetName),
-						Location: to.Ptr(testLocation),
-						Properties: &armnetwork.VirtualNetworkPropertiesFormat{
-							AddressSpace: &armnetwork.AddressSpace{
-								AddressPrefixes: []*string{to.Ptr(validAddressSpace)},
-							},
-						},
-					},
-				},
-			}},
-		fmt.Sprintf("%s/%s/virtualNetworkPeerings/%s", vnetsInRgUrl, validVnetName, getPeeringName(validVnetName, validVnetName)): armnetwork.VirtualNetworkPeeringsClientGetResponse{},
-		fmt.Sprintf("%s/%s", virtualNetworkGatewayUrl, validVirtualNetworkGatewayName):                                            armnetwork.VirtualNetworkGateway{},
-		fmt.Sprintf("%s/%s", publicIpAddressUrl, validPublicIpAddressName):                                                        armnetwork.PublicIPAddress{},
-		fmt.Sprintf("%s/%s", localNetworkGatewayUrl, validLocalNetworkGatewayName):                                                armnetwork.LocalNetworkGateway{},
-		fmt.Sprintf("%s/%s", virtualNetworkGatewayConnectionUrl, validVirtualNetworkGatewayConnectionName):                        armnetwork.VirtualNetworkGatewayConnection{},
-		fmt.Sprintf("%s/%s", managedClusterUrl, validClusterName):                                                                 armcontainerservice.ManagedCluster{},
-	}
-	return urlToResponse
-}
-
->>>>>>> ae750824
 func TestGetVNetsAddressSpaces(t *testing.T) {
 	// Set up the fake Azure server
 	fakeServerState := &fakeServerState{
@@ -278,11 +49,7 @@
 
 	// Test case: Success
 	t.Run("GetVNetsAddressSpaces: Success", func(t *testing.T) {
-<<<<<<< HEAD
-		addresses, err := handler.GetVNetsAddressSpaces(ctx, invisinetsPrefix)
-=======
-		addresses, err := azureSDKHandlerTest.GetVNetsAddressSpaces(ctx, paragliderPrefix)
->>>>>>> ae750824
+		addresses, err := handler.GetVNetsAddressSpaces(ctx, paragliderPrefix)
 		require.NoError(t, err)
 		require.NotNil(t, addresses)
 		require.Len(t, addresses, 1)
@@ -292,7 +59,7 @@
 	// Test case: Failure
 	t.Run("GetVNetsAddressSpaces: Failure", func(t *testing.T) {
 		fakeServerState.vnet = nil
-		addresses, err := handler.GetVNetsAddressSpaces(ctx, invisinetsPrefix)
+		addresses, err := handler.GetVNetsAddressSpaces(ctx, paragliderPrefix)
 		require.Error(t, err)
 		require.Nil(t, addresses)
 	})
@@ -319,28 +86,10 @@
 
 	// Subtest 1: Create security rule - Success Test
 	t.Run("CreateSecurityRule: Success", func(t *testing.T) {
-<<<<<<< HEAD
-		resp, err := handler.CreateSecurityRule(context.Background(), &invisinetspb.PermitListRule{},
+		resp, err := handler.CreateSecurityRule(context.Background(), &paragliderpb.PermitListRule{},
 			validSecurityGroupName, validSecurityRuleName, "10.1.0.5", 200)
 		require.NoError(t, err)
 		require.NotNil(t, resp)
-=======
-		resp, err := azureSDKHandlerTest.CreateSecurityRule(context.Background(), &paragliderpb.PermitListRule{},
-			validSecurityGroupName, validSecurityRuleName, "10.1.0.5", 200)
-		require.NoError(t, err)
-		require.NotNil(t, resp)
-		require.Equal(t, *resp.Name, validSecurityRuleName)
-
-	})
-
-	// Subtest 2: Create security rule - Failure Test
-	t.Run("CreateSecurityRule: Failure", func(t *testing.T) {
-		resp, err := azureSDKHandlerTest.CreateSecurityRule(context.Background(), &paragliderpb.PermitListRule{},
-			validSecurityGroupName, "invalid-security-rule-name", "10.10.1.0", 200)
-
-		require.Error(t, err)
-		require.Nil(t, resp)
->>>>>>> ae750824
 	})
 }
 
@@ -590,8 +339,7 @@
 	})
 }
 
-<<<<<<< HEAD
-func TestGetInvisinetsVnet(t *testing.T) {
+func TestGetParagliderVnet(t *testing.T) {
 	// Set up the fake Azure server
 	fakeServerState := &fakeServerState{
 		subId:  subID,
@@ -603,11 +351,6 @@
 	handler := AzureSDKHandler{subscriptionID: subID, resourceGroupName: rgName}
 	err := handler.InitializeClients(nil)
 	require.NoError(t, err)
-=======
-func TestGetParagliderVnet(t *testing.T) {
-	// Initialize and set up the test scenario with the appropriate responses
-	once.Do(setup)
->>>>>>> ae750824
 
 	_, fakeOrchestratorServerAddr, err := fake.SetupFakeOrchestratorRPCServer(utils.AZURE)
 	if err != nil {
@@ -615,28 +358,22 @@
 	}
 
 	// Test case: Success, vnet already existed
-<<<<<<< HEAD
-	t.Run("GetInvisinetsVnet: Success, vnet exists", func(t *testing.T) {
-		vnet, err := handler.GetInvisinetsVnet(ctx, validVnetName, testLocation, "namespace", fakeOrchestratorServerAddr)
-=======
 	t.Run("GetParagliderVnet: Success, vnet exists", func(t *testing.T) {
-		vnet, err := azureSDKHandlerTest.GetParagliderVnet(ctx, validVnetName, testLocation, "namespace", fakeOrchestratorServerAddr)
->>>>>>> ae750824
+		vnet, err := handler.GetParagliderVnet(ctx, validVnetName, testLocation, "namespace", fakeOrchestratorServerAddr)
 		require.NoError(t, err)
 		require.NotNil(t, vnet)
 	})
 
 	// Test case: Success, vnet doesn't exist, create new one
-<<<<<<< HEAD
-	t.Run("GetInvisinetsVnet: Success, create new vnet", func(t *testing.T) {
+	t.Run("GetParagliderVnet: Success, create new vnet", func(t *testing.T) {
 		fakeServerState.vnet = nil
-		vnet, err := handler.GetInvisinetsVnet(ctx, validVnetName, testLocation, "namespace", fakeOrchestratorServerAddr)
+		vnet, err := handler.GetParagliderVnet(ctx, validVnetName, testLocation, "namespace", fakeOrchestratorServerAddr)
 		require.NoError(t, err)
 		require.NotNil(t, vnet)
 	})
 }
 
-func TestAddSubnetToInvisinetsVnet(t *testing.T) {
+func TestAddSubnetToParagliderVnet(t *testing.T) {
 	// Set up the fake Azure server
 	fakeServerState := &fakeServerState{
 		subId:  subID,
@@ -648,28 +385,6 @@
 	handler := AzureSDKHandler{subscriptionID: subID, resourceGroupName: rgName}
 	err := handler.InitializeClients(nil)
 	require.NoError(t, err)
-=======
-	t.Run("GetParagliderVnet: Success, create new vnet", func(t *testing.T) {
-		vnet, err := azureSDKHandlerTest.GetParagliderVnet(ctx, notFoundVnetName, testLocation, "namespace", fakeOrchestratorServerAddr)
-		require.NoError(t, err)
-		require.NotNil(t, vnet)
-	})
-
-	// Test case: Failure, error when getting vnet
-	t.Run("GetParagliderVnet: Failure, error when getting vnet", func(t *testing.T) {
-		vnet, err := azureSDKHandlerTest.GetParagliderVnet(ctx, invalidVnetName, testLocation, "namespace", fakeOrchestratorServerAddr)
-		require.Error(t, err)
-		require.Nil(t, vnet)
-	})
-}
-
-func TestAddSubnetToParagliderVnet(t *testing.T) {
-	// Initialize and set up the test scenario with the appropriate responses
-	once.Do(setup)
-
-	// Create a new context for the tests
-	ctx := context.Background()
->>>>>>> ae750824
 
 	_, fakeOrchestratorServerAddr, err := fake.SetupFakeOrchestratorRPCServer(utils.AZURE)
 	if err != nil {
@@ -677,25 +392,15 @@
 	}
 
 	// Test case: Success, subnet added
-<<<<<<< HEAD
-	t.Run("AddSubnetInvisinetsVnet: Success", func(t *testing.T) {
-		subnet, err := handler.AddSubnetToInvisinetsVnet(ctx, "namespace", validVnetName, validSubnetName, fakeOrchestratorServerAddr)
-=======
 	t.Run("AddSubnetParagliderVnet: Success", func(t *testing.T) {
-		subnet, err := azureSDKHandlerTest.AddSubnetToParagliderVnet(ctx, "namespace", validVnetName, validSubnetName, fakeOrchestratorServerAddr)
->>>>>>> ae750824
+		subnet, err := handler.AddSubnetToParagliderVnet(ctx, "namespace", validVnetName, validSubnetName, fakeOrchestratorServerAddr)
 		require.NoError(t, err)
 		require.NotNil(t, subnet)
 	})
 
 	// Test case: Failure, error when getting new address space
-<<<<<<< HEAD
-	t.Run("AddSubnetInvisinetsVnet: Failure, error when getting address spaces", func(t *testing.T) {
-		subnet, err := handler.AddSubnetToInvisinetsVnet(ctx, "namespace", validVnetName, validSubnetName, "bad address")
-=======
 	t.Run("AddSubnetParagliderVnet: Failure, error when getting address spaces", func(t *testing.T) {
-		subnet, err := azureSDKHandlerTest.AddSubnetToParagliderVnet(ctx, "namespace", validVnetName, validSubnetName, "bad address")
->>>>>>> ae750824
+		subnet, err := handler.AddSubnetToParagliderVnet(ctx, "namespace", validVnetName, validSubnetName, "bad address")
 		require.Error(t, err)
 		require.Nil(t, subnet)
 	})
@@ -724,8 +429,7 @@
 	})
 }
 
-<<<<<<< HEAD
-func TestCreateInvisinetsVirtualNetwork(t *testing.T) {
+func TestCreateParagliderVirtualNetwork(t *testing.T) {
 	// Set up the fake Azure server
 	fakeServerState := &fakeServerState{
 		subId:  subID,
@@ -737,39 +441,15 @@
 	handler := AzureSDKHandler{subscriptionID: subID, resourceGroupName: rgName}
 	err := handler.InitializeClients(nil)
 	require.NoError(t, err)
-=======
-func TestCreateParagliderVirtualNetwork(t *testing.T) {
-	// Initialize and set up the test scenario with the appropriate responses
-	once.Do(setup)
-
-	// Create a new context for the tests
-	ctx := context.Background()
->>>>>>> ae750824
 
 	// Test case: Success
 	t.Run("CreateParagliderVirtualNetwork: Success", func(t *testing.T) {
 		// Call the function to test
-<<<<<<< HEAD
-		vnet, err := handler.CreateInvisinetsVirtualNetwork(ctx, testLocation, validVnetName, validAddressSpace)
-=======
-		vnet, err := azureSDKHandlerTest.CreateParagliderVirtualNetwork(ctx, testLocation, validVnetName, validAddressSpace)
->>>>>>> ae750824
+		vnet, err := handler.CreateParagliderVirtualNetwork(ctx, testLocation, validVnetName, validAddressSpace)
 
 		require.NoError(t, err)
 		require.NotNil(t, vnet)
 	})
-<<<<<<< HEAD
-=======
-
-	// Test case: Failure
-	t.Run("CreateParagliderVirtualNetwork: Failure", func(t *testing.T) {
-		// Call the function to test
-		vnet, err := azureSDKHandlerTest.CreateParagliderVirtualNetwork(ctx, testLocation, invalidVnetName, validAddressSpace)
-
-		require.Error(t, err)
-		require.Nil(t, vnet)
-	})
->>>>>>> ae750824
 }
 
 func TestGetVnet(t *testing.T) {
