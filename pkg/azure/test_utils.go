/*
Copyright 2023 The Paraglider Authors.

Licensed under the Apache License, Version 2.0 (the "License");
you may not use this file except in compliance with the License.
You may obtain a copy of the License at

	http://www.apache.org/licenses/LICENSE-2.0

Unless required by applicable law or agreed to in writing, software
distributed under the License is distributed on an "AS IS" BASIS,
WITHOUT WARRANTIES OR CONDITIONS OF ANY KIND, either express or implied.
See the License for the specific language governing permissions and
limitations under the License.
*/

package azure

import (
	"context"
	"encoding/json"
	"fmt"
	"io"
	"net/http"
	"net/http/httptest"
	"strings"
	"testing"

	"github.com/Azure/azure-sdk-for-go/sdk/azcore/cloud"
	"github.com/Azure/azure-sdk-for-go/sdk/azcore/to"
	"github.com/Azure/azure-sdk-for-go/sdk/resourcemanager/compute/armcompute/v4"
	"github.com/Azure/azure-sdk-for-go/sdk/resourcemanager/containerservice/armcontainerservice/v4"
	"github.com/Azure/azure-sdk-for-go/sdk/resourcemanager/network/armnetwork/v4"
	"github.com/Azure/azure-sdk-for-go/sdk/resourcemanager/resources/armresources"
	paragliderpb "github.com/paraglider-project/paraglider/pkg/paragliderpb"
)

const (
	fakeNsgName                              = "test-nsg-name"
	fakeNsgID                                = "a/b/" + fakeNsgName
	urlFormat                                = "/subscriptions/%s/resourceGroups/%s/providers"
	testLocation                             = "eastus"
	subID                                    = "subid-test"
	rgName                                   = "rg-test"
	deploymentId                             = "/subscriptions/" + subID + "/resourceGroups/" + rgName
	namespace                                = "namespace"
	uriPrefix                                = deploymentId + "/providers/"
	validNicName                             = "nic-name-test"
	validNicId                               = uriPrefix + "Microsoft.Network/networkInterfaces/" + validNicName
	validSecurityRuleName                    = "valid-security-rule-name"
	validSecurityGroupID                     = uriPrefix + "Microsoft.Network/networkSecurityGroups/" + validSecurityGroupName
	validSecurityGroupName                   = validNicName + nsgNameSuffix
	validVnetName                            = namespace + "-valid-vnet-name"
	validParagliderVnetName                  = paragliderPrefix + "-" + validVnetName
	validVnetId                              = uriPrefix + "Microsoft.Network/virtualNetworks/" + validParagliderVnetName
	validAddressSpace                        = "10.0.0.0/16"
<<<<<<< HEAD
	unusedValidAddressSpace                  = "40.0.0.0/16"
=======
	unusedAddressSpace                       = "40.0.0.0/16"
>>>>>>> 9ec0867d
	validVirtualNetworkGatewayName           = "valid-virtual-network-gateway"
	validPublicIpAddressName                 = "valid-public-ip-address-name"
	validPublicIpAddressId                   = uriPrefix + "Microsoft.Network/publicIPAddresses/" + validPublicIpAddressName
	validSubnetName                          = "valid-subnet-name"
	validParagliderSubnetId                  = uriPrefix + "Microsoft.Network/virtualNetworks/" + validParagliderVnetName + "/subnets/" + validSubnetName
	validSubnetId                            = uriPrefix + "Microsoft.Network/virtualNetworks/" + validVnetName + "/subnets/" + validSubnetName
	validLocalNetworkGatewayName             = "valid-local-network-gateway"
	validVirtualNetworkGatewayConnectionName = "valid-virtual-network-gateway-connection"
	validClusterName                         = "valid-cluster-name"
	invalidVmName                            = "invalid-vm-name"
	validVmName                              = "valid-vm-name"
	validResourceName                        = "valid-resource-name"
	invalidVmURI                             = uriPrefix + "Microsoft.Compute/virtualMachines/" + invalidVmName
	vmURI                                    = uriPrefix + "Microsoft.Compute/virtualMachines/" + validVmName
	aksURI                                   = uriPrefix + "Microsoft.ContainerService/managedClusters/" + validClusterName
)

func sendResponse(w http.ResponseWriter, resp any) {
	b, err := json.Marshal(resp)
	if err != nil {
		http.Error(w, "unable to marshal request: "+err.Error(), http.StatusBadRequest)
		return
	}
	_, err = w.Write(b)
	if err != nil {
		http.Error(w, "unable to write request: "+err.Error(), http.StatusBadRequest)
	}
}

func getFakeServerHandler(fakeServerState *fakeServerState) http.HandlerFunc {
	// The handler should be written as minimally as possible to minimize maintenance overhead. Modifying requests (e.g. POST, DELETE)
	// should generally not do anything other than return the operation response. Instead, initialize the fakeServerState as necessary.
	// Keep in mind these unit tests should rely as little as possible on the functionality of this fake server.
	return http.HandlerFunc(func(w http.ResponseWriter, r *http.Request) {
		path := r.URL.Path
		body, err := io.ReadAll(r.Body)
		if err != nil {
			http.Error(w, fmt.Sprintf("unsupported request: %s %s", r.Method, path), http.StatusBadRequest)
			return
		}
		urlPrefix := fmt.Sprintf(urlFormat, fakeServerState.subId, fakeServerState.rgName)
		switch {
		// NSGs
		case strings.HasPrefix(path, urlPrefix+"/Microsoft.Network/networkSecurityGroups/"):
			if strings.Contains(path, "/securityRules") {
				if r.Method == "PUT" {
					rule := &armnetwork.SecurityRule{}
					err = json.Unmarshal(body, rule)
					if err != nil {
						http.Error(w, fmt.Sprintf("unable to unmarshal request: %s", err.Error()), http.StatusBadRequest)
						return
					}
					if rule.ID == nil {
						rule.ID = to.Ptr("rule-id") // Add ID since would be set server-side
					}
					sendResponse(w, rule)
					return
				} else if r.Method == "DELETE" {
					w.WriteHeader(http.StatusOK)
					return
				}
			} else {
				if r.Method == "GET" {
					if fakeServerState.nsg == nil {
						http.Error(w, "nsg not found", http.StatusNotFound)
						return
					}
					sendResponse(w, fakeServerState.nsg)
					return
				}
				if r.Method == "PUT" {
					nsg := &armnetwork.SecurityGroup{}
					err = json.Unmarshal(body, nsg)
					if err != nil {
						http.Error(w, fmt.Sprintf("unable to unmarshal request: %s", err.Error()), http.StatusBadRequest)
						return
					}
					sendResponse(w, fakeServerState.nsg) // Return server state NSG so that it can have server-side fields in it
					return
				}
			}
		// VMs
		case strings.HasPrefix(path, urlPrefix+"/Microsoft.Compute/virtualMachines/"):
			if r.Method == "GET" {
				if fakeServerState.vm == nil {
					http.Error(w, "vm not found", http.StatusNotFound)
					return
				}
				sendResponse(w, fakeServerState.vm)
				return
			}
			if r.Method == "PUT" {
				vm := &armcompute.VirtualMachine{}
				err = json.Unmarshal(body, vm)
				if err != nil {
					http.Error(w, fmt.Sprintf("unable to unmarshal request: %s", err.Error()), http.StatusBadRequest)
					return
				}
				sendResponse(w, fakeServerState.vm) // Return server state VM so that it can have server-side fields in it
				return
			}
		// NICs
		case strings.HasPrefix(path, urlPrefix+"/Microsoft.Network/networkInterfaces/"):
			if r.Method == "GET" {
				if fakeServerState.nic == nil {
					http.Error(w, "nic not found", http.StatusNotFound)
					return
				}
				sendResponse(w, fakeServerState.nic)
				return
			}
			if r.Method == "PUT" {
				nic := &armnetwork.Interface{}
				err = json.Unmarshal(body, nic)
				if err != nil {
					http.Error(w, fmt.Sprintf("unable to unmarshal request: %s", err.Error()), http.StatusBadRequest)
					return
				}
				sendResponse(w, nic)
				return
			}
		// Virtual Networks (and their sub-resources)
		case strings.HasPrefix(path, urlPrefix+"/Microsoft.Network/virtualNetworks"):
			if strings.Contains(path, "/virtualNetworkPeerings/") { // VirtualNetworkPeerings
				if r.Method == "GET" {
					if fakeServerState.vnetPeering == nil {
						http.Error(w, "vnet peering not found", http.StatusNotFound)
						return
					}
					sendResponse(w, fakeServerState.vnetPeering)
					return
				}
				if r.Method == "PUT" {
					peering := &armnetwork.VirtualNetworkPeering{}
					err = json.Unmarshal(body, peering)
					if err != nil {
						http.Error(w, fmt.Sprintf("unable to unmarshal request: %s", err.Error()), http.StatusBadRequest)
						return
					}
					sendResponse(w, peering)
					return
				}
			} else if strings.Contains(path, "/subnets/") { // Subnets
				if r.Method == "GET" {
					if fakeServerState.subnet == nil {
						http.Error(w, "subnet not found", http.StatusNotFound)
						return
					}
					sendResponse(w, fakeServerState.subnet)
					return
				}
				if r.Method == "PUT" {
					subnet := &armnetwork.Subnet{}
					err = json.Unmarshal(body, subnet)
					if err != nil {
						http.Error(w, fmt.Sprintf("unable to unmarshal request: %s", err.Error()), http.StatusBadRequest)
						return
					}
					sendResponse(w, fakeServerState.subnet) // Return server state subnet so that it can have server-side fields in it
					return
				}
			} else {
				if r.Method == "GET" && strings.HasSuffix(path, "/virtualNetworks") {
					if fakeServerState.vnet == nil {
						http.Error(w, "vnet not found", http.StatusNotFound)
						return
					}
					response := &armnetwork.VirtualNetworksClientListResponse{}
					response.Value = []*armnetwork.VirtualNetwork{fakeServerState.vnet}
					sendResponse(w, response)
					return
				}
				if r.Method == "GET" {
					if fakeServerState.vnet == nil {
						http.Error(w, "vnet not found", http.StatusNotFound)
						return
					}
					sendResponse(w, fakeServerState.vnet)
					return
				}
				if r.Method == "PUT" {
					vnet := &armnetwork.VirtualNetwork{}
					err = json.Unmarshal(body, vnet)
					if err != nil {
						http.Error(w, fmt.Sprintf("unable to unmarshal request: %s", err.Error()), http.StatusBadRequest)
						return
					}
					sendResponse(w, fakeServerState.vnet) // Return server state vnet so that it can have server-side fields in it
					return
				}
			}
		// VirtualNetworkGateways
		case strings.HasPrefix(path, urlPrefix+"/Microsoft.Network/virtualNetworkGateways/"):
			if r.Method == "GET" {
				if fakeServerState.vpnGw == nil {
					http.Error(w, "gateway not found", http.StatusNotFound)
					return
				}
				sendResponse(w, fakeServerState.vpnGw)
				return
			}
			if r.Method == "PUT" {
				gateway := &armnetwork.VirtualNetworkGateway{}
				err = json.Unmarshal(body, gateway)
				if err != nil {
					http.Error(w, fmt.Sprintf("unable to unmarshal request: %s", err.Error()), http.StatusBadRequest)
					return
				}
				sendResponse(w, fakeServerState.vpnGw) // Return server state gateway so that it can have server-side fields in it
				return
			}
		// PublicIPAddresses
		case strings.HasPrefix(path, urlPrefix+"/Microsoft.Network/publicIPAddresses/"):
			if r.Method == "GET" {
				if fakeServerState.publicIP == nil {
					http.Error(w, "public IP not found", http.StatusNotFound)
					return
				}
				sendResponse(w, fakeServerState.publicIP)
				return
			}
			if r.Method == "PUT" {
				publicIP := &armnetwork.PublicIPAddress{}
				err = json.Unmarshal(body, publicIP)
				if err != nil {
					http.Error(w, fmt.Sprintf("unable to unmarshal request: %s", err.Error()), http.StatusBadRequest)
					return
				}
				sendResponse(w, fakeServerState.publicIP) // Return server state public IP so that it can have server-side fields in it
				return
			}
		// LocalNetworkGateways
		case strings.HasPrefix(path, urlPrefix+"/Microsoft.Network/localNetworkGateways/"):
			if r.Method == "GET" {
				if fakeServerState.localGw == nil {
					http.Error(w, "local gateway not found", http.StatusNotFound)
					return
				}
				sendResponse(w, fakeServerState.localGw)
				return
			}
			if r.Method == "PUT" {
				localGateway := &armnetwork.LocalNetworkGateway{}
				err = json.Unmarshal(body, localGateway)
				if err != nil {
					http.Error(w, fmt.Sprintf("unable to unmarshal request: %s", err.Error()), http.StatusBadRequest)
					return
				}
				sendResponse(w, localGateway)
				return
			}
		// VirtualNetworkGatewayConnections
		case strings.HasPrefix(path, urlPrefix+"/Microsoft.Network/connections/"):
			if r.Method == "GET" {
				if fakeServerState.vpnConnection == nil {
					http.Error(w, "vpn connection not found", http.StatusNotFound)
					return
				}
				sendResponse(w, fakeServerState.vpnConnection)
				return
			}
			if r.Method == "PUT" {
				vpnConnection := &armnetwork.VirtualNetworkGatewayConnection{}
				err = json.Unmarshal(body, vpnConnection)
				if err != nil {
					http.Error(w, fmt.Sprintf("unable to unmarshal request: %s", err.Error()), http.StatusBadRequest)
					return
				}
				sendResponse(w, vpnConnection)
				return
			}
		// ManagedClusters
		case strings.HasPrefix(path, urlPrefix+"/Microsoft.ContainerService/managedClusters/"):
			if r.Method == "GET" {
				if fakeServerState.cluster == nil {
					http.Error(w, "cluster not found", http.StatusNotFound)
					return
				}
				sendResponse(w, fakeServerState.cluster)
				return
			}
			if r.Method == "PUT" {
				cluster := &armcontainerservice.ManagedCluster{}
				err = json.Unmarshal(body, cluster)
				if err != nil {
					http.Error(w, fmt.Sprintf("unable to unmarshal request: %s", err.Error()), http.StatusBadRequest)
					return
				}
				sendResponse(w, fakeServerState.cluster) // Return server state cluster so that it can have server-side fields in it
				return
			}
		}
		fmt.Printf("unsupported request: %s %s\n", r.Method, path)
	})
}

// Struct to hold state for fake server
type fakeServerState struct {
	subId         string
	rgName        string
	nsg           *armnetwork.SecurityGroup
	vm            *armcompute.VirtualMachine
	nic           *armnetwork.Interface
	vnet          *armnetwork.VirtualNetwork
	publicIP      *armnetwork.PublicIPAddress
	subnet        *armnetwork.Subnet
	vpnGw         *armnetwork.VirtualNetworkGateway
	localGw       *armnetwork.LocalNetworkGateway
	vpnConnection *armnetwork.VirtualNetworkGatewayConnection
	vnetPeering   *armnetwork.VirtualNetworkPeering
	cluster       *armcontainerservice.ManagedCluster
}

// Sets up fake http server
func SetupFakeAzureServer(t *testing.T, fakeServerState *fakeServerState) (fakeServer *httptest.Server, ctx context.Context) {
	fakeServer = httptest.NewServer(getFakeServerHandler(fakeServerState))

	ctx = context.Background()

	if entry, ok := cloud.AzurePublic.Services[cloud.ResourceManager]; ok {
		// Then we modify the copy
		entry.Endpoint = fmt.Sprintf("http://%s", fakeServer.Listener.Addr().String())

		// Then we reassign map entry
		cloud.AzurePublic.Services[cloud.ResourceManager] = entry
	}

	return
}

func Teardown(fakeServer *httptest.Server) {
	fakeServer.Close()
}

func getFakeInterface() *armnetwork.Interface {
	subnet := getFakeParagliderSubnet()
	nsg := getFakeNSG()
	return &armnetwork.Interface{
		Name: to.Ptr(validNicName),
		ID:   to.Ptr(validNicId),
		Properties: &armnetwork.InterfacePropertiesFormat{
			IPConfigurations: []*armnetwork.InterfaceIPConfiguration{
				{
					Name: to.Ptr("ip-config-name"),
					Properties: &armnetwork.InterfaceIPConfigurationPropertiesFormat{
						PrivateIPAddress: to.Ptr("1.1.1.1"),
						Subnet:           subnet,
					},
				},
			},
			NetworkSecurityGroup: nsg,
		},
	}
}

func getFakeNSG() *armnetwork.SecurityGroup {
	return &armnetwork.SecurityGroup{
		ID:   to.Ptr(validSecurityGroupID),
		Name: to.Ptr(validSecurityGroupName),
	}
}

// Has "paraglider-" prefix before the vnet name
func getFakeParagliderSubnet() *armnetwork.Subnet {
<<<<<<< HEAD
	return &armnetwork.Subnet{
		Name: to.Ptr(validSubnetName),
		ID:   to.Ptr(validParagliderSubnetId),
		Properties: &armnetwork.SubnetPropertiesFormat{
			AddressPrefix: to.Ptr(validAddressSpace),
			NetworkSecurityGroup: &armnetwork.SecurityGroup{
				ID:   getFakeNSG().ID,
				Name: getFakeNSG().Name,
			},
		},
	}
}

// Does not have "paraglider-" prefix before the vnet name
func getFakeSubnet() *armnetwork.Subnet {
=======
>>>>>>> 9ec0867d
	return &armnetwork.Subnet{
		Name: to.Ptr(validSubnetName),
		ID:   to.Ptr(validParagliderSubnetId),
		Properties: &armnetwork.SubnetPropertiesFormat{
			AddressPrefix: to.Ptr(unusedValidAddressSpace),
			NetworkSecurityGroup: &armnetwork.SecurityGroup{
				ID:   getFakeNSG().ID,
				Name: getFakeNSG().Name,
			},
		},
	}
}

func getFakeVirtualNetwork() *armnetwork.VirtualNetwork {
	return &armnetwork.VirtualNetwork{
		Name:     to.Ptr(validParagliderVnetName),
		ID:       to.Ptr(validVnetId),
		Location: to.Ptr(testLocation),
		Properties: &armnetwork.VirtualNetworkPropertiesFormat{
			AddressSpace: &armnetwork.AddressSpace{
				AddressPrefixes: []*string{to.Ptr(validAddressSpace)},
			},
			Subnets: []*armnetwork.Subnet{
				{
					Name: to.Ptr(validSubnetName),
					ID:   to.Ptr(validParagliderSubnetId),
				},
			},
		},
	}
}

<<<<<<< HEAD
func getFakeVirtualNetworkWithUnusedAddressSpace() *armnetwork.VirtualNetwork {
=======
func getFakeUnattachedVirtualNetwork() *armnetwork.VirtualNetwork {
>>>>>>> 9ec0867d
	return &armnetwork.VirtualNetwork{
		Name:     to.Ptr(validVnetName),
		ID:       to.Ptr(validVnetId),
		Location: to.Ptr(testLocation),
		Properties: &armnetwork.VirtualNetworkPropertiesFormat{
			AddressSpace: &armnetwork.AddressSpace{
<<<<<<< HEAD
				AddressPrefixes: []*string{to.Ptr(unusedValidAddressSpace)},
=======
				AddressPrefixes: []*string{to.Ptr(unusedAddressSpace)},
>>>>>>> 9ec0867d
			},
			Subnets: []*armnetwork.Subnet{
				{
					Name: to.Ptr(validSubnetName),
					ID:   to.Ptr(validSubnetId),
				},
			},
		},
	}
}

func getFakeVirtualMachine(networkInfo bool) armcompute.VirtualMachine {
	vm := armcompute.VirtualMachine{
		Name:     to.Ptr(validVmName),
		Location: to.Ptr(testLocation),
		ID:       to.Ptr(vmURI),
		Properties: &armcompute.VirtualMachineProperties{
			HardwareProfile: &armcompute.HardwareProfile{VMSize: to.Ptr(armcompute.VirtualMachineSizeTypesStandardB1S)},
		},
	}
	if networkInfo {
		vm.Properties.NetworkProfile = &armcompute.NetworkProfile{
			NetworkInterfaces: []*armcompute.NetworkInterfaceReference{
				{ID: getFakeInterface().ID},
			},
		}
	}
	return vm
}

func getFakeCluster(networkInfo bool) armcontainerservice.ManagedCluster {
	cluster := armcontainerservice.ManagedCluster{
		Name:     to.Ptr(validClusterName),
		Location: to.Ptr(testLocation),
		ID:       to.Ptr(aksURI),
		Properties: &armcontainerservice.ManagedClusterProperties{
			AgentPoolProfiles: []*armcontainerservice.ManagedClusterAgentPoolProfile{
				{Name: to.Ptr("agent-pool-name")},
			},
		},
	}
	if networkInfo {
		cluster.Properties.AgentPoolProfiles = []*armcontainerservice.ManagedClusterAgentPoolProfile{
			{
				VnetSubnetID: getFakeParagliderSubnet().ID,
			},
		}
		cluster.Properties.NetworkProfile = &armcontainerservice.NetworkProfile{
			ServiceCidr: to.Ptr("2.2.2.2/2"),
		}
	}
	return cluster
}

func getFakeVMGenericResource() armresources.GenericResource {
	vm := getFakeVirtualMachine(false)
	return armresources.GenericResource{
		ID:       vm.ID,
		Location: vm.Location,
		Type:     to.Ptr("Microsoft.Compute/virtualMachines"),
		Properties: map[string]interface{}{
			"networkProfile": map[string]interface{}{
				"networkInterfaces": []interface{}{
					map[string]interface{}{"id": *getFakeInterface().ID},
				},
			},
		},
	}
}

func getFakeAKSGenericResource() armresources.GenericResource {
	cluster := getFakeCluster(false)
	return armresources.GenericResource{
		ID:       cluster.ID,
		Location: cluster.Location,
		Type:     to.Ptr("Microsoft.ContainerService/managedClusters"),
		Properties: map[string]interface{}{
			"agentPoolProfiles": []interface{}{
				map[string]interface{}{"vnetSubnetID": *getFakeParagliderSubnet().ID},
			},
		},
	}
}

func getFakeVMResourceDescription(vm *armcompute.VirtualMachine) (*paragliderpb.CreateResourceRequest, error) {
	desc, err := json.Marshal(vm)
	if err != nil {
		return nil, err
	}
	return &paragliderpb.CreateResourceRequest{
		Deployment:  &paragliderpb.ParagliderDeployment{Id: deploymentId, Namespace: namespace},
		Name:        validVmName,
		Description: desc,
	}, nil
}

func getFakeClusterResourceDescription(cluster *armcontainerservice.ManagedCluster) (*paragliderpb.CreateResourceRequest, error) {
	desc, err := json.Marshal(cluster)
	if err != nil {
		return nil, err
	}
	return &paragliderpb.CreateResourceRequest{
		Deployment:  &paragliderpb.ParagliderDeployment{Id: deploymentId, Namespace: namespace},
		Name:        validClusterName,
		Description: desc,
	}, nil
}

func getFakeResourceInfo(name string) ResourceIDInfo {
	rgName := "rg-name"
	return ResourceIDInfo{
		ResourceName:      name,
		ResourceGroupName: rgName,
		SubscriptionID:    "00000000-0000-0000-0000-000000000000",
	}
}

func getFakeNewPermitListRules() ([]*paragliderpb.PermitListRule, error) {
	return []*paragliderpb.PermitListRule{
		{
			Name:      "test-rule-1",
			Tags:      []string{"tag1", "tag2"},
			Targets:   []string{validAddressSpace, validAddressSpace},
			SrcPort:   8080,
			DstPort:   8080,
			Protocol:  1,
			Direction: paragliderpb.Direction_OUTBOUND,
		},
		{
			Name:      "test-rule-2",
			Tags:      []string{"tag3", "tag4"},
			Targets:   []string{validAddressSpace, validAddressSpace},
			SrcPort:   8080,
			DstPort:   8080,
			Protocol:  1,
			Direction: paragliderpb.Direction_OUTBOUND,
		},
	}, nil
}

func getFakePermitList() ([]*paragliderpb.PermitListRule, error) {
	nsg := getFakeNsgWithRules("test", "test")
	// initialize paraglider rules with the size of nsg rules
	paragliderRules := []*paragliderpb.PermitListRule{}
	// use real implementation to get actual mapping of nsg rules to paraglider rules
	azureSDKHandler := &AzureSDKHandler{}
	for i := range nsg.Properties.SecurityRules {
		if strings.HasPrefix(*nsg.Properties.SecurityRules[i].Name, paragliderPrefix) {
			rule, err := azureSDKHandler.GetPermitListRuleFromNSGRule(nsg.Properties.SecurityRules[i])
			if err != nil {
				return nil, err
			}
			rule.Name = getRuleNameFromNSGRuleName(*nsg.Properties.SecurityRules[i].Name)
			paragliderRules = append(paragliderRules, rule)
		}
	}

	return paragliderRules, nil
}

func getFakeNIC() *armnetwork.Interface {
	fakeResourceAddress := ""
	fakeSubnetId := "/subscriptions/sub123/resourceGroups/rg123/providers/Microsoft.Network/virtualNetworks/" + validParagliderVnetName + "/subnets/subnet123"
	return &armnetwork.Interface{
		ID:       to.Ptr(validNicId),
		Location: to.Ptr(testLocation),
		Name:     to.Ptr(validNicName),
		Properties: &armnetwork.InterfacePropertiesFormat{
			IPConfigurations: []*armnetwork.InterfaceIPConfiguration{
				{
					Properties: &armnetwork.InterfaceIPConfigurationPropertiesFormat{
						PrivateIPAddress: &fakeResourceAddress,
						Subnet:           &armnetwork.Subnet{ID: to.Ptr(fakeSubnetId)},
					},
				},
			},
			NetworkSecurityGroup: &armnetwork.SecurityGroup{
<<<<<<< HEAD
				ID:   to.Ptr(fakeNsgID),
				Name: to.Ptr(fakeNsgName),
=======
				ID:   to.Ptr(validSecurityGroupID),
				Name: to.Ptr(validSecurityGroupName),
>>>>>>> 9ec0867d
			},
		},
	}
}

func getFakeNsgWithRules(nsgID string, nsgName string) *armnetwork.SecurityGroup {
	return &armnetwork.SecurityGroup{
		ID:   to.Ptr(nsgID),
		Name: to.Ptr(nsgName),
		Properties: &armnetwork.SecurityGroupPropertiesFormat{
			SecurityRules: []*armnetwork.SecurityRule{
				{
					ID:   to.Ptr("test-rule-id-1"),
					Name: to.Ptr("paraglider-Rule-1"),
					Properties: &armnetwork.SecurityRulePropertiesFormat{
						Access:                     to.Ptr(armnetwork.SecurityRuleAccessAllow),
						Direction:                  to.Ptr(armnetwork.SecurityRuleDirectionOutbound),
						DestinationAddressPrefixes: []*string{to.Ptr(validAddressSpace)},
						SourceAddressPrefixes:      []*string{to.Ptr(validAddressSpace)},
						Priority:                   to.Ptr(int32(100)),
						SourcePortRange:            to.Ptr("101"),
						DestinationPortRange:       to.Ptr("8080"),
						Protocol:                   to.Ptr(armnetwork.SecurityRuleProtocolTCP),
						Description:                to.Ptr(getRuleDescription([]string{"tag1", "tag2"})),
					},
				},
				{
					ID:   to.Ptr("test-rule-id-2"),
					Name: to.Ptr("paraglider-Rule-2"),
					Properties: &armnetwork.SecurityRulePropertiesFormat{
						Access:                     to.Ptr(armnetwork.SecurityRuleAccessAllow),
						Direction:                  to.Ptr(armnetwork.SecurityRuleDirectionOutbound),
						DestinationAddressPrefixes: []*string{to.Ptr(validAddressSpace)},
						SourceAddressPrefixes:      []*string{to.Ptr(validAddressSpace)},
						Priority:                   to.Ptr(int32(101)),
						SourcePortRange:            to.Ptr("102"),
						DestinationPortRange:       to.Ptr("8080"),
						Protocol:                   to.Ptr(armnetwork.SecurityRuleProtocolTCP),
					},
				},
				{
					ID:   to.Ptr("test-rule-id-3"),
					Name: to.Ptr("not-paraglider-Rule-1"),
					Properties: &armnetwork.SecurityRulePropertiesFormat{
						Access:                     to.Ptr(armnetwork.SecurityRuleAccessAllow),
						Direction:                  to.Ptr(armnetwork.SecurityRuleDirectionOutbound),
						DestinationAddressPrefixes: []*string{to.Ptr(validAddressSpace)},
						SourceAddressPrefixes:      []*string{to.Ptr(validAddressSpace)},
						Priority:                   to.Ptr(int32(102)),
						SourcePortRange:            to.Ptr("5050"),
						DestinationPortRange:       to.Ptr("8080"),
						Protocol:                   to.Ptr(armnetwork.SecurityRuleProtocolTCP),
					},
				},
				{
					ID:   to.Ptr("test-rule-id-4"),
					Name: to.Ptr("not-paraglider-Rule-2"),
					Properties: &armnetwork.SecurityRulePropertiesFormat{
						Access:                     to.Ptr(armnetwork.SecurityRuleAccessAllow),
						Direction:                  to.Ptr(armnetwork.SecurityRuleDirectionInbound),
						DestinationAddressPrefixes: []*string{to.Ptr(validAddressSpace)},
						SourceAddressPrefixes:      []*string{to.Ptr(validAddressSpace)},
						Priority:                   to.Ptr(int32(103)),
						SourcePortRange:            to.Ptr("103"),
						DestinationPortRange:       to.Ptr("8080"),
						Protocol:                   to.Ptr(armnetwork.SecurityRuleProtocolTCP),
					},
				},
			},
		},
	}
}

func getFakeVnetInLocation(location *string, addressSpace string) *armnetwork.VirtualNetwork {
	return &armnetwork.VirtualNetwork{
		Location: location,
		Properties: &armnetwork.VirtualNetworkPropertiesFormat{
			AddressSpace: &armnetwork.AddressSpace{
				AddressPrefixes: []*string{to.Ptr(addressSpace)},
			},
		},
	}
}<|MERGE_RESOLUTION|>--- conflicted
+++ resolved
@@ -54,11 +54,7 @@
 	validParagliderVnetName                  = paragliderPrefix + "-" + validVnetName
 	validVnetId                              = uriPrefix + "Microsoft.Network/virtualNetworks/" + validParagliderVnetName
 	validAddressSpace                        = "10.0.0.0/16"
-<<<<<<< HEAD
-	unusedValidAddressSpace                  = "40.0.0.0/16"
-=======
 	unusedAddressSpace                       = "40.0.0.0/16"
->>>>>>> 9ec0867d
 	validVirtualNetworkGatewayName           = "valid-virtual-network-gateway"
 	validPublicIpAddressName                 = "valid-public-ip-address-name"
 	validPublicIpAddressId                   = uriPrefix + "Microsoft.Network/publicIPAddresses/" + validPublicIpAddressName
@@ -423,7 +419,6 @@
 
 // Has "paraglider-" prefix before the vnet name
 func getFakeParagliderSubnet() *armnetwork.Subnet {
-<<<<<<< HEAD
 	return &armnetwork.Subnet{
 		Name: to.Ptr(validSubnetName),
 		ID:   to.Ptr(validParagliderSubnetId),
@@ -439,11 +434,9 @@
 
 // Does not have "paraglider-" prefix before the vnet name
 func getFakeSubnet() *armnetwork.Subnet {
-=======
->>>>>>> 9ec0867d
 	return &armnetwork.Subnet{
 		Name: to.Ptr(validSubnetName),
-		ID:   to.Ptr(validParagliderSubnetId),
+		ID:   to.Ptr(validSubnetId),
 		Properties: &armnetwork.SubnetPropertiesFormat{
 			AddressPrefix: to.Ptr(unusedValidAddressSpace),
 			NetworkSecurityGroup: &armnetwork.SecurityGroup{
@@ -473,22 +466,14 @@
 	}
 }
 
-<<<<<<< HEAD
-func getFakeVirtualNetworkWithUnusedAddressSpace() *armnetwork.VirtualNetwork {
-=======
 func getFakeUnattachedVirtualNetwork() *armnetwork.VirtualNetwork {
->>>>>>> 9ec0867d
 	return &armnetwork.VirtualNetwork{
 		Name:     to.Ptr(validVnetName),
 		ID:       to.Ptr(validVnetId),
 		Location: to.Ptr(testLocation),
 		Properties: &armnetwork.VirtualNetworkPropertiesFormat{
 			AddressSpace: &armnetwork.AddressSpace{
-<<<<<<< HEAD
-				AddressPrefixes: []*string{to.Ptr(unusedValidAddressSpace)},
-=======
 				AddressPrefixes: []*string{to.Ptr(unusedAddressSpace)},
->>>>>>> 9ec0867d
 			},
 			Subnets: []*armnetwork.Subnet{
 				{
@@ -666,13 +651,8 @@
 				},
 			},
 			NetworkSecurityGroup: &armnetwork.SecurityGroup{
-<<<<<<< HEAD
-				ID:   to.Ptr(fakeNsgID),
-				Name: to.Ptr(fakeNsgName),
-=======
 				ID:   to.Ptr(validSecurityGroupID),
 				Name: to.Ptr(validSecurityGroupName),
->>>>>>> 9ec0867d
 			},
 		},
 	}
