--- conflicted
+++ resolved
@@ -21,20 +21,11 @@
 	"testing"
 
 	"github.com/Azure/azure-sdk-for-go/sdk/azcore/to"
-<<<<<<< HEAD
-=======
-	"github.com/Azure/azure-sdk-for-go/sdk/resourcemanager/compute/armcompute/v4"
-	"github.com/Azure/azure-sdk-for-go/sdk/resourcemanager/containerservice/armcontainerservice/v4"
-	"github.com/Azure/azure-sdk-for-go/sdk/resourcemanager/network/armnetwork/v2"
-	"github.com/Azure/azure-sdk-for-go/sdk/resourcemanager/resources/armresources"
-	"github.com/paraglider-project/paraglider/pkg/paragliderpb"
->>>>>>> ae750824
 
 	"github.com/stretchr/testify/assert"
 	"github.com/stretchr/testify/require"
 )
 
-<<<<<<< HEAD
 func TestGetAndCheckResourceState(t *testing.T) {
 	serverState := &fakeServerState{
 		subId:   subID,
@@ -44,175 +35,6 @@
 		subnet:  getFakeSubnet(),
 		vm:      to.Ptr(getFakeVirtualMachine(true)),
 		cluster: to.Ptr(getFakeCluster(true)),
-=======
-const (
-	subscriptionId         string = "00000000-0000-0000-0000-000000000000"
-	resourceGroupName      string = "rg"
-	fakeVmName             string = "vm"
-	fakeClusterName        string = "cluster"
-	paragliderDeploymentId string = "/subscriptions/" + subscriptionId + "/resourceGroups/" + resourceGroupName
-	uriPrefix              string = paragliderDeploymentId + "/providers/"
-	vmURI                  string = uriPrefix + "Microsoft.Compute/virtualMachines/" + fakeVmName
-	aksURI                 string = uriPrefix + "Microsoft.ContainerService/managedClusters/" + fakeClusterName
-	badResourceID          string = "badResourceID"
-	namespace              string = "namespace"
-)
-
-func getFakeInterface() armnetwork.Interface {
-	name := "nic-name"
-	id := "nic-id/" + name
-	ipConfigName := "ip-config"
-	address := "address"
-	subnet := getFakeSubnet()
-	nsg := getFakeNSG()
-	return armnetwork.Interface{
-		Name: &name,
-		ID:   &id,
-		Properties: &armnetwork.InterfacePropertiesFormat{
-			IPConfigurations: []*armnetwork.InterfaceIPConfiguration{
-				{
-					Name: &ipConfigName,
-					Properties: &armnetwork.InterfaceIPConfigurationPropertiesFormat{
-						PrivateIPAddress: &address,
-						Subnet:           &subnet,
-					},
-				},
-			},
-			NetworkSecurityGroup: &nsg,
-		},
-	}
-}
-
-func getFakeNSG() armnetwork.SecurityGroup {
-	name := "nsg-name"
-	id := fmt.Sprintf("%smicrosoft.Network/vnet/%s/securityGroups/%s", uriPrefix, getParagliderNamespacePrefix(namespace), name)
-	return armnetwork.SecurityGroup{
-		ID:   &id,
-		Name: &name,
-	}
-}
-
-func getFakeSubnet() armnetwork.Subnet {
-	id := fmt.Sprintf("%smicrosoft.Network/vnet/%s/subnets/subnet-id", uriPrefix, getParagliderNamespacePrefix(namespace))
-	address := "address"
-	return armnetwork.Subnet{
-		ID: &id,
-		Properties: &armnetwork.SubnetPropertiesFormat{
-			AddressPrefix: &address,
-			NetworkSecurityGroup: &armnetwork.SecurityGroup{
-				ID:   getFakeNSG().ID,
-				Name: getFakeNSG().Name,
-			},
-		},
-	}
-}
-
-func getFakeVirtualMachine(networkInfo bool) armcompute.VirtualMachine {
-	location := "location"
-	vm := armcompute.VirtualMachine{
-		Location: &location,
-		ID:       to.Ptr(vmURI),
-		Properties: &armcompute.VirtualMachineProperties{
-			HardwareProfile: &armcompute.HardwareProfile{VMSize: to.Ptr(armcompute.VirtualMachineSizeTypesStandardB1S)},
-		},
-	}
-	if networkInfo {
-		vm.Properties.NetworkProfile = &armcompute.NetworkProfile{
-			NetworkInterfaces: []*armcompute.NetworkInterfaceReference{
-				{ID: getFakeInterface().ID},
-			},
-		}
-	}
-	return vm
-}
-
-func getFakeCluster(networkInfo bool) armcontainerservice.ManagedCluster {
-	location := "location"
-	cluster := armcontainerservice.ManagedCluster{
-		Location: &location,
-		ID:       to.Ptr(aksURI),
-		Properties: &armcontainerservice.ManagedClusterProperties{
-			AgentPoolProfiles: []*armcontainerservice.ManagedClusterAgentPoolProfile{
-				{Name: to.Ptr("agent-pool-name")},
-			},
-		},
-	}
-	if networkInfo {
-		cluster.Properties.AgentPoolProfiles = []*armcontainerservice.ManagedClusterAgentPoolProfile{
-			{
-				VnetSubnetID: getFakeSubnet().ID,
-			},
-		}
-		cluster.Properties.NetworkProfile = &armcontainerservice.NetworkProfile{
-			ServiceCidr: to.Ptr("2.2.2.2/2"),
-		}
-	}
-	return cluster
-}
-
-func getFakeVMGenericResource() armresources.GenericResource {
-	vm := getFakeVirtualMachine(false)
-	return armresources.GenericResource{
-		ID:       vm.ID,
-		Location: vm.Location,
-		Type:     to.Ptr("Microsoft.Compute/virtualMachines"),
-		Properties: map[string]interface{}{
-			"networkProfile": map[string]interface{}{
-				"networkInterfaces": []interface{}{
-					map[string]interface{}{"id": *getFakeInterface().ID},
-				},
-			},
-		},
-	}
-}
-
-func getFakeAKSGenericResource() armresources.GenericResource {
-	cluster := getFakeCluster(false)
-	return armresources.GenericResource{
-		ID:       cluster.ID,
-		Location: cluster.Location,
-		Type:     to.Ptr("Microsoft.ContainerService/managedClusters"),
-		Properties: map[string]interface{}{
-			"agentPoolProfiles": []interface{}{
-				map[string]interface{}{"vnetSubnetID": *getFakeSubnet().ID},
-			},
-		},
-	}
-}
-
-func getFakeVMResourceDescription(vm *armcompute.VirtualMachine) (*paragliderpb.ResourceDescription, error) {
-	desc, err := json.Marshal(vm)
-	if err != nil {
-		fmt.Println(err)
-		return nil, err
-	}
-	return &paragliderpb.ResourceDescription{
-		Deployment:  &paragliderpb.ParagliderDeployment{Id: paragliderDeploymentId, Namespace: namespace},
-		Name:        fakeVmName,
-		Description: desc,
-	}, nil
-}
-
-func getFakeClusterResourceDescription(cluster *armcontainerservice.ManagedCluster) (*paragliderpb.ResourceDescription, error) {
-	desc, err := json.Marshal(cluster)
-	if err != nil {
-		fmt.Println(err)
-		return nil, err
-	}
-	return &paragliderpb.ResourceDescription{
-		Deployment:  &paragliderpb.ParagliderDeployment{Id: paragliderDeploymentId, Namespace: namespace},
-		Name:        fakeClusterName,
-		Description: desc,
-	}, nil
-}
-
-func getFakeResourceInfo(name string) ResourceIDInfo {
-	rgName := "rg-name"
-	return ResourceIDInfo{
-		ResourceName:      name,
-		ResourceGroupName: rgName,
-		SubscriptionID:    "00000000-0000-0000-0000-000000000000",
->>>>>>> ae750824
 	}
 	fakeServer, _ := SetupFakeAzureServer(t, serverState)
 	defer Teardown(fakeServer)
@@ -410,7 +232,7 @@
 	handler := &AzureSDKHandler{subscriptionID: subID, resourceGroupName: rgName}
 	err := handler.InitializeClients(nil)
 	require.NoError(t, err)
-  
+
 	vmHandler := &azureResourceHandlerVM{}
 	resource := getFakeVMGenericResource()
 
