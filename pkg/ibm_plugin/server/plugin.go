/*
Copyright 2023 The Invisinets Authors.

Licensed under the Apache License, Version 2.0 (the "License");
you may not use this file except in compliance with the License.
You may obtain a copy of the License at

	http://www.apache.org/licenses/LICENSE-2.0

Unless required by applicable law or agreed to in writing, software
distributed under the License is distributed on an "AS IS" BASIS,
WITHOUT WARRANTIES OR CONDITIONS OF ANY KIND, either express or implied.
See the License for the specific language governing permissions and
limitations under the License.
*/

package ibm

import (
	"context"
	"encoding/json"
	"fmt"
	"net"
	"os"

	"google.golang.org/grpc"
	"google.golang.org/grpc/credentials/insecure"
	"google.golang.org/protobuf/proto"

	"github.com/IBM/vpc-go-sdk/vpcv1"
	ibmCommon "github.com/NetSys/invisinets/pkg/ibm_plugin"
	sdk "github.com/NetSys/invisinets/pkg/ibm_plugin/sdk"
	"github.com/NetSys/invisinets/pkg/invisinetspb"
	utils "github.com/NetSys/invisinets/pkg/utils"
)

type IBMPluginServer struct {
	invisinetspb.UnimplementedCloudPluginServer
	cloudClient            map[string]*sdk.CloudClient
	orchestratorServerAddr string
}

// setupCloudClient fetches the cloud client for a resgroup and region from the map if cached, or creates a new one.
// This function should be the only way the IBM plugin server to get a client
func (s *IBMPluginServer) setupCloudClient(resourceGroupID, region string) (*sdk.CloudClient, error) {
	clientKey := getClientMapKey(resourceGroupID, region)
	if client, ok := s.cloudClient[clientKey]; ok {
		return client, nil
	}
	client, err := sdk.NewIBMCloudClient(resourceGroupID, region)
	if err != nil {
		utils.Log.Println("Failed to set up IBM clients with error:", err)
		return nil, err
	}
	s.cloudClient[clientKey] = client
	return client, nil
}

// getAllClientsForVPCs returns the invisinets VPC IDs and the corresponding clients that are present in all the regions
func (s *IBMPluginServer) getAllClientsForVPCs(cloudClient *sdk.CloudClient, resourceGroupName string, resolveID bool) (map[string]*sdk.CloudClient, error) {
	cloudClients := make(map[string]*sdk.CloudClient)
	vpcsData, err := cloudClient.GetInvisinetsTaggedResources(sdk.VPC, []string{}, sdk.ResourceQuery{})
	if err != nil {
		return nil, err
	}
	for _, vpcData := range vpcsData {
		if vpcData.Region != cloudClient.Region() {
			cloudClient, err = s.setupCloudClient(resourceGroupName, vpcData.Region)
			if err != nil {
				return nil, err
			}
		}
		cloudClients[vpcData.ID] = cloudClient
	}
	return cloudClients, nil
}

// CreateResource creates the specified resource.
// Currently only supports instance creation.
func (s *IBMPluginServer) CreateResource(c context.Context, resourceDesc *invisinetspb.ResourceDescription) (*invisinetspb.CreateResourceResponse, error) {
	var vpcID string
	var subnetID string
	resFields := vpcv1.CreateInstanceOptions{}
	utils.Log.Printf("Creating resource :%s\n", resourceDesc.Id)
	// TODO : Support unmarshalling to other struct types of InstancePrototype interface
	resFields.InstancePrototype = &vpcv1.InstancePrototypeInstanceByImage{
		Image:         &vpcv1.ImageIdentityByID{},
		Zone:          &vpcv1.ZoneIdentityByName{},
		Profile:       &vpcv1.InstanceProfileIdentityByName{},
		ResourceGroup: &vpcv1.ResourceGroupIdentityByID{},
	}

	err := json.Unmarshal(resourceDesc.Description, &resFields)
	if err != nil {
		return nil, fmt.Errorf("failed to unmarshal resource description:%+v", err)
	}
	zone := *resFields.InstancePrototype.(*vpcv1.InstancePrototypeInstanceByImage).Zone.(*vpcv1.ZoneIdentityByName).Name
<<<<<<< HEAD
	resGroup := *resFields.InstancePrototype.(*vpcv1.InstancePrototypeInstanceByImage).ResourceGroup.(*vpcv1.ResourceGroupIdentityByID).ID

	region, err := ibmCommon.ZoneToRegion(zone)
=======
	region, err := ibmCommon.ZoneToRegion(zone)
	if err != nil {
		return nil, err
	}

	resourceGroupName, err := getResourceGroupName(resourceDesc.Deployment.Id)
>>>>>>> 01db461e
	if err != nil {
		return nil, err
	}
	fmt.Printf("RG Name: %s\n", resourceGroupName)

<<<<<<< HEAD
	cloudClient, err := s.setupCloudClient(resGroup, region)
=======
	resFields.InstancePrototype.(*vpcv1.InstancePrototypeInstanceByImage).Name = proto.String(resourceDesc.Name)
	resFields.InstancePrototype.(*vpcv1.InstancePrototypeInstanceByImage).ResourceGroup.(*vpcv1.ResourceGroupIdentityByID).ID = proto.String(resourceGroupName)

	cloudClient, err := s.setupCloudClient(resourceGroupName, region)
>>>>>>> 01db461e
	if err != nil {
		return nil, err
	}

	// get VPCs in the request's namespace
	vpcsData, err := cloudClient.GetInvisinetsTaggedResources(sdk.VPC, []string{resourceDesc.Deployment.Namespace},
		sdk.ResourceQuery{Region: region})
	if err != nil {
		return nil, err
	}
	if len(vpcsData) == 0 {
		// No VPC found in the requested namespace and region. Create one.
<<<<<<< HEAD
		utils.Log.Printf("No VPCs found in the region, will be creating.\n")
		vpc, err := cloudClient.CreateVPC([]string{resourceDesc.Namespace})
=======
		utils.Log.Printf("No VPCs found in the region, will be creating.")
		vpc, err := cloudClient.CreateVPC([]string{resourceDesc.Deployment.Namespace})
>>>>>>> 01db461e
		if err != nil {
			return nil, err
		}
		vpcID = *vpc.ID
	} else {
		// Assuming a single VPC per region and namespace
		vpcID = vpcsData[0].ID
		utils.Log.Printf("Using existing VPC ID : %s\n", vpcID)
	}

	// get subnets of VPC
	requiredTags := []string{vpcID, resourceDesc.Deployment.Namespace}
	subnetsData, err := cloudClient.GetInvisinetsTaggedResources(sdk.SUBNET, requiredTags,
		sdk.ResourceQuery{Zone: zone})
	if err != nil {
		return nil, err
	}
	if len(subnetsData) == 0 {
		// No subnets in the specified VPC.
		utils.Log.Printf("No Subnets found in the zone, getting address space from orchestrator\n")

		// Find unused address space and create a subnet in it.
		conn, err := grpc.Dial(s.orchestratorServerAddr, grpc.WithTransportCredentials(insecure.NewCredentials()))
		if err != nil {
			return nil, err
		}
		defer conn.Close()
		client := invisinetspb.NewControllerClient(conn)
		resp, err := client.FindUnusedAddressSpaces(context.Background(), &invisinetspb.FindUnusedAddressSpacesRequest{})
		if err != nil {
			return nil, err
		}
		utils.Log.Printf("Using %s address space", resp.AddressSpaces[0])
		subnet, err := cloudClient.CreateSubnet(vpcID, zone, resp.AddressSpaces[0], requiredTags)
		if err != nil {
			return nil, err
		}
		subnetID = *subnet.ID
	} else {
		// Pick the existent subnet in the zone (given premise: one invisinets subnet per zone and namespace).
		subnetID = subnetsData[0].ID
	}

	// Launch an instance in the chosen subnet
	vm, err := cloudClient.CreateInstance(vpcID, subnetID, &resFields, requiredTags)
	if err != nil {
		return nil, err
	}
	// get private IP of newly launched instance
	reservedIP, err := cloudClient.GetInstanceReservedIP(*vm.ID)
	if err != nil {
		return nil, err
	}

	return &invisinetspb.CreateResourceResponse{Name: *vm.Name, Uri: createInstanceID(resGroup, zone, *vm.ID), Ip: reservedIP}, nil
}

// GetUsedAddressSpaces returns a list of address spaces used by either user's or invisinets' subnets,
// for each invisinets vpc.
func (s *IBMPluginServer) GetUsedAddressSpaces(ctx context.Context, req *invisinetspb.GetUsedAddressSpacesRequest) (*invisinetspb.GetUsedAddressSpacesResponse, error) {
	resp := &invisinetspb.GetUsedAddressSpacesResponse{}
	resp.AddressSpaceMappings = make([]*invisinetspb.AddressSpaceMapping, len(req.Deployments))
	for i, deployment := range req.Deployments {
		resp.AddressSpaceMappings[i] = &invisinetspb.AddressSpaceMapping{
			Cloud:     utils.IBM,
			Namespace: deployment.Namespace,
		}
		utils.Log.Printf("Getting used address spaces for deployment : %v\n", deployment.Id)
		rInfo, err := getResourceIDInfo(deployment.Id)
		if err != nil {
			return nil, err
		}
		region, err := ibmCommon.ZoneToRegion(rInfo.Zone)
		if err != nil {
			return nil, err
		}

		cloudClient, err := s.setupCloudClient(rInfo.ResourceGroup, region)
		if err != nil {
			return nil, err
		}
		// get all VPCs and corresponding clients to collect all address spaces
		clients, err := s.getAllClientsForVPCs(cloudClient, rInfo.ResourceGroup, true)
		if err != nil {
			utils.Log.Print("Failed to get invisinets tagged VPCs\n")
			return nil, err
		}
		for vpcID, client := range clients {
			subnets, err := client.GetSubnetsInVpcRegionBound(vpcID)
			if err != nil {
				return nil, err
			}
			for _, subnet := range subnets {
				resp.AddressSpaceMappings[i].AddressSpaces = append(resp.AddressSpaceMappings[i].AddressSpaces, *subnet.Ipv4CIDRBlock)
			}
		}
	}

	return resp, nil
}

// GetPermitList returns security rules of security groups associated with the specified instance.
func (s *IBMPluginServer) GetPermitList(ctx context.Context, req *invisinetspb.GetPermitListRequest) (*invisinetspb.GetPermitListResponse, error) {
	rInfo, err := getResourceIDInfo(req.Resource)
	if err != nil {
		return nil, err
	}
	region, err := ibmCommon.ZoneToRegion(rInfo.Zone)
	if err != nil {
		return nil, err
	}

	cloudClient, err := s.setupCloudClient(rInfo.ResourceGroup, region)
	if err != nil {
		return nil, err
	}

	// verify specified instance match the specified namespace
	if isInNamespace, err := cloudClient.IsInstanceInNamespace(
		rInfo.ResourceID, req.Namespace, region); !isInNamespace || err != nil {
		return nil, fmt.Errorf("specified instance: %v doesn't exist in namespace: %v.",
			rInfo.ResourceID, req.Namespace)
	}
	utils.Log.Printf("Getting permit lists for instance: %s\n", rInfo.ResourceID)
	securityGroupID, err := cloudClient.GetInstanceSecurityGroupID(rInfo.ResourceID)
	if err != nil {
		return nil, err
	}
	sgRules, err := cloudClient.GetSecurityRulesOfSG(securityGroupID)
	if err != nil {
		return nil, err
	}
	invisinetsRules, err := sdk.IBMToInvisinetsRules(sgRules)
	if err != nil {
		return nil, err
	}

	return &invisinetspb.GetPermitListResponse{Rules: invisinetsRules}, nil
}

// AddPermitListRules attaches security group rules to the specified instance in PermitList.AssociatedResource.
func (s *IBMPluginServer) AddPermitListRules(ctx context.Context, req *invisinetspb.AddPermitListRulesRequest) (*invisinetspb.AddPermitListRulesResponse, error) {

	utils.Log.Printf("Adding PermitListRules %v, %v. namespace :%s \n ", req.Resource, req.Rules, req.Namespace)
	rInfo, err := getResourceIDInfo(req.Resource)
	if err != nil {
		return nil, err
	}
	region, err := ibmCommon.ZoneToRegion(rInfo.Zone)
	if err != nil {
		utils.Log.Printf("Failed to convert zone to region: %v\n", err)
		return nil, err
	}
	utils.Log.Printf("%s, %s, %s\n", rInfo.ResourceGroup, region, rInfo.ResourceID)
	cloudClient, err := s.setupCloudClient(rInfo.ResourceGroup, region)
	if err != nil {
		utils.Log.Printf("Failed to get cloud client: %v\n", err)
		return nil, err
	}

	// verify specified instance match the specified namespace
	if isInNamespace, err := cloudClient.IsInstanceInNamespace(
		rInfo.ResourceID, req.Namespace, region); !isInNamespace || err != nil {
		utils.Log.Printf("Not in namespace %v\n", err)
		return nil, fmt.Errorf("specified instance: %v doesn't exist in namespace: %v",
			rInfo.ResourceID, req.Namespace)
	}

	vmID := rInfo.ResourceID

	// get security group of VM
	invisinetsSgsData, err := cloudClient.GetInvisinetsTaggedResources(sdk.SG, []string{vmID}, sdk.ResourceQuery{Region: region})
	if err != nil {
		utils.Log.Printf("Failed to get invi tagged resources %v: %v.\n", vmID, err)
		return nil, err
	}
	if len(invisinetsSgsData) == 0 {
		utils.Log.Printf("No security groups were found for VM %v\n", vmID)
		return nil, fmt.Errorf("no security groups were found for VM %v", vmID)
	}
	// up to a single invisinets security group can exist per VM (queried resource by tag=vmID)
	requestSGID := invisinetsSgsData[0].ID

	// get VPC of the VM specified in the request
	requestVPCData, err := cloudClient.VMToVPCObject(vmID)
	if err != nil {
		utils.Log.Printf("Failed to get VPC: %v.\n", err)
		return nil, err
	}
	utils.Log.Printf("Adding rule to SG ID : %s\n", requestSGID)
	// translate invisinets rules to IBM rules to compare hash values with current rules.
	ibmRulesToAdd, err := sdk.InvisinetsToIBMRules(requestSGID, req.Rules)
	if err != nil {
		utils.Log.Printf("Failed to convert to ibm rules : %v.", err)
		return nil, err
	}
	utils.Log.Printf("Translated permit list to intermediate IBM Rule : %v\n", ibmRulesToAdd)

	gwID := "" // global transit gateway ID for vpc-peering.
	for _, ibmRule := range ibmRulesToAdd {

		// TODO @cohen-j-omer Connect clouds if needed:
		// 1. use the orchestratorClient's GetUsedAddressSpaces to get used addresses.
		// 2. if the rule's remote address resides in one of the clouds create a vpn gateway.

		// get the VPCs and clients to search if the remote IP resides in any of them
		clients, err := s.getAllClientsForVPCs(cloudClient, rInfo.ResourceGroup, false)
		if err != nil {
			utils.Log.Printf("Failed to get remote vpc: %v.\n", err)
			return nil, err
		}
		remoteVPC := ""
		for vpcID, client := range clients {
			if isRemoteInVPC, _ := client.IsRemoteInVPC(vpcID, ibmRule.Remote); isRemoteInVPC {
				remoteVPC = vpcID
				break
			}
		}
		// if the remote resides inside an invisinets VPC that isn't the request VM's VPC, connect them
		if remoteVPC != "" && remoteVPC != *requestVPCData.ID {
			utils.Log.Printf("The following rule's remote is targeting a different IBM VPC\nRule: %+v\nVPC:%+v", ibmRule, remoteVPC)
			// fetch or create transit gateway
			if len(gwID) == 0 { // lookup optimization, use the already fetched gateway ID if possible
				gwID, err = cloudClient.GetOrCreateTransitGateway(region)
				if err != nil {
					return nil, err
				}
			}
			// connect the VPC of the request's VM to the transit gateway.
			// the `remoteVPC` should be connected by a separate symmetric request (e.g. to allow inbound traffic to remote).
			err = cloudClient.ConnectVPC(gwID, *requestVPCData.CRN)
			if err != nil {
				return nil, err
			}
		}
		rulesHashValues := make(map[uint64]bool)
		// get current rules in SG and record their hash values
		sgRules, err := cloudClient.GetSecurityRulesOfSG(requestSGID)
		if err != nil {
			utils.Log.Printf("Failed to get sg rules: %v.\n", err)
			return nil, err
		}
		_, err = cloudClient.GetUniqueSGRules(sgRules, rulesHashValues)
		if err != nil {
			utils.Log.Printf("Failed to get unique sg rules: %v.\n", err)
			return nil, err
		}
		// compute hash value of rules, disregarding the ID field.
		ruleHashValue, err := ibmCommon.GetStructHash(ibmRule, []string{"ID"})
		if err != nil {
			utils.Log.Printf("Failed to compute hash: %v.\n", err)
			return nil, err
		}
		// avoid adding duplicate rules (when hash values match)
		if !rulesHashValues[ruleHashValue] {
			err := cloudClient.AddSecurityGroupRule(ibmRule)
			if err != nil {
				utils.Log.Printf("Failed to add security group rule: %v.\n", err)
				return nil, err
			}
			utils.Log.Printf("Attached rule %+v\n", ibmRule)
		} else {
			utils.Log.Printf("Rule %+v already exists for security group ID %v.\n", ibmRule, requestSGID)
		}
	}

	return &invisinetspb.AddPermitListRulesResponse{}, nil
}

// DeletePermitListRules deletes security group rules matching the attributes of the rules contained in the relevant Security group
func (s *IBMPluginServer) DeletePermitListRules(ctx context.Context, req *invisinetspb.DeletePermitListRulesRequest) (*invisinetspb.DeletePermitListRulesResponse, error) {
	rInfo, err := getResourceIDInfo(req.Resource)
	if err != nil {
		return nil, err
	}
	region, err := ibmCommon.ZoneToRegion(rInfo.Zone)
	if err != nil {
		return nil, err
	}

	cloudClient, err := s.setupCloudClient(rInfo.ResourceGroup, region)
	if err != nil {
		return nil, err
	}

	// verify specified instance match the specified namespace
	if isInNamespace, err := cloudClient.IsInstanceInNamespace(
		rInfo.ResourceID, req.Namespace, region); !isInNamespace || err != nil {
		return nil, fmt.Errorf("specified instance: %v doesn't exist in namespace: %v",
			rInfo.ResourceID, req.Namespace)
	}

	vmID := rInfo.ResourceID

	invisinetsSgsData, err := cloudClient.GetInvisinetsTaggedResources(sdk.SG, []string{vmID}, sdk.ResourceQuery{Region: region})
	if err != nil {
		return nil, err
	}
	if len(invisinetsSgsData) == 0 {
		return nil, fmt.Errorf("no security groups were found for VM %v", rInfo.ResourceID)
	}
	// assuming up to a single invisinets subnet can exist per zone
	vmInvisinetsSgID := invisinetsSgsData[0].ID

	// TODO @praveingk Deduct rule IDs from the rule names using orchestrator's KV-store
	for _, ruleID := range req.RuleNames {
		err = cloudClient.DeleteSecurityGroupRule(vmInvisinetsSgID, ruleID)
		if err != nil {
			return nil, err
		}
		utils.Log.Printf("Deleted rule %v", ruleID)
	}

	return &invisinetspb.DeletePermitListRulesResponse{}, nil
}

// Setup starts up the plugin server and stores the orchestrator server address.
func Setup(port int, orchestratorServerAddr string) *IBMPluginServer {
	pluginServerAddress := "localhost"
	lis, err := net.Listen("tcp", fmt.Sprintf("%v:%d", pluginServerAddress, port))
	if err != nil {
		fmt.Fprintf(os.Stderr, "failed to listen: %v", err)
	}
	grpcServer := grpc.NewServer()
	ibmServer := &IBMPluginServer{
		cloudClient:            make(map[string]*sdk.CloudClient),
		orchestratorServerAddr: orchestratorServerAddr,
	}
	invisinetspb.RegisterCloudPluginServer(grpcServer, ibmServer)
	utils.Log.Printf("\nStarting IBM plugin server on: %v:%v\n", pluginServerAddress, port)

	go func() {
		if err := grpcServer.Serve(lis); err != nil {
			fmt.Println(err.Error())
		}
	}()
	return ibmServer
}<|MERGE_RESOLUTION|>--- conflicted
+++ resolved
@@ -95,31 +95,20 @@
 		return nil, fmt.Errorf("failed to unmarshal resource description:%+v", err)
 	}
 	zone := *resFields.InstancePrototype.(*vpcv1.InstancePrototypeInstanceByImage).Zone.(*vpcv1.ZoneIdentityByName).Name
-<<<<<<< HEAD
-	resGroup := *resFields.InstancePrototype.(*vpcv1.InstancePrototypeInstanceByImage).ResourceGroup.(*vpcv1.ResourceGroupIdentityByID).ID
-
 	region, err := ibmCommon.ZoneToRegion(zone)
-=======
-	region, err := ibmCommon.ZoneToRegion(zone)
-	if err != nil {
-		return nil, err
-	}
-
-	resourceGroupName, err := getResourceGroupName(resourceDesc.Deployment.Id)
->>>>>>> 01db461e
-	if err != nil {
-		return nil, err
-	}
-	fmt.Printf("RG Name: %s\n", resourceGroupName)
-
-<<<<<<< HEAD
-	cloudClient, err := s.setupCloudClient(resGroup, region)
-=======
+	if err != nil {
+		return nil, err
+	}
+
+	rInfo, err := getResourceIDInfo(resourceDesc.Deployment.Id)
+	if err != nil {
+		return nil, err
+	}
+
 	resFields.InstancePrototype.(*vpcv1.InstancePrototypeInstanceByImage).Name = proto.String(resourceDesc.Name)
-	resFields.InstancePrototype.(*vpcv1.InstancePrototypeInstanceByImage).ResourceGroup.(*vpcv1.ResourceGroupIdentityByID).ID = proto.String(resourceGroupName)
-
-	cloudClient, err := s.setupCloudClient(resourceGroupName, region)
->>>>>>> 01db461e
+	resFields.InstancePrototype.(*vpcv1.InstancePrototypeInstanceByImage).ResourceGroup.(*vpcv1.ResourceGroupIdentityByID).ID = rInfo.ResourceGroup
+
+	cloudClient, err := s.setupCloudClient(rInfo.ResourceGroup, region)
 	if err != nil {
 		return nil, err
 	}
@@ -132,13 +121,8 @@
 	}
 	if len(vpcsData) == 0 {
 		// No VPC found in the requested namespace and region. Create one.
-<<<<<<< HEAD
-		utils.Log.Printf("No VPCs found in the region, will be creating.\n")
-		vpc, err := cloudClient.CreateVPC([]string{resourceDesc.Namespace})
-=======
 		utils.Log.Printf("No VPCs found in the region, will be creating.")
 		vpc, err := cloudClient.CreateVPC([]string{resourceDesc.Deployment.Namespace})
->>>>>>> 01db461e
 		if err != nil {
 			return nil, err
 		}
@@ -259,7 +243,7 @@
 	// verify specified instance match the specified namespace
 	if isInNamespace, err := cloudClient.IsInstanceInNamespace(
 		rInfo.ResourceID, req.Namespace, region); !isInNamespace || err != nil {
-		return nil, fmt.Errorf("specified instance: %v doesn't exist in namespace: %v.",
+		return nil, fmt.Errorf("specified instance: %v doesn't exist in namespace: %v",
 			rInfo.ResourceID, req.Namespace)
 	}
 	utils.Log.Printf("Getting permit lists for instance: %s\n", rInfo.ResourceID)
