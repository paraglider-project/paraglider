/*
Copyright 2023 The Paraglider Authors.

Licensed under the Apache License, Version 2.0 (the "License");
you may not use this file except in compliance with the License.
You may obtain a copy of the License at

	http://www.apache.org/licenses/LICENSE-2.0

Unless required by applicable law or agreed to in writing, software
distributed under the License is distributed on an "AS IS" BASIS,
WITHOUT WARRANTIES OR CONDITIONS OF ANY KIND, either express or implied.
See the License for the specific language governing permissions and
limitations under the License.
*/

package ibm

import (
	"context"
	"fmt"
	"net"
	"os"
	"strings"

	redis "github.com/redis/go-redis/v9"
	"google.golang.org/grpc"
	"google.golang.org/grpc/credentials/insecure"

	ibmCommon "github.com/paraglider-project/paraglider/pkg/ibm_plugin"
	sdk "github.com/paraglider-project/paraglider/pkg/ibm_plugin/sdk"
	"github.com/paraglider-project/paraglider/pkg/paragliderpb"
	utils "github.com/paraglider-project/paraglider/pkg/utils"
)

type IBMPluginServer struct {
	paragliderpb.UnimplementedCloudPluginServer
	cloudClient            map[string]*sdk.CloudClient
	orchestratorServerAddr string
}

var defaultRegion = "us-east"

// setupCloudClient fetches the cloud client for a resgroup and region from the map if cached, or creates a new one.
// This function should be the only way the IBM plugin server to get a client
func (s *IBMPluginServer) setupCloudClient(resourceGroupID, region string) (*sdk.CloudClient, error) {
	clientKey := getClientMapKey(resourceGroupID, region)
	if client, ok := s.cloudClient[clientKey]; ok {
		return client, nil
	}
	client, err := sdk.NewIBMCloudClient(resourceGroupID, region)
	if err != nil {
		utils.Log.Println("Failed to set up IBM clients with error:", err)
		return nil, err
	}
	s.cloudClient[clientKey] = client
	return client, nil
}

// getAllClientsForVPCs returns the paraglider VPC IDs and the corresponding clients that are present in all the regions
func (s *IBMPluginServer) getAllClientsForVPCs(cloudClient *sdk.CloudClient, resourceGroupName string, resolveID bool) (map[string]*sdk.CloudClient, error) {
	cloudClients := make(map[string]*sdk.CloudClient)
	vpcsData, err := cloudClient.GetParagliderTaggedResources(sdk.VPC, []string{}, sdk.ResourceQuery{})
	if err != nil {
		return nil, err
	}
	for _, vpcData := range vpcsData {
		if vpcData.Region != cloudClient.Region() {
			cloudClient, err = s.setupCloudClient(resourceGroupName, vpcData.Region)
			if err != nil {
				return nil, err
			}
		}
		cloudClients[vpcData.ID] = cloudClient
	}
	return cloudClients, nil
}

<<<<<<< HEAD
// CreateResource creates the specified resource.
// Currently only supports instance creation.
func (s *IBMPluginServer) CreateResource(c context.Context, resourceDesc *paragliderpb.CreateResourceRequest) (*paragliderpb.CreateResourceResponse, error) {
	var vpcID string
=======
// CreateResource creates the specified resource (instance and cluster).
func (s *IBMPluginServer) CreateResource(c context.Context, resourceDesc *paragliderpb.ResourceDescription) (*paragliderpb.CreateResourceResponse, error) {
	var vpcID *string
>>>>>>> d3fbc879
	var subnetID string
	utils.Log.Printf("Creating resource %s in deployment %s\n", resourceDesc.Name, resourceDesc.Deployment.Id)
	zone, err := getZoneFromDesc(resourceDesc.Description)
	if err != nil {
		return nil, err
	}
	region, err := ibmCommon.ZoneToRegion(zone)
	if err != nil {
		return nil, err
	}

	rInfo, err := getResourceMeta(resourceDesc.Deployment.Id)
	if err != nil {
		return nil, err
	}

	cloudClient, err := s.setupCloudClient(rInfo.ResourceGroup, region)
	if err != nil {
		return nil, err
	}

	res, err := cloudClient.GetResourceHandlerFromDesc(resourceDesc.Description)
	if err != nil {
		return nil, err
	}

	// get VPCs in the request's namespace which can be shared between resources created
	vpcsData, err := cloudClient.GetParagliderTaggedResources(sdk.VPC, []string{resourceDesc.Deployment.Namespace, sdk.SharedVPC},
		sdk.ResourceQuery{Region: region})
	if err != nil {
		return nil, err
	}

	for _, vpcs := range vpcsData {
		if !res.IsExclusiveNetworkNeeded() {
			// Use an existing vpcID which is not an exclusive vpc used by an pre-existing resource
			vpcID = &vpcs.ID
			break
		}
	}

	if vpcID == nil {
		utils.Log.Printf("Creating a VPC (exclusive=%v).\n", res.IsExclusiveNetworkNeeded())
		vpc, err := cloudClient.CreateVPC([]string{resourceDesc.Deployment.Namespace}, res.IsExclusiveNetworkNeeded())
		if err != nil {
			return nil, err
		}
		vpcID = vpc.ID
	}

	// get subnets of VPC
	requiredTags := []string{*vpcID, resourceDesc.Deployment.Namespace}
	subnetsData, err := cloudClient.GetParagliderTaggedResources(sdk.SUBNET, requiredTags,
		sdk.ResourceQuery{Zone: zone})
	if err != nil {
		return nil, err
	}
	if len(subnetsData) == 0 {
		// No existing subnets in the specified VPC
		utils.Log.Printf("Getting address space from orchestrator\n")

		// Find unused address space and create a subnet in it.
		conn, err := grpc.Dial(s.orchestratorServerAddr, grpc.WithTransportCredentials(insecure.NewCredentials()))
		if err != nil {
			return nil, err
		}
		defer conn.Close()
		client := paragliderpb.NewControllerClient(conn)
		resp, err := client.FindUnusedAddressSpaces(context.Background(), &paragliderpb.FindUnusedAddressSpacesRequest{})
		if err != nil {
			return nil, err
		}
		utils.Log.Printf("Using %s address space", resp.AddressSpaces[0])
		subnet, err := cloudClient.CreateSubnet(*vpcID, zone, resp.AddressSpaces[0], requiredTags)
		if err != nil {
			return nil, err
		}
		subnetID = *subnet.ID
	} else {
		// Pick the existent subnet in the zone (given premise: one paraglider subnet per zone and namespace).
		subnetID = subnetsData[0].ID
	}

	// Create the resource in the chosen subnet
	resource, err := res.CreateResource(resourceDesc.Name, *vpcID, subnetID, requiredTags, resourceDesc.Description)
	if err != nil {
		return nil, err
	}

	return &paragliderpb.CreateResourceResponse{Name: resource.Name, Uri: resource.URI, Ip: resource.IP}, nil
}

// GetUsedAddressSpaces returns a list of address spaces used by either user's or paraglider' subnets,
// for each paraglider vpc.
func (s *IBMPluginServer) GetUsedAddressSpaces(ctx context.Context, req *paragliderpb.GetUsedAddressSpacesRequest) (*paragliderpb.GetUsedAddressSpacesResponse, error) {
	resp := &paragliderpb.GetUsedAddressSpacesResponse{}
	resp.AddressSpaceMappings = make([]*paragliderpb.AddressSpaceMapping, len(req.Deployments))
	for i, deployment := range req.Deployments {
		resp.AddressSpaceMappings[i] = &paragliderpb.AddressSpaceMapping{
			Cloud:     utils.IBM,
			Namespace: deployment.Namespace,
		}
		utils.Log.Printf("Getting used address spaces for deployment : %v\n", deployment.Id)
		rInfo, err := getResourceMeta(deployment.Id)
		if err != nil {
			return nil, err
		}
		region, err := ibmCommon.ZoneToRegion(rInfo.Zone)
		if err != nil {
			// No region specified, use default region
			region = defaultRegion
		}

		cloudClient, err := s.setupCloudClient(rInfo.ResourceGroup, region)
		if err != nil {
			return nil, err
		}
		// get all VPCs and corresponding clients to collect all address spaces
		clients, err := s.getAllClientsForVPCs(cloudClient, rInfo.ResourceGroup, true)
		if err != nil {
			utils.Log.Print("Failed to get paraglider tagged VPCs\n")
			return nil, err
		}
		for vpcID, client := range clients {
			subnets, err := client.GetSubnetsInVpcRegionBound(vpcID)
			if err != nil {
				return nil, err
			}
			for _, subnet := range subnets {
				resp.AddressSpaceMappings[i].AddressSpaces = append(resp.AddressSpaceMappings[i].AddressSpaces, *subnet.Ipv4CIDRBlock)
			}
		}
	}

	return resp, nil
}

// GetPermitList returns security rules of security groups associated with the specified resource.
func (s *IBMPluginServer) GetPermitList(ctx context.Context, req *paragliderpb.GetPermitListRequest) (*paragliderpb.GetPermitListResponse, error) {
	rInfo, err := getResourceMeta(req.Resource)
	if err != nil {
		return nil, err
	}
	region, err := ibmCommon.ZoneToRegion(rInfo.Zone)
	if err != nil {
		return nil, err
	}

	cloudClient, err := s.setupCloudClient(rInfo.ResourceGroup, region)
	if err != nil {
		return nil, err
	}

	res, err := cloudClient.GetResourceHandlerFromID(req.Resource)
	if err != nil {
		return nil, err
	}
	// verify specified resource match the specified namespace
	if isInNamespace, err := res.IsInNamespace(req.Namespace, region); !isInNamespace || err != nil {
		return nil, fmt.Errorf("specified resource %v doesn't exist in namespace: %v",
			rInfo.ResourceID, req.Namespace)
	}
	utils.Log.Printf("Getting permit lists for resource: %s\n", rInfo.ResourceID)

	securityGroupID, err := res.GetSecurityGroupID()
	if err != nil {
		return nil, err
	}
	sgRules, err := cloudClient.GetSecurityRulesOfSG(securityGroupID)
	if err != nil {
		return nil, err
	}
	paragliderRules, err := sdk.IBMToParagliderRules(sgRules)
	if err != nil {
		return nil, err
	}

	conn, err := grpc.Dial(s.orchestratorServerAddr, grpc.WithTransportCredentials(insecure.NewCredentials()))
	if err != nil {
		return nil, err
	}
	defer conn.Close()
	client := paragliderpb.NewControllerClient(conn)

	// Get the permitlist names from the rule ID
	for _, rule := range paragliderRules {
		//IBM rule ID is transiently stored in rule name during translation
		ruleName, err := getRuleValFromStore(ctx, client, rule.Name, req.Namespace)
		if err != nil {
			utils.Log.Printf("Failed to get value from KVstore for rule %s: %v.", ruleName, err)
		}
		utils.Log.Printf("Got %s rule name for ID : %s", ruleName, rule.Name)
		rule.Name = ruleName
	}
	return &paragliderpb.GetPermitListResponse{Rules: paragliderRules}, nil
}

// AddPermitListRules attaches security group rules to the specified resource in PermitList.AssociatedResource.
func (s *IBMPluginServer) AddPermitListRules(ctx context.Context, req *paragliderpb.AddPermitListRulesRequest) (*paragliderpb.AddPermitListRulesResponse, error) {

	utils.Log.Printf("Adding PermitListRules %v, %v. namespace :%s \n ", req.Resource, req.Rules, req.Namespace)
	rInfo, err := getResourceMeta(req.Resource)
	if err != nil {
		return nil, err
	}
	region, err := ibmCommon.ZoneToRegion(rInfo.Zone)
	if err != nil {
		utils.Log.Printf("Failed to convert zone to region: %v\n", err)
		return nil, err
	}
	utils.Log.Printf("%s, %s, %s\n", rInfo.ResourceGroup, region, rInfo.ResourceID)
	cloudClient, err := s.setupCloudClient(rInfo.ResourceGroup, region)
	if err != nil {
		utils.Log.Printf("Failed to get cloud client: %v\n", err)
		return nil, err
	}

	res, err := cloudClient.GetResourceHandlerFromID(req.Resource)
	if err != nil {
		return nil, err
	}
	// verify specified resource match the specified namespace
	if isInNamespace, err := res.IsInNamespace(req.Namespace, region); !isInNamespace || err != nil {
		return nil, fmt.Errorf("specified resource %v doesn't exist in namespace: %v",
			rInfo.ResourceID, req.Namespace)
	}

	// get security group of the resource
	paragliderSgsData, err := cloudClient.GetParagliderTaggedResources(sdk.SG, []string{res.GetID()}, sdk.ResourceQuery{Region: region})
	if err != nil {
		utils.Log.Printf("Failed to get paraglider tagged resources %v: %v.\n", res.GetID(), err)
		return nil, err
	}
	if len(paragliderSgsData) == 0 {
		utils.Log.Printf("No security groups were found for resource %v\n", res.GetID())
		return nil, fmt.Errorf("no security groups were found for resource %v", res.GetID())
	}
	// up to a single paraglider security group can exist per resource (queried resource by tag=resourceID)
	requestSGID := paragliderSgsData[0].ID

	// get VPC of the resource specified in the request
	requestVPCData, err := res.GetVPC()
	if err != nil {
		utils.Log.Printf("Failed to get VPC: %v.\n", err)
		return nil, err
	}
	utils.Log.Printf("Adding rule to SG ID : %s\n", requestSGID)
	// translate paraglider rules to IBM rules to compare hash values with current rules.
	ibmRulesToAdd, err := sdk.ParagliderToIBMRules(requestSGID, req.Rules)
	if err != nil {
		utils.Log.Printf("Failed to convert to ibm rules : %v.", err)
		return nil, err
	}
	utils.Log.Printf("Translated permit list to intermediate IBM Rule : %v\n", ibmRulesToAdd)

	conn, err := grpc.Dial(s.orchestratorServerAddr, grpc.WithTransportCredentials(insecure.NewCredentials()))
	if err != nil {
		return nil, err
	}
	defer conn.Close()
	client := paragliderpb.NewControllerClient(conn)

	gwID := "" // global transit gateway ID for vpc-peering.
	for _, ibmRule := range ibmRulesToAdd {

		// TODO @cohen-j-omer Connect clouds if needed:
		// 1. use the orchestratorClient's GetUsedAddressSpaces to get used addresses.
		// 2. if the rule's remote address resides in one of the clouds create a vpn gateway.

		// get the VPCs and clients to search if the remote IP resides in any of them
		clients, err := s.getAllClientsForVPCs(cloudClient, rInfo.ResourceGroup, false)
		if err != nil {
			utils.Log.Printf("Failed to get remote vpc: %v.\n", err)
			return nil, err
		}
		remoteVPC := ""
		for vpcID, client := range clients {
			if isRemoteInVPC, _ := client.IsRemoteInVPC(vpcID, ibmRule.Remote); isRemoteInVPC {
				remoteVPC = vpcID
				break
			}
		}
		// if the remote resides inside a paraglider VPC that isn't the request resource's VPC, connect them
		if remoteVPC != "" && remoteVPC != *requestVPCData.ID {
			utils.Log.Printf("The following rule's remote is targeting a different IBM VPC\nRule: %+v\nVPC:%+v", ibmRule, remoteVPC)
			// fetch or create transit gateway
			if len(gwID) == 0 { // lookup optimization, use the already fetched gateway ID if possible
				gwID, err = cloudClient.GetOrCreateTransitGateway(region)
				if err != nil {
					return nil, err
				}
			}
			// connect the VPC of the request's resource to the transit gateway.
			// the `remoteVPC` should be connected by a separate symmetric request (e.g. to allow inbound traffic to remote).
			err = cloudClient.ConnectVPC(gwID, *requestVPCData.CRN)
			if err != nil {
				return nil, err
			}
		}
		rulesHashValues := make(map[uint64]bool)
		// get current rules in SG and record their hash values
		sgRules, err := cloudClient.GetSecurityRulesOfSG(requestSGID)
		if err != nil {
			utils.Log.Printf("Failed to get sg rules: %v.\n", err)
			return nil, err
		}
		_, err = cloudClient.GetUniqueSGRules(sgRules, rulesHashValues)
		if err != nil {
			utils.Log.Printf("Failed to get unique sg rules: %v.\n", err)
			return nil, err
		}
		// compute hash value of rules, disregarding the ID field.
		ruleHashValue, err := ibmCommon.GetStructHash(ibmRule, []string{"ID"})
		if err != nil {
			utils.Log.Printf("Failed to compute hash: %v.\n", err)
			return nil, err
		}
		// avoid adding duplicate rules (when hash values match)
		if rulesHashValues[ruleHashValue] {
			utils.Log.Printf("Rule %+v already exists for security group ID %v.\n", ibmRule, requestSGID)
			return &paragliderpb.AddPermitListRulesResponse{}, nil
		}

		ruleID, err := cloudClient.AddSecurityGroupRule(ibmRule)
		if err != nil {
			utils.Log.Printf("Failed to add security group rule: %v.\n", err)
			return nil, err
		}
		utils.Log.Printf("Attached rule %s(%s), %+v\n", ruleID, ibmRule.ID, ibmRule)

		// Check if there exists a rule with the permitlist name
		oldRuleID, err := getRuleValFromStore(ctx, client, ibmRule.ID, req.Namespace)
		if err != nil && !strings.Contains(err.Error(), string(redis.Nil)) {
			// In case of failure to get/set KV from store, ensure the existing ruled is deleted
			// to ensure, there are no zombie rules
			utils.Log.Printf("Failed to retrieve from KV store for rule %s: %v.", ibmRule.ID, err)
			err = cloudClient.DeleteSecurityGroupRule(requestSGID, ruleID)
			if err != nil {
				return nil, err
			}
			return nil, fmt.Errorf("failed to get from kv store %v", err)
		}

		if oldRuleID != "" {
			// Existing rule found with the same permitlist name
			err = cloudClient.DeleteSecurityGroupRule(requestSGID, oldRuleID)
			if err != nil {
				return nil, err
			}
			utils.Log.Printf("Cleaning up old rule %s with same permitlist name %s", oldRuleID, ibmRule.ID)
		}
		// The intermediate representation ibmRule.ID stores the permitlist name
		err = setRuleValToStore(ctx, client, ibmRule.ID, ruleID, req.Namespace)
		if err != nil {
			utils.Log.Printf("Failed to set KV store for rule %s: %v.", ibmRule.ID, err)
			err = cloudClient.DeleteSecurityGroupRule(requestSGID, ruleID)
			if err != nil {
				return nil, err
			}
			return nil, fmt.Errorf("failed to set kv store: %v", err)
		}
		// Store the reverse representation to be used to retrieve permitlist name for getpermitlist requests
		err = setRuleValToStore(ctx, client, ruleID, ibmRule.ID, req.Namespace)
		if err != nil {
			utils.Log.Printf("Failed to set KV store for rule %s: %v.", ibmRule.ID, err)
			err = cloudClient.DeleteSecurityGroupRule(requestSGID, ruleID)
			if err != nil {
				return nil, err
			}
			return nil, fmt.Errorf("failed to set kv store: %v", err)
		}
	}

	return &paragliderpb.AddPermitListRulesResponse{}, nil
}

// DeletePermitListRules deletes security group rules matching the attributes of the rules contained in the relevant Security group
func (s *IBMPluginServer) DeletePermitListRules(ctx context.Context, req *paragliderpb.DeletePermitListRulesRequest) (*paragliderpb.DeletePermitListRulesResponse, error) {
	rInfo, err := getResourceMeta(req.Resource)
	if err != nil {
		return nil, err
	}
	region, err := ibmCommon.ZoneToRegion(rInfo.Zone)
	if err != nil {
		return nil, err
	}

	cloudClient, err := s.setupCloudClient(rInfo.ResourceGroup, region)
	if err != nil {
		return nil, err
	}

	res, err := cloudClient.GetResourceHandlerFromID(req.Resource)
	if err != nil {
		return nil, err
	}

	// verify specified resource match the specified namespace
	if isInNamespace, err := res.IsInNamespace(req.Namespace, region); !isInNamespace || err != nil {
		return nil, fmt.Errorf("specified resource %v doesn't exist in namespace: %v",
			rInfo.ResourceID, req.Namespace)
	}

	paragliderSgsData, err := cloudClient.GetParagliderTaggedResources(sdk.SG, []string{res.GetID()}, sdk.ResourceQuery{Region: region})
	if err != nil {
		return nil, err
	}
	if len(paragliderSgsData) == 0 {
		return nil, fmt.Errorf("no security groups were found for resource %v", res.GetID())
	}
	// assuming up to a single paraglider subnet can exist per zone
	paragliderSgID := paragliderSgsData[0].ID

	conn, err := grpc.Dial(s.orchestratorServerAddr, grpc.WithTransportCredentials(insecure.NewCredentials()))
	if err != nil {
		return nil, err
	}
	defer conn.Close()
	client := paragliderpb.NewControllerClient(conn)

	for _, ruleName := range req.RuleNames {
		ruleID, err := getRuleValFromStore(ctx, client, ruleName, req.Namespace)
		if err != nil && !strings.Contains(err.Error(), string(redis.Nil)) {
			return nil, fmt.Errorf("failed to get from kv store %v", err)
		}
		if ruleID == "" {
			utils.Log.Printf("Rule %s not found in KVstore.", ruleName)
			continue
		}
		utils.Log.Printf("Got %s rule ID for name : %s", ruleID, ruleName)

		err = cloudClient.DeleteSecurityGroupRule(paragliderSgID, ruleID)
		if err != nil {
			return nil, err
		}
		utils.Log.Printf("Deleted rule %v", ruleID)

		// delete the references form the kv store
		err = delRuleValFromStore(ctx, client, ruleName, req.Namespace)
		if err != nil {
			utils.Log.Printf("Failed to delete %s from kvstore", ruleName)
		}
		err = delRuleValFromStore(ctx, client, ruleID, req.Namespace)
		if err != nil {
			utils.Log.Printf("Failed to delete %s from kvstore", ruleID)
		}
	}

	return &paragliderpb.DeletePermitListRulesResponse{}, nil
}

// Setup starts up the plugin server and stores the orchestrator server address.
func Setup(port int, orchestratorServerAddr string) *IBMPluginServer {
	pluginServerAddress := "localhost"
	lis, err := net.Listen("tcp", fmt.Sprintf("%v:%d", pluginServerAddress, port))
	if err != nil {
		fmt.Fprintf(os.Stderr, "failed to listen: %v", err)
	}
	grpcServer := grpc.NewServer()
	ibmServer := &IBMPluginServer{
		cloudClient:            make(map[string]*sdk.CloudClient),
		orchestratorServerAddr: orchestratorServerAddr,
	}
	paragliderpb.RegisterCloudPluginServer(grpcServer, ibmServer)
	utils.Log.Printf("\nStarting IBM plugin server on: %v:%v\n", pluginServerAddress, port)

	go func() {
		if err := grpcServer.Serve(lis); err != nil {
			fmt.Println(err.Error())
		}
	}()
	return ibmServer
}<|MERGE_RESOLUTION|>--- conflicted
+++ resolved
@@ -76,16 +76,10 @@
 	return cloudClients, nil
 }
 
-<<<<<<< HEAD
-// CreateResource creates the specified resource.
-// Currently only supports instance creation.
+
+// CreateResource creates the specified resource (instance and cluster).
 func (s *IBMPluginServer) CreateResource(c context.Context, resourceDesc *paragliderpb.CreateResourceRequest) (*paragliderpb.CreateResourceResponse, error) {
-	var vpcID string
-=======
-// CreateResource creates the specified resource (instance and cluster).
-func (s *IBMPluginServer) CreateResource(c context.Context, resourceDesc *paragliderpb.ResourceDescription) (*paragliderpb.CreateResourceResponse, error) {
 	var vpcID *string
->>>>>>> d3fbc879
 	var subnetID string
 	utils.Log.Printf("Creating resource %s in deployment %s\n", resourceDesc.Name, resourceDesc.Deployment.Id)
 	zone, err := getZoneFromDesc(resourceDesc.Description)
