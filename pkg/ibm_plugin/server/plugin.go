/*
Copyright 2023 The Invisinets Authors.

Licensed under the Apache License, Version 2.0 (the "License");
you may not use this file except in compliance with the License.
You may obtain a copy of the License at

	http://www.apache.org/licenses/LICENSE-2.0

Unless required by applicable law or agreed to in writing, software
distributed under the License is distributed on an "AS IS" BASIS,
WITHOUT WARRANTIES OR CONDITIONS OF ANY KIND, either express or implied.
See the License for the specific language governing permissions and
limitations under the License.
*/

package ibm

import (
	"context"
	"encoding/json"
	"fmt"
	"net"
	"os"

	"google.golang.org/grpc"
	"google.golang.org/grpc/credentials/insecure"

	"github.com/IBM/vpc-go-sdk/vpcv1"
	ibmCommon "github.com/NetSys/invisinets/pkg/ibm_plugin"
	sdk "github.com/NetSys/invisinets/pkg/ibm_plugin/sdk"
	"github.com/NetSys/invisinets/pkg/invisinetspb"
	utils "github.com/NetSys/invisinets/pkg/utils"
)

type IBMPluginServer struct {
	invisinetspb.UnimplementedCloudPluginServer
	cloudClient            map[string]*sdk.CloudClient
	orchestratorServerAddr string
}

<<<<<<< HEAD
func (s *IBMPluginServer) setupCloudClient(resourceGroupName, region string, resolveID bool) (*sdk.CloudClient, error) {
=======
// setupCloudClient fetches the cloud client for a resgroup and region from the map if cached, or creates a new one.
// This function should be the only way the IBM plugin server to get a client
func (s *ibmPluginServer) setupCloudClient(resourceGroupName, region string) (*sdk.CloudClient, error) {
>>>>>>> 41576492
	clientKey := getClientMapKey(resourceGroupName, region)
	if client, ok := s.cloudClient[clientKey]; ok {
		return client, nil
	}
	client, err := sdk.NewIBMCloudClient(resourceGroupName, region, resolveID)
	if err != nil {
		utils.Log.Println("Failed to set up IBM clients with error:", err)
		return nil, err
	}
	s.cloudClient[clientKey] = client
	return client, nil
}

// getAllClientsForVPCs returns the invisinets VPC IDs and the corresponding clients that are present in all the regions
func (s *ibmPluginServer) getAllClientsForVPCs(cloudClient *sdk.CloudClient, resourceGroupName string) (map[string]*sdk.CloudClient, error) {
	cloudClients := make(map[string]*sdk.CloudClient)
	vpcsData, err := cloudClient.GetInvisinetsTaggedResources(sdk.VPC, []string{}, sdk.ResourceQuery{})
	if err != nil {
		return nil, err
	}
	for _, vpcData := range vpcsData {
		if vpcData.Region != cloudClient.Region() {
			cloudClient, err = s.setupCloudClient(resourceGroupName, vpcData.Region)
			if err != nil {
				return nil, err
			}
		}
		cloudClients[vpcData.ID] = cloudClient
	}
	return cloudClients, nil
}

// CreateResource creates the specified resource.
// Currently only supports instance creation.
func (s *IBMPluginServer) CreateResource(c context.Context, resourceDesc *invisinetspb.ResourceDescription) (*invisinetspb.CreateResourceResponse, error) {
	var vpcID string
	var subnetID string
	resFields := vpcv1.CreateInstanceOptions{}
	fmt.Printf("Creating resource :%s\n", resourceDesc.Id)
	// TODO : Support unmarshalling to other struct types of InstancePrototype interface
	resFields.InstancePrototype = &vpcv1.InstancePrototypeInstanceByImage{
		Image:         &vpcv1.ImageIdentityByID{},
		Zone:          &vpcv1.ZoneIdentityByName{},
		Profile:       &vpcv1.InstanceProfileIdentityByName{},
		ResourceGroup: &vpcv1.ResourceGroupIdentityByID{},
	}

	err := json.Unmarshal(resourceDesc.Description, &resFields)
	if err != nil {
		return nil, fmt.Errorf("failed to unmarshal resource description:%+v", err)
	}
	zone := *resFields.InstancePrototype.(*vpcv1.InstancePrototypeInstanceByImage).Zone.(*vpcv1.ZoneIdentityByName).Name
	resGroup := *resFields.InstancePrototype.(*vpcv1.InstancePrototypeInstanceByImage).ResourceGroup.(*vpcv1.ResourceGroupIdentityByID).ID

	region, err := ibmCommon.ZoneToRegion(zone)
	if err != nil {
		return nil, err
	}

	cloudClient, err := s.setupCloudClient(resGroup, region, false)
	if err != nil {
		return nil, err
	}

	// get VPCs in the request's namespace
	vpcsData, err := cloudClient.GetInvisinetsTaggedResources(sdk.VPC, []string{resourceDesc.Namespace},
		sdk.ResourceQuery{Region: region})
	if err != nil {
		return nil, err
	}
	if len(vpcsData) == 0 {
		// No VPC found in the requested namespace and region. Create one.
		utils.Log.Printf("No VPCs found in the region, will be creating.\n")
		vpc, err := cloudClient.CreateVPC([]string{resourceDesc.Namespace})
		if err != nil {
			return nil, err
		}
		vpcID = *vpc.ID
	} else {
		// Assuming a single VPC per region and namespace
		vpcID = vpcsData[0].ID
		utils.Log.Printf("Using existing VPC ID : %s\n", vpcID)
	}

	// get subnets of VPC
	requiredTags := []string{vpcID, resourceDesc.Namespace}
	subnetsData, err := cloudClient.GetInvisinetsTaggedResources(sdk.SUBNET, requiredTags,
		sdk.ResourceQuery{Zone: zone})
	if err != nil {
		return nil, err
	}
	if len(subnetsData) == 0 {
		// No subnets in the specified VPC.
		utils.Log.Printf("No Subnets found in the zone, getting address space from orchestrator\n")

		// Find unused address space and create a subnet in it.
		conn, err := grpc.Dial(s.orchestratorServerAddr, grpc.WithTransportCredentials(insecure.NewCredentials()))
		if err != nil {
			return nil, err
		}
		defer conn.Close()
		client := invisinetspb.NewControllerClient(conn)
		resp, err := client.FindUnusedAddressSpace(context.Background(), &invisinetspb.FindUnusedAddressSpaceRequest{})
		if err != nil {
			return nil, err
		}
		utils.Log.Printf("Using %s address space\n", resp.AddressSpace)
		subnet, err := cloudClient.CreateSubnet(vpcID, zone, resp.AddressSpace, requiredTags)
		if err != nil {
			return nil, err
		}
		subnetID = *subnet.ID
	} else {
		// Pick the existent subnet in the zone (given premise: one invisinets subnet per zone and namespace).
		subnetID = subnetsData[0].ID
	}

	// Launch an instance in the chosen subnet
	vm, err := cloudClient.CreateInstance(vpcID, subnetID, &resFields, requiredTags)
	if err != nil {
		return nil, err
	}
	// get private IP of newly launched instance
	reservedIP, err := cloudClient.GetInstanceReservedIP(*vm.ID)
	if err != nil {
		return nil, err
	}

	return &invisinetspb.CreateResourceResponse{Name: *vm.Name, Uri: createInstanceID(resGroup, zone, *vm.ID), Ip: reservedIP}, nil
}

// GetUsedAddressSpaces returns a list of address spaces used by either user's or invisinets' subnets,
// for each invisinets vpc.
func (s *IBMPluginServer) GetUsedAddressSpaces(ctx context.Context, req *invisinetspb.GetUsedAddressSpacesRequest) (*invisinetspb.GetUsedAddressSpacesResponse, error) {
	resp := &invisinetspb.GetUsedAddressSpacesResponse{}
	resp.AddressSpaceMappings = make([]*invisinetspb.AddressSpaceMapping, len(req.Deployments))
	for i, deployment := range req.Deployments {
		resp.AddressSpaceMappings[i] = &invisinetspb.AddressSpaceMapping{
			Cloud:     utils.IBM,
			Namespace: deployment.Namespace,
		}
		fmt.Printf("Getting used address spaces for deployment : %v\n", deployment.Id)
		rInfo, err := getResourceIDInfo(deployment.Id)
		if err != nil {
			return nil, err
		}

<<<<<<< HEAD
		// using a tmp client to avoid altering the cloud client's region.
		tmpClient, err := sdk.NewIBMCloudClient(rInfo.ResourceGroup, "us-south", true)
=======
		cloudClient, err := s.setupCloudClient(rInfo.ResourceGroupName, region)
>>>>>>> 41576492
		if err != nil {
			return nil, err
		}
		// get all VPCs and corresponding clients to collect all address spaces
		clients, err := s.getAllClientsForVPCs(cloudClient, rInfo.ResourceGroupName)
		if err != nil {
<<<<<<< HEAD
			utils.Log.Print("Failed to get invisinets tagged VPCs\n")
=======
>>>>>>> 41576492
			return nil, err
		}
		for vpcID, client := range clients {
			subnets, err := client.GetSubnetsInVpcRegionBound(vpcID)
			if err != nil {
				return nil, err
			}
			for _, subnet := range subnets {
				resp.AddressSpaceMappings[i].AddressSpaces = append(resp.AddressSpaceMappings[i].AddressSpaces, *subnet.Ipv4CIDRBlock)
			}
		}
	}

	return resp, nil
}

// GetPermitList returns security rules of security groups associated with the specified instance.
func (s *IBMPluginServer) GetPermitList(ctx context.Context, req *invisinetspb.GetPermitListRequest) (*invisinetspb.GetPermitListResponse, error) {
	rInfo, err := getResourceIDInfo(req.Resource)
	if err != nil {
		return nil, err
	}
	region, err := ibmCommon.ZoneToRegion(rInfo.Zone)
	if err != nil {
		return nil, err
	}

	cloudClient, err := s.setupCloudClient(rInfo.ResourceGroup, region, true)
	if err != nil {
		return nil, err
	}

	// verify specified instance match the specified namespace
	if isInNamespace, err := cloudClient.IsInstanceInNamespace(
		rInfo.ResourceID, req.Namespace, region); !isInNamespace || err != nil {
		return nil, fmt.Errorf("Specified instance: %v doesn't exist in namespace: %v.",
			rInfo.ResourceID, req.Namespace)
	}

	securityGroupID, err := cloudClient.GetInstanceSecurityGroupID(rInfo.ResourceID)
	if err != nil {
		return nil, err
	}
	sgRules, err := cloudClient.GetSecurityRulesOfSG(securityGroupID)
	if err != nil {
		return nil, err
	}
	invisinetsRules, err := sdk.IBMToInvisinetsRules(sgRules)
	if err != nil {
		return nil, err
	}

	return &invisinetspb.GetPermitListResponse{Rules: invisinetsRules}, nil
}

// AddPermitListRules attaches security group rules to the specified instance in PermitList.AssociatedResource.
func (s *IBMPluginServer) AddPermitListRules(ctx context.Context, req *invisinetspb.AddPermitListRulesRequest) (*invisinetspb.AddPermitListRulesResponse, error) {

	fmt.Printf("Adding PermitListRules %v, %v. namespace :%s \n ", req.Resource, req.Rules, req.Namespace)
	rInfo, err := getResourceIDInfo(req.Resource)
	if err != nil {
		return nil, err
	}
	region, err := ibmCommon.ZoneToRegion(rInfo.Zone)
	if err != nil {
		fmt.Printf("Failed to convert zone to region: %v\n, err")
		return nil, err
	}
	fmt.Printf("%s, %s, %s\n", rInfo.ResourceGroup, region, rInfo.ResourceID)
	cloudClient, err := s.setupCloudClient(rInfo.ResourceGroup, region, false)
	if err != nil {
		fmt.Printf("Failed to get cloud client: %v\n", err)
		return nil, err
	}

	// verify specified instance match the specified namespace
	if isInNamespace, err := cloudClient.IsInstanceInNamespace(
		rInfo.ResourceID, req.Namespace, region); !isInNamespace || err != nil {
		fmt.Printf("Not in namespace %v\n", err)
		return nil, fmt.Errorf("specified instance: %v doesn't exist in namespace: %v",
			rInfo.ResourceID, req.Namespace)
	}

	vmID := rInfo.ResourceID

	// get security group of VM
	invisinetsSgsData, err := cloudClient.GetInvisinetsTaggedResources(sdk.SG, []string{vmID}, sdk.ResourceQuery{Region: region})
	if err != nil {
		fmt.Printf("Failed to get invi tagged resources %v: %v.\n", vmID, err)
		return nil, err
	}
	if len(invisinetsSgsData) == 0 {
		fmt.Printf("No security groups were found for VM %v\n", vmID)
		return nil, fmt.Errorf("no security groups were found for VM %v", vmID)
	}
	// up to a single invisinets security group can exist per VM (queried resource by tag=vmID)
	requestSGID := invisinetsSgsData[0].ID

	// get VPC of the VM specified in the request
	requestVPCData, err := cloudClient.VMToVPCObject(vmID)
	if err != nil {
		fmt.Printf("Failed to get VPC: %v.\n", err)
		return nil, err
	}
	fmt.Printf("SG ID : %s\n", requestSGID)
	// translate invisinets rules to IBM rules to compare hash values with current rules.
	ibmRulesToAdd, err := sdk.InvisinetsToIBMRules(requestSGID, req.Rules)
	if err != nil {
		fmt.Printf("Failed to convert to ibm rules : %v.", err)
		return nil, err
	}
	fmt.Printf("IBM Rule : %v\n", ibmRulesToAdd)

	gwID := "" // global transit gateway ID for vpc-peering.
	for _, ibmRule := range ibmRulesToAdd {

		// TODO @cohen-j-omer Connect clouds if needed:
		// 1. use the controllerClient's GetUsedAddressSpaces to get used addresses.
		// 2. if the rule's remote address resides in one of the clouds C a vpn gateway.

<<<<<<< HEAD
		// get the VPC of the rule's target
		remoteVPC, err := getRemoteVPC(ibmRule.Remote, rInfo.ResourceGroup)
=======
		// get the VPCs and clients to search if the remote IP resides in any of them
		clients, err := s.getAllClientsForVPCs(cloudClient, rInfo.ResourceGroupName)
>>>>>>> 41576492
		if err != nil {
			fmt.Printf("Failed to get remote vpc: %v.\n", err)
			return nil, err
		}
		remoteVPC := ""
		for vpcID, client := range clients {
			if isRemoteInVPC, _ := client.IsRemoteInVPC(vpcID, ibmRule.Remote); isRemoteInVPC {
				remoteVPC = vpcID
				break
			}
		}
		// if the remote resides inside an invisinets VPC that isn't the request VM's VPC, connect them
<<<<<<< HEAD
		if remoteVPC != nil && remoteVPC.ID != *requestVPCData.ID {
			fmt.Printf("The following rule's remote is targeting a different IBM VPC\nRule: %+v\nVPC:%+v.\n", ibmRule, remoteVPC)
=======
		if remoteVPC != "" && remoteVPC != *requestVPCData.ID {
			utils.Log.Printf("The following rule's remote is targeting a different IBM VPC\nRule: %+v\nVPC:%+v", ibmRule, remoteVPC)
>>>>>>> 41576492
			// fetch or create transit gateway
			if len(gwID) == 0 { // lookup optimization, use the already fetched gateway ID if possible
				gwID, err = cloudClient.GetOrCreateTransitGateway(region)
				if err != nil {
					return nil, err
				}
			}
			// connect the VPC of the request's VM to the transit gateway.
			// the `remoteVPC` should be connected by a separate symmetric request (e.g. to allow inbound traffic to remote).
			err = cloudClient.ConnectVPC(gwID, *requestVPCData.CRN)
			if err != nil {
				return nil, err
			}
		}
		rulesHashValues := make(map[uint64]bool)
		// get current rules in SG and record their hash values
		sgRules, err := cloudClient.GetSecurityRulesOfSG(requestSGID)
		if err != nil {
			fmt.Printf("Failed to get sg rules: %v.\n", err)
			return nil, err
		}
		_, err = cloudClient.GetUniqueSGRules(sgRules, rulesHashValues)
		if err != nil {
			fmt.Printf("Failed to get unique sg rules: %v.\n", err)
			return nil, err
		}
		// compute hash value of rules, disregarding the ID field.
		ruleHashValue, err := ibmCommon.GetStructHash(ibmRule, []string{"ID"})
		if err != nil {
			fmt.Printf("Failed to compute hash: %v.\n", err)
			return nil, err
		}
		// avoid adding duplicate rules (when hash values match)
		if !rulesHashValues[ruleHashValue] {
			err := cloudClient.AddSecurityGroupRule(ibmRule)
			if err != nil {
				fmt.Printf("Failed to add security group rule: %v.\n", err)
				return nil, err
			}
			fmt.Printf("Attached rule %+v\n", ibmRule)
		} else {
			fmt.Printf("Rule %+v already exists for security group ID %v.\n", ibmRule, requestSGID)
		}
	}
	return &invisinetspb.AddPermitListRulesResponse{}, nil
}

// DeletePermitListRules deletes security group rules matching the attributes of the rules contained in the relevant Security group
func (s *IBMPluginServer) DeletePermitListRules(ctx context.Context, req *invisinetspb.DeletePermitListRulesRequest) (*invisinetspb.DeletePermitListRulesResponse, error) {
	rInfo, err := getResourceIDInfo(req.Resource)
	if err != nil {
		return nil, err
	}
	region, err := ibmCommon.ZoneToRegion(rInfo.Zone)
	if err != nil {
		return nil, err
	}

	cloudClient, err := s.setupCloudClient(rInfo.ResourceGroup, region, true)
	if err != nil {
		return nil, err
	}

	// verify specified instance match the specified namespace
	if isInNamespace, err := cloudClient.IsInstanceInNamespace(
		rInfo.ResourceID, req.Namespace, region); !isInNamespace || err != nil {
		return nil, fmt.Errorf("Specified instance: %v doesn't exist in namespace: %v.",
			rInfo.ResourceID, req.Namespace)
	}

	// Get the VM ID from the resource ID (typically refers to VM Name)
	vmData, err := cloudClient.GetInstanceData(rInfo.ResourceID)
	if err != nil {
		return nil, err
	}
	vmID := *vmData.ID

	invisinetsSgsData, err := cloudClient.GetInvisinetsTaggedResources(sdk.SG, []string{vmID}, sdk.ResourceQuery{Region: region})
	if err != nil {
		return nil, err
	}
	if len(invisinetsSgsData) == 0 {
		return nil, fmt.Errorf("no security groups were found for VM %v", rInfo.ResourceID)
	}
	// assuming up to a single invisinets subnet can exist per zone
	vmInvisinetsSgID := invisinetsSgsData[0].ID

	for _, ruleID := range req.RuleNames {
		err = cloudClient.DeleteSecurityGroupRule(vmInvisinetsSgID, ruleID)
		if err != nil {
			return nil, err
		}
		utils.Log.Printf("Deleted rule %v", ruleID)
	}
	return &invisinetspb.DeletePermitListRulesResponse{}, nil

}

// Setup starts up the plugin server and stores the orchestrator server address.
func Setup(port int, orchestratorServerAddr string) *IBMPluginServer {
	pluginServerAddress := "localhost"
	lis, err := net.Listen("tcp", fmt.Sprintf("%v:%d", pluginServerAddress, port))
	if err != nil {
		fmt.Fprintf(os.Stderr, "failed to listen: %v", err)
	}
	grpcServer := grpc.NewServer()
	ibmServer := &IBMPluginServer{
		cloudClient:            make(map[string]*sdk.CloudClient),
		orchestratorServerAddr: orchestratorServerAddr,
	}
	invisinetspb.RegisterCloudPluginServer(grpcServer, ibmServer)
	fmt.Printf("\nStarting plugin server on: %v:%v\n", pluginServerAddress, port)

	go func() {
		if err := grpcServer.Serve(lis); err != nil {
			fmt.Println(err.Error())
		}
	}()
	return ibmServer
}<|MERGE_RESOLUTION|>--- conflicted
+++ resolved
@@ -39,13 +39,9 @@
 	orchestratorServerAddr string
 }
 
-<<<<<<< HEAD
-func (s *IBMPluginServer) setupCloudClient(resourceGroupName, region string, resolveID bool) (*sdk.CloudClient, error) {
-=======
 // setupCloudClient fetches the cloud client for a resgroup and region from the map if cached, or creates a new one.
 // This function should be the only way the IBM plugin server to get a client
-func (s *ibmPluginServer) setupCloudClient(resourceGroupName, region string) (*sdk.CloudClient, error) {
->>>>>>> 41576492
+func (s *IBMPluginServer) setupCloudClient(resourceGroupName, region string, resolveID bool) (*sdk.CloudClient, error) {
 	clientKey := getClientMapKey(resourceGroupName, region)
 	if client, ok := s.cloudClient[clientKey]; ok {
 		return client, nil
@@ -60,7 +56,7 @@
 }
 
 // getAllClientsForVPCs returns the invisinets VPC IDs and the corresponding clients that are present in all the regions
-func (s *ibmPluginServer) getAllClientsForVPCs(cloudClient *sdk.CloudClient, resourceGroupName string) (map[string]*sdk.CloudClient, error) {
+func (s *IBMPluginServer) getAllClientsForVPCs(cloudClient *sdk.CloudClient, resourceGroupName string, resolveID bool) (map[string]*sdk.CloudClient, error) {
 	cloudClients := make(map[string]*sdk.CloudClient)
 	vpcsData, err := cloudClient.GetInvisinetsTaggedResources(sdk.VPC, []string{}, sdk.ResourceQuery{})
 	if err != nil {
@@ -68,7 +64,7 @@
 	}
 	for _, vpcData := range vpcsData {
 		if vpcData.Region != cloudClient.Region() {
-			cloudClient, err = s.setupCloudClient(resourceGroupName, vpcData.Region)
+			cloudClient, err = s.setupCloudClient(resourceGroupName, vpcData.Region, resolveID)
 			if err != nil {
 				return nil, err
 			}
@@ -192,23 +188,19 @@
 		if err != nil {
 			return nil, err
 		}
-
-<<<<<<< HEAD
-		// using a tmp client to avoid altering the cloud client's region.
-		tmpClient, err := sdk.NewIBMCloudClient(rInfo.ResourceGroup, "us-south", true)
-=======
-		cloudClient, err := s.setupCloudClient(rInfo.ResourceGroupName, region)
->>>>>>> 41576492
+		region, err := ibmCommon.ZoneToRegion(rInfo.Zone)
+		if err != nil {
+			return nil, err
+		}
+
+		cloudClient, err := s.setupCloudClient(rInfo.ResourceGroup, region, true)
 		if err != nil {
 			return nil, err
 		}
 		// get all VPCs and corresponding clients to collect all address spaces
-		clients, err := s.getAllClientsForVPCs(cloudClient, rInfo.ResourceGroupName)
-		if err != nil {
-<<<<<<< HEAD
+		clients, err := s.getAllClientsForVPCs(cloudClient, rInfo.ResourceGroup, true)
+		if err != nil {
 			utils.Log.Print("Failed to get invisinets tagged VPCs\n")
-=======
->>>>>>> 41576492
 			return nil, err
 		}
 		for vpcID, client := range clients {
@@ -274,7 +266,7 @@
 	}
 	region, err := ibmCommon.ZoneToRegion(rInfo.Zone)
 	if err != nil {
-		fmt.Printf("Failed to convert zone to region: %v\n, err")
+		fmt.Printf("Failed to convert zone to region: %v\n", err)
 		return nil, err
 	}
 	fmt.Printf("%s, %s, %s\n", rInfo.ResourceGroup, region, rInfo.ResourceID)
@@ -329,13 +321,8 @@
 		// 1. use the controllerClient's GetUsedAddressSpaces to get used addresses.
 		// 2. if the rule's remote address resides in one of the clouds C a vpn gateway.
 
-<<<<<<< HEAD
-		// get the VPC of the rule's target
-		remoteVPC, err := getRemoteVPC(ibmRule.Remote, rInfo.ResourceGroup)
-=======
 		// get the VPCs and clients to search if the remote IP resides in any of them
-		clients, err := s.getAllClientsForVPCs(cloudClient, rInfo.ResourceGroupName)
->>>>>>> 41576492
+		clients, err := s.getAllClientsForVPCs(cloudClient, rInfo.ResourceGroup, false)
 		if err != nil {
 			fmt.Printf("Failed to get remote vpc: %v.\n", err)
 			return nil, err
@@ -348,13 +335,8 @@
 			}
 		}
 		// if the remote resides inside an invisinets VPC that isn't the request VM's VPC, connect them
-<<<<<<< HEAD
-		if remoteVPC != nil && remoteVPC.ID != *requestVPCData.ID {
-			fmt.Printf("The following rule's remote is targeting a different IBM VPC\nRule: %+v\nVPC:%+v.\n", ibmRule, remoteVPC)
-=======
 		if remoteVPC != "" && remoteVPC != *requestVPCData.ID {
 			utils.Log.Printf("The following rule's remote is targeting a different IBM VPC\nRule: %+v\nVPC:%+v", ibmRule, remoteVPC)
->>>>>>> 41576492
 			// fetch or create transit gateway
 			if len(gwID) == 0 { // lookup optimization, use the already fetched gateway ID if possible
 				gwID, err = cloudClient.GetOrCreateTransitGateway(region)
