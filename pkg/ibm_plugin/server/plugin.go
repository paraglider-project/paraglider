/*
Copyright 2023 The Paraglider Authors.

Licensed under the Apache License, Version 2.0 (the "License");
you may not use this file except in compliance with the License.
You may obtain a copy of the License at

	http://www.apache.org/licenses/LICENSE-2.0

Unless required by applicable law or agreed to in writing, software
distributed under the License is distributed on an "AS IS" BASIS,
WITHOUT WARRANTIES OR CONDITIONS OF ANY KIND, either express or implied.
See the License for the specific language governing permissions and
limitations under the License.
*/

package ibm

import (
	"context"
	"encoding/json"
	"fmt"
	"net"
	"os"

	"google.golang.org/grpc"
	"google.golang.org/grpc/credentials/insecure"
	"google.golang.org/protobuf/proto"

	"github.com/IBM/vpc-go-sdk/vpcv1"
	ibmCommon "github.com/paraglider-project/paraglider/pkg/ibm_plugin"
	sdk "github.com/paraglider-project/paraglider/pkg/ibm_plugin/sdk"
	"github.com/paraglider-project/paraglider/pkg/paragliderpb"
	utils "github.com/paraglider-project/paraglider/pkg/utils"
)

type IBMPluginServer struct {
	paragliderpb.UnimplementedCloudPluginServer
	cloudClient            map[string]*sdk.CloudClient
	orchestratorServerAddr string
}

// setupCloudClient fetches the cloud client for a resgroup and region from the map if cached, or creates a new one.
// This function should be the only way the IBM plugin server to get a client
func (s *IBMPluginServer) setupCloudClient(resourceGroupID, region string) (*sdk.CloudClient, error) {
	clientKey := getClientMapKey(resourceGroupID, region)
	if client, ok := s.cloudClient[clientKey]; ok {
		return client, nil
	}
	client, err := sdk.NewIBMCloudClient(resourceGroupID, region)
	if err != nil {
		utils.Log.Println("Failed to set up IBM clients with error:", err)
		return nil, err
	}
	s.cloudClient[clientKey] = client
	return client, nil
}

// getAllClientsForVPCs returns the paraglider VPC IDs and the corresponding clients that are present in all the regions
func (s *IBMPluginServer) getAllClientsForVPCs(cloudClient *sdk.CloudClient, resourceGroupName string, resolveID bool) (map[string]*sdk.CloudClient, error) {
	cloudClients := make(map[string]*sdk.CloudClient)
	vpcsData, err := cloudClient.GetParagliderTaggedResources(sdk.VPC, []string{}, sdk.ResourceQuery{})
	if err != nil {
		return nil, err
	}
	for _, vpcData := range vpcsData {
		if vpcData.Region != cloudClient.Region() {
			cloudClient, err = s.setupCloudClient(resourceGroupName, vpcData.Region)
			if err != nil {
				return nil, err
			}
		}
		cloudClients[vpcData.ID] = cloudClient
	}
	return cloudClients, nil
}

// CreateResource creates the specified resource.
// Currently only supports instance creation.
func (s *IBMPluginServer) CreateResource(c context.Context, resourceDesc *paragliderpb.ResourceDescription) (*paragliderpb.CreateResourceResponse, error) {
	var vpcID string
	var subnetID string
	resFields := vpcv1.CreateInstanceOptions{}
	utils.Log.Printf("Creating resource %s in deployment %s\n", resourceDesc.Name, resourceDesc.Deployment.Id)
	// TODO : Support unmarshalling to other struct types of InstancePrototype interface
	resFields.InstancePrototype = &vpcv1.InstancePrototypeInstanceByImage{
		Image:         &vpcv1.ImageIdentityByID{},
		Zone:          &vpcv1.ZoneIdentityByName{},
		Profile:       &vpcv1.InstanceProfileIdentityByName{},
		ResourceGroup: &vpcv1.ResourceGroupIdentityByID{},
	}

	err := json.Unmarshal(resourceDesc.Description, &resFields)
	if err != nil {
		return nil, fmt.Errorf("failed to unmarshal resource description:%+v", err)
	}
	if resFields.InstancePrototype.(*vpcv1.InstancePrototypeInstanceByImage).Zone.(*vpcv1.ZoneIdentityByName).Name == nil {
		return nil, fmt.Errorf("unspecified zone definition in resource description")
	}
	zone := *resFields.InstancePrototype.(*vpcv1.InstancePrototypeInstanceByImage).Zone.(*vpcv1.ZoneIdentityByName).Name
	region, err := ibmCommon.ZoneToRegion(zone)
	if err != nil {
		return nil, err
	}

	rInfo, err := getResourceIDInfo(resourceDesc.Deployment.Id)
	if err != nil {
		return nil, err
	}

	resFields.InstancePrototype.(*vpcv1.InstancePrototypeInstanceByImage).Name = proto.String(resourceDesc.Name)
	resFields.InstancePrototype.(*vpcv1.InstancePrototypeInstanceByImage).ResourceGroup.(*vpcv1.ResourceGroupIdentityByID).ID = &rInfo.ResourceGroup

	cloudClient, err := s.setupCloudClient(rInfo.ResourceGroup, region)
	if err != nil {
		return nil, err
	}

	// get VPCs in the request's namespace
	vpcsData, err := cloudClient.GetParagliderTaggedResources(sdk.VPC, []string{resourceDesc.Deployment.Namespace},
		sdk.ResourceQuery{Region: region})
	if err != nil {
		return nil, err
	}
	if len(vpcsData) == 0 {
		// No VPC found in the requested namespace and region. Create one.
		utils.Log.Printf("No VPCs found in the region, will be creating.")
		vpc, err := cloudClient.CreateVPC([]string{resourceDesc.Deployment.Namespace})
		if err != nil {
			return nil, err
		}
		vpcID = *vpc.ID
	} else {
		// Assuming a single VPC per region and namespace
		vpcID = vpcsData[0].ID
		utils.Log.Printf("Using existing VPC ID : %s\n", vpcID)
	}

	// get subnets of VPC
	requiredTags := []string{vpcID, resourceDesc.Deployment.Namespace}
	subnetsData, err := cloudClient.GetParagliderTaggedResources(sdk.SUBNET, requiredTags,
		sdk.ResourceQuery{Zone: zone})
	if err != nil {
		return nil, err
	}
	if len(subnetsData) == 0 {
		// No subnets in the specified VPC.
		utils.Log.Printf("No Subnets found in the zone, getting address space from orchestrator\n")

		// Find unused address space and create a subnet in it.
		conn, err := grpc.Dial(s.orchestratorServerAddr, grpc.WithTransportCredentials(insecure.NewCredentials()))
		if err != nil {
			return nil, err
		}
		defer conn.Close()
		client := paragliderpb.NewControllerClient(conn)
		resp, err := client.FindUnusedAddressSpaces(context.Background(), &paragliderpb.FindUnusedAddressSpacesRequest{})
		if err != nil {
			return nil, err
		}
		utils.Log.Printf("Using %s address space", resp.AddressSpaces[0])
		subnet, err := cloudClient.CreateSubnet(vpcID, zone, resp.AddressSpaces[0], requiredTags)
		if err != nil {
			return nil, err
		}
		subnetID = *subnet.ID
	} else {
		// Pick the existent subnet in the zone (given premise: one paraglider subnet per zone and namespace).
		subnetID = subnetsData[0].ID
	}

	// Launch an instance in the chosen subnet
	vm, err := cloudClient.CreateInstance(vpcID, subnetID, &resFields, requiredTags)
	if err != nil {
		return nil, err
	}
	// get private IP of newly launched instance
	reservedIP, err := cloudClient.GetInstanceReservedIP(*vm.ID)
	if err != nil {
		return nil, err
	}

	return &paragliderpb.CreateResourceResponse{Name: *vm.Name, Uri: createInstanceID(rInfo.ResourceGroup, zone, *vm.ID), Ip: reservedIP}, nil
}

// GetUsedAddressSpaces returns a list of address spaces used by either user's or paraglider' subnets,
// for each paraglider vpc.
func (s *IBMPluginServer) GetUsedAddressSpaces(ctx context.Context, req *paragliderpb.GetUsedAddressSpacesRequest) (*paragliderpb.GetUsedAddressSpacesResponse, error) {
	resp := &paragliderpb.GetUsedAddressSpacesResponse{}
	resp.AddressSpaceMappings = make([]*paragliderpb.AddressSpaceMapping, len(req.Deployments))
	for i, deployment := range req.Deployments {
		resp.AddressSpaceMappings[i] = &paragliderpb.AddressSpaceMapping{
			Cloud:     utils.IBM,
			Namespace: deployment.Namespace,
		}
		utils.Log.Printf("Getting used address spaces for deployment : %v\n", deployment.Id)
		rInfo, err := getResourceIDInfo(deployment.Id)
		if err != nil {
			return nil, err
		}
		region, err := ibmCommon.ZoneToRegion(rInfo.Zone)
		if err != nil {
			return nil, err
		}

		cloudClient, err := s.setupCloudClient(rInfo.ResourceGroup, region)
		if err != nil {
			return nil, err
		}
		// get all VPCs and corresponding clients to collect all address spaces
		clients, err := s.getAllClientsForVPCs(cloudClient, rInfo.ResourceGroup, true)
		if err != nil {
			utils.Log.Print("Failed to get paraglider tagged VPCs\n")
			return nil, err
		}
		for vpcID, client := range clients {
			subnets, err := client.GetSubnetsInVpcRegionBound(vpcID)
			if err != nil {
				return nil, err
			}
			for _, subnet := range subnets {
				resp.AddressSpaceMappings[i].AddressSpaces = append(resp.AddressSpaceMappings[i].AddressSpaces, *subnet.Ipv4CIDRBlock)
			}
		}
	}

	return resp, nil
}

// GetPermitList returns security rules of security groups associated with the specified instance.
func (s *IBMPluginServer) GetPermitList(ctx context.Context, req *paragliderpb.GetPermitListRequest) (*paragliderpb.GetPermitListResponse, error) {
	rInfo, err := getResourceIDInfo(req.Resource)
	if err != nil {
		return nil, err
	}
	region, err := ibmCommon.ZoneToRegion(rInfo.Zone)
	if err != nil {
		return nil, err
	}

	cloudClient, err := s.setupCloudClient(rInfo.ResourceGroup, region)
	if err != nil {
		return nil, err
	}

	// verify specified instance match the specified namespace
	if isInNamespace, err := cloudClient.IsInstanceInNamespace(
		rInfo.ResourceID, req.Namespace, region); !isInNamespace || err != nil {
		return nil, fmt.Errorf("specified instance: %v doesn't exist in namespace: %v",
			rInfo.ResourceID, req.Namespace)
	}
	utils.Log.Printf("Getting permit lists for instance: %s\n", rInfo.ResourceID)
	securityGroupID, err := cloudClient.GetInstanceSecurityGroupID(rInfo.ResourceID)
	if err != nil {
		return nil, err
	}
	sgRules, err := cloudClient.GetSecurityRulesOfSG(securityGroupID)
	if err != nil {
		return nil, err
	}
	paragliderRules, err := sdk.IBMToParagliderRules(sgRules)
	if err != nil {
		return nil, err
	}

<<<<<<< HEAD
	conn, err := grpc.Dial(s.orchestratorServerAddr, grpc.WithTransportCredentials(insecure.NewCredentials()))
	if err != nil {
		return nil, err
	}
	defer conn.Close()
	client := invisinetspb.NewControllerClient(conn)

	for _, rule := range invisinetsRules {
		//IBM rule ID is transiently stored in rule name
		ruleName, err := getRuleValFromStore(ctx, client, rule.Name, req.Namespace)
		if err != nil {
			utils.Log.Printf("Failed to get value from KVstore for rule %s: %v.", ruleName, err)
		}
		utils.Log.Printf("Got %s rule name for ID : %s", ruleName, rule.Name)
		rule.Name = ruleName
	}
	return &invisinetspb.GetPermitListResponse{Rules: invisinetsRules}, nil
=======
	return &paragliderpb.GetPermitListResponse{Rules: paragliderRules}, nil
>>>>>>> f690abab
}

// AddPermitListRules attaches security group rules to the specified instance in PermitList.AssociatedResource.
func (s *IBMPluginServer) AddPermitListRules(ctx context.Context, req *paragliderpb.AddPermitListRulesRequest) (*paragliderpb.AddPermitListRulesResponse, error) {

	utils.Log.Printf("Adding PermitListRules %v, %v. namespace :%s \n ", req.Resource, req.Rules, req.Namespace)
	rInfo, err := getResourceIDInfo(req.Resource)
	if err != nil {
		return nil, err
	}
	region, err := ibmCommon.ZoneToRegion(rInfo.Zone)
	if err != nil {
		utils.Log.Printf("Failed to convert zone to region: %v\n", err)
		return nil, err
	}
	utils.Log.Printf("%s, %s, %s\n", rInfo.ResourceGroup, region, rInfo.ResourceID)
	cloudClient, err := s.setupCloudClient(rInfo.ResourceGroup, region)
	if err != nil {
		utils.Log.Printf("Failed to get cloud client: %v\n", err)
		return nil, err
	}

	// verify specified instance match the specified namespace
	if isInNamespace, err := cloudClient.IsInstanceInNamespace(
		rInfo.ResourceID, req.Namespace, region); !isInNamespace || err != nil {
		utils.Log.Printf("Not in namespace %v\n", err)
		return nil, fmt.Errorf("specified instance: %v doesn't exist in namespace: %v",
			rInfo.ResourceID, req.Namespace)
	}

	vmID := rInfo.ResourceID

	// get security group of VM
	paragliderSgsData, err := cloudClient.GetParagliderTaggedResources(sdk.SG, []string{vmID}, sdk.ResourceQuery{Region: region})
	if err != nil {
		utils.Log.Printf("Failed to get paraglider tagged resources %v: %v.\n", vmID, err)
		return nil, err
	}
	if len(paragliderSgsData) == 0 {
		utils.Log.Printf("No security groups were found for VM %v\n", vmID)
		return nil, fmt.Errorf("no security groups were found for VM %v", vmID)
	}
	// up to a single paraglider security group can exist per VM (queried resource by tag=vmID)
	requestSGID := paragliderSgsData[0].ID

	// get VPC of the VM specified in the request
	requestVPCData, err := cloudClient.VMToVPCObject(vmID)
	if err != nil {
		utils.Log.Printf("Failed to get VPC: %v.\n", err)
		return nil, err
	}
	utils.Log.Printf("Adding rule to SG ID : %s\n", requestSGID)
	// translate paraglider rules to IBM rules to compare hash values with current rules.
	ibmRulesToAdd, err := sdk.ParagliderToIBMRules(requestSGID, req.Rules)
	if err != nil {
		utils.Log.Printf("Failed to convert to ibm rules : %v.", err)
		return nil, err
	}
	utils.Log.Printf("Translated permit list to intermediate IBM Rule : %v\n", ibmRulesToAdd)

	conn, err := grpc.Dial(s.orchestratorServerAddr, grpc.WithTransportCredentials(insecure.NewCredentials()))
	if err != nil {
		return nil, err
	}
	defer conn.Close()
	client := invisinetspb.NewControllerClient(conn)

	gwID := "" // global transit gateway ID for vpc-peering.
	for _, ibmRule := range ibmRulesToAdd {

		// TODO @cohen-j-omer Connect clouds if needed:
		// 1. use the orchestratorClient's GetUsedAddressSpaces to get used addresses.
		// 2. if the rule's remote address resides in one of the clouds create a vpn gateway.

		// get the VPCs and clients to search if the remote IP resides in any of them
		clients, err := s.getAllClientsForVPCs(cloudClient, rInfo.ResourceGroup, false)
		if err != nil {
			utils.Log.Printf("Failed to get remote vpc: %v.\n", err)
			return nil, err
		}
		remoteVPC := ""
		for vpcID, client := range clients {
			if isRemoteInVPC, _ := client.IsRemoteInVPC(vpcID, ibmRule.Remote); isRemoteInVPC {
				remoteVPC = vpcID
				break
			}
		}
		// if the remote resides inside a paraglider VPC that isn't the request VM's VPC, connect them
		if remoteVPC != "" && remoteVPC != *requestVPCData.ID {
			utils.Log.Printf("The following rule's remote is targeting a different IBM VPC\nRule: %+v\nVPC:%+v", ibmRule, remoteVPC)
			// fetch or create transit gateway
			if len(gwID) == 0 { // lookup optimization, use the already fetched gateway ID if possible
				gwID, err = cloudClient.GetOrCreateTransitGateway(region)
				if err != nil {
					return nil, err
				}
			}
			// connect the VPC of the request's VM to the transit gateway.
			// the `remoteVPC` should be connected by a separate symmetric request (e.g. to allow inbound traffic to remote).
			err = cloudClient.ConnectVPC(gwID, *requestVPCData.CRN)
			if err != nil {
				return nil, err
			}
		}
		rulesHashValues := make(map[uint64]bool)
		// get current rules in SG and record their hash values
		sgRules, err := cloudClient.GetSecurityRulesOfSG(requestSGID)
		if err != nil {
			utils.Log.Printf("Failed to get sg rules: %v.\n", err)
			return nil, err
		}
		_, err = cloudClient.GetUniqueSGRules(sgRules, rulesHashValues)
		if err != nil {
			utils.Log.Printf("Failed to get unique sg rules: %v.\n", err)
			return nil, err
		}
		// compute hash value of rules, disregarding the ID field.
		ruleHashValue, err := ibmCommon.GetStructHash(ibmRule, []string{"ID"})
		if err != nil {
			utils.Log.Printf("Failed to compute hash: %v.\n", err)
			return nil, err
		}
		// avoid adding duplicate rules (when hash values match)
		if rulesHashValues[ruleHashValue] {
			utils.Log.Printf("Rule %+v already exists for security group ID %v.\n", ibmRule, requestSGID)
			return &invisinetspb.AddPermitListRulesResponse{}, nil
		}

		ruleID, err := cloudClient.AddSecurityGroupRule(ibmRule)
		if err != nil {
			utils.Log.Printf("Failed to add security group rule: %v.\n", err)
			return nil, err
		}
		utils.Log.Printf("Attached rule %s(%s), %+v\n", ruleID, ibmRule.ID, ibmRule)

		// Check if there exists a rule with the permitlist name
		oldRuleID, err := getRuleValFromStore(ctx, client, ibmRule.ID, req.Namespace)
		if err != nil {
			// In case of failure to get/set KV from store, ensure the existing ruled is deleted
			// to ensure, there are no zombie rules
			utils.Log.Printf("Failed to retrieve from KV store for rule %s: %v.", ibmRule.ID, err)
			err = cloudClient.DeleteSecurityGroupRule(requestSGID, ruleID)
			if err != nil {
				return nil, err
			}
			return nil, fmt.Errorf("failed to get from kv store %v", err)
		}

		if oldRuleID != "" {
			// Existing rule found with the same permitlist name
			err = cloudClient.DeleteSecurityGroupRule(requestSGID, oldRuleID)
			if err != nil {
				return nil, err
			}
			utils.Log.Printf("Cleaning up old rule %s with same permitlist name %s", oldRuleID, ibmRule.ID)
		}
		// The intermediate representation ibmRule.ID stores the permitlist name
		err = setRuleValToStore(ctx, client, ibmRule.ID, ruleID, req.Namespace)
		if err != nil {
			utils.Log.Printf("Failed to set KV store for rule %s: %v.", ibmRule.ID, err)
			err = cloudClient.DeleteSecurityGroupRule(requestSGID, ruleID)
			if err != nil {
				return nil, err
			}
			return nil, fmt.Errorf("failed to set kv store: %v", err)
		}
		// Store the reverse representation to be used to retrieve permitlist name for getpermitlist requests
		err = setRuleValToStore(ctx, client, ruleID, ibmRule.ID, req.Namespace)
		if err != nil {
			utils.Log.Printf("Failed to set KV store for rule %s: %v.", ibmRule.ID, err)
			err = cloudClient.DeleteSecurityGroupRule(requestSGID, ruleID)
			if err != nil {
				return nil, err
			}
			return nil, fmt.Errorf("failed to set kv store: %v", err)
		}
	}

	return &paragliderpb.AddPermitListRulesResponse{}, nil
}

// DeletePermitListRules deletes security group rules matching the attributes of the rules contained in the relevant Security group
func (s *IBMPluginServer) DeletePermitListRules(ctx context.Context, req *paragliderpb.DeletePermitListRulesRequest) (*paragliderpb.DeletePermitListRulesResponse, error) {
	rInfo, err := getResourceIDInfo(req.Resource)
	if err != nil {
		return nil, err
	}
	region, err := ibmCommon.ZoneToRegion(rInfo.Zone)
	if err != nil {
		return nil, err
	}

	cloudClient, err := s.setupCloudClient(rInfo.ResourceGroup, region)
	if err != nil {
		return nil, err
	}

	// verify specified instance match the specified namespace
	if isInNamespace, err := cloudClient.IsInstanceInNamespace(
		rInfo.ResourceID, req.Namespace, region); !isInNamespace || err != nil {
		return nil, fmt.Errorf("specified instance: %v doesn't exist in namespace: %v",
			rInfo.ResourceID, req.Namespace)
	}

	vmID := rInfo.ResourceID

	paragliderSgsData, err := cloudClient.GetParagliderTaggedResources(sdk.SG, []string{vmID}, sdk.ResourceQuery{Region: region})
	if err != nil {
		return nil, err
	}
	if len(paragliderSgsData) == 0 {
		return nil, fmt.Errorf("no security groups were found for VM %v", rInfo.ResourceID)
	}
	// assuming up to a single paraglider subnet can exist per zone
	vmParagliderSgID := paragliderSgsData[0].ID

<<<<<<< HEAD
	conn, err := grpc.Dial(s.orchestratorServerAddr, grpc.WithTransportCredentials(insecure.NewCredentials()))
	if err != nil {
		return nil, err
	}
	defer conn.Close()
	client := invisinetspb.NewControllerClient(conn)

	for _, ruleName := range req.RuleNames {
		ruleID, err := getRuleValFromStore(ctx, client, ruleName, req.Namespace)
		if err != nil {
			return nil, fmt.Errorf("failed to get from kv store %v", err)
		}
		if ruleID == "" {
			utils.Log.Printf("Rule %s not found in KVstore.", ruleName)
			continue
		}
		utils.Log.Printf("Got %s rule ID for name : %s", ruleID, ruleName)

		err = cloudClient.DeleteSecurityGroupRule(vmInvisinetsSgID, ruleID)
=======
	// TODO @praveingk Deduct rule IDs from the rule names using orchestrator's KV-store
	for _, ruleID := range req.RuleNames {
		err = cloudClient.DeleteSecurityGroupRule(vmParagliderSgID, ruleID)
>>>>>>> f690abab
		if err != nil {
			return nil, err
		}
		utils.Log.Printf("Deleted rule %v", ruleID)

		// delete the references form the kv store
		err = delRuleValFromStore(ctx, client, ruleName, req.Namespace)
		if err != nil {
			utils.Log.Printf("Failed to delete %s from kvstore", ruleName)
		}
		err = delRuleValFromStore(ctx, client, ruleID, req.Namespace)
		if err != nil {
			utils.Log.Printf("Failed to delete %s from kvstore", ruleID)
		}
	}

	return &paragliderpb.DeletePermitListRulesResponse{}, nil
}

// Setup starts up the plugin server and stores the orchestrator server address.
func Setup(port int, orchestratorServerAddr string) *IBMPluginServer {
	pluginServerAddress := "localhost"
	lis, err := net.Listen("tcp", fmt.Sprintf("%v:%d", pluginServerAddress, port))
	if err != nil {
		fmt.Fprintf(os.Stderr, "failed to listen: %v", err)
	}
	grpcServer := grpc.NewServer()
	ibmServer := &IBMPluginServer{
		cloudClient:            make(map[string]*sdk.CloudClient),
		orchestratorServerAddr: orchestratorServerAddr,
	}
	paragliderpb.RegisterCloudPluginServer(grpcServer, ibmServer)
	utils.Log.Printf("\nStarting IBM plugin server on: %v:%v\n", pluginServerAddress, port)

	go func() {
		if err := grpcServer.Serve(lis); err != nil {
			fmt.Println(err.Error())
		}
	}()
	return ibmServer
}<|MERGE_RESOLUTION|>--- conflicted
+++ resolved
@@ -263,16 +263,16 @@
 		return nil, err
 	}
 
-<<<<<<< HEAD
 	conn, err := grpc.Dial(s.orchestratorServerAddr, grpc.WithTransportCredentials(insecure.NewCredentials()))
 	if err != nil {
 		return nil, err
 	}
 	defer conn.Close()
-	client := invisinetspb.NewControllerClient(conn)
-
-	for _, rule := range invisinetsRules {
-		//IBM rule ID is transiently stored in rule name
+	client := paragliderpb.NewControllerClient(conn)
+
+	// Get the permitlist names from the rule ID
+	for _, rule := range paragliderRules {
+		//IBM rule ID is transiently stored in rule name during translation
 		ruleName, err := getRuleValFromStore(ctx, client, rule.Name, req.Namespace)
 		if err != nil {
 			utils.Log.Printf("Failed to get value from KVstore for rule %s: %v.", ruleName, err)
@@ -280,10 +280,7 @@
 		utils.Log.Printf("Got %s rule name for ID : %s", ruleName, rule.Name)
 		rule.Name = ruleName
 	}
-	return &invisinetspb.GetPermitListResponse{Rules: invisinetsRules}, nil
-=======
 	return &paragliderpb.GetPermitListResponse{Rules: paragliderRules}, nil
->>>>>>> f690abab
 }
 
 // AddPermitListRules attaches security group rules to the specified instance in PermitList.AssociatedResource.
@@ -349,7 +346,7 @@
 		return nil, err
 	}
 	defer conn.Close()
-	client := invisinetspb.NewControllerClient(conn)
+	client := paragliderpb.NewControllerClient(conn)
 
 	gwID := "" // global transit gateway ID for vpc-peering.
 	for _, ibmRule := range ibmRulesToAdd {
@@ -409,7 +406,7 @@
 		// avoid adding duplicate rules (when hash values match)
 		if rulesHashValues[ruleHashValue] {
 			utils.Log.Printf("Rule %+v already exists for security group ID %v.\n", ibmRule, requestSGID)
-			return &invisinetspb.AddPermitListRulesResponse{}, nil
+			return &paragliderpb.AddPermitListRulesResponse{}, nil
 		}
 
 		ruleID, err := cloudClient.AddSecurityGroupRule(ibmRule)
@@ -500,13 +497,12 @@
 	// assuming up to a single paraglider subnet can exist per zone
 	vmParagliderSgID := paragliderSgsData[0].ID
 
-<<<<<<< HEAD
 	conn, err := grpc.Dial(s.orchestratorServerAddr, grpc.WithTransportCredentials(insecure.NewCredentials()))
 	if err != nil {
 		return nil, err
 	}
 	defer conn.Close()
-	client := invisinetspb.NewControllerClient(conn)
+	client := paragliderpb.NewControllerClient(conn)
 
 	for _, ruleName := range req.RuleNames {
 		ruleID, err := getRuleValFromStore(ctx, client, ruleName, req.Namespace)
@@ -519,12 +515,7 @@
 		}
 		utils.Log.Printf("Got %s rule ID for name : %s", ruleID, ruleName)
 
-		err = cloudClient.DeleteSecurityGroupRule(vmInvisinetsSgID, ruleID)
-=======
-	// TODO @praveingk Deduct rule IDs from the rule names using orchestrator's KV-store
-	for _, ruleID := range req.RuleNames {
 		err = cloudClient.DeleteSecurityGroupRule(vmParagliderSgID, ruleID)
->>>>>>> f690abab
 		if err != nil {
 			return nil, err
 		}
