--- conflicted
+++ resolved
@@ -791,13 +791,8 @@
 
 	deleteRulesRequest := &invisinetspb.DeletePermitListRulesRequest{
 		Namespace: fakeNamespace,
-<<<<<<< HEAD
-		Resource:  fakeInstanceID,
-		RuleNames: []string{fakePermitList1[0].Id, fakePermitList1[1].Id},
-=======
 		Resource:  fakeResourceID,
 		RuleNames: []string{fakePermitList1[0].Name, fakePermitList1[1].Name},
->>>>>>> fd9da18a
 	}
 
 	resp, err := s.DeletePermitListRules(ctx, deleteRulesRequest)
@@ -818,13 +813,8 @@
 	// Currently the plugin takes rule ID since names are not supported by IBM Cloud SDK
 	deleteRulesRequest := &invisinetspb.DeletePermitListRulesRequest{
 		Namespace: fakeNamespace,
-<<<<<<< HEAD
-		Resource:  fakeInstanceID,
-		RuleNames: []string{fakePermitList1[0].Id, fakePermitList1[1].Id},
-=======
 		Resource:  fakeResourceID,
 		RuleNames: []string{fakePermitList1[0].Name, fakePermitList1[1].Name},
->>>>>>> fd9da18a
 	}
 
 	resp, err := s.DeletePermitListRules(ctx, deleteRulesRequest)
@@ -847,13 +837,8 @@
 
 	deleteRulesRequest := &invisinetspb.DeletePermitListRulesRequest{
 		Namespace: fakeNamespace,
-<<<<<<< HEAD
-		Resource:  fakeInstanceID,
-		RuleNames: []string{fakePermitList1[0].Id, fakePermitList1[1].Id},
-=======
 		Resource:  fakeResourceID,
 		RuleNames: []string{fakePermitList1[0].Name, fakePermitList1[1].Name},
->>>>>>> fd9da18a
 	}
 
 	resp, err := s.DeletePermitListRules(ctx, deleteRulesRequest)
