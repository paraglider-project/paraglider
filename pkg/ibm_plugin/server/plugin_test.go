--- conflicted
+++ resolved
@@ -63,31 +63,17 @@
 	fakeProfile   = "bx2-2x8"
 	invTag        = "inv"
 
-<<<<<<< HEAD
-	fakeInstanceID = "/resourcegroup/" + fakeID + "/zone/" + fakeZone + "/instance/" + fakeID
-	fakeNamespace  = "inv-namespace"
-	wrongNamespace = "wrong-inv-namespace"
-=======
-	fakeDeploymentID = "/ResourceGroupName/" + fakeResGroup
-	fakeResourceID   = "/ResourceGroupName/" + fakeResGroup + "/Zone/" + fakeZone + "/ResourceID/" + fakeInstance
+	fakeDeploymentID = "/resourcegroup/" + fakeID
+	fakeInstanceID   = "/resourcegroup/" + fakeID + "/zone/" + fakeZone + "/instance/" + fakeID
 	fakeNamespace    = "inv-namespace"
 	wrongNamespace   = "wrong-inv-namespace"
->>>>>>> 01db461e
 )
 
 var (
 	fakeInstancePrototype = vpcv1.InstancePrototypeInstanceByImage{
-<<<<<<< HEAD
-		Image:         &vpcv1.ImageIdentityByID{ID: core.StringPtr(fakeImage)},
-		Zone:          &vpcv1.ZoneIdentityByName{Name: core.StringPtr(fakeZone)},
-		Name:          core.StringPtr(fakeInstance),
-		Profile:       &vpcv1.InstanceProfileIdentityByName{Name: core.StringPtr(fakeProfile)},
-		ResourceGroup: &vpcv1.ResourceGroupIdentityByID{ID: core.StringPtr(fakeID)},
-=======
 		Image:   &vpcv1.ImageIdentityByID{ID: core.StringPtr(fakeImage)},
 		Zone:    &vpcv1.ZoneIdentityByName{Name: core.StringPtr(fakeZone)},
 		Profile: &vpcv1.InstanceProfileIdentityByName{Name: core.StringPtr(fakeProfile)},
->>>>>>> 01db461e
 	}
 
 	fakePermitList1 = []*invisinetspb.PermitListRule{
@@ -498,15 +484,11 @@
 	description, err := json.Marshal(vpcv1.CreateInstanceOptions{InstancePrototype: vpcv1.InstancePrototypeIntf(&fakeInstancePrototype)})
 	require.NoError(t, err)
 
-<<<<<<< HEAD
-	resource := &invisinetspb.ResourceDescription{Id: fakeInstanceID, Description: description, Namespace: fakeNamespace}
-=======
 	resource := &invisinetspb.ResourceDescription{
 		Deployment:  &invisinetspb.InvisinetsDeployment{Id: fakeDeploymentID, Namespace: fakeNamespace},
 		Name:        fakeInstance,
 		Description: description,
 	}
->>>>>>> 01db461e
 	resp, err := s.CreateResource(ctx, resource)
 	require.NoError(t, err)
 	require.NotNil(t, resp)
@@ -536,15 +518,11 @@
 	description, err := json.Marshal(vpcv1.CreateInstanceOptions{InstancePrototype: vpcv1.InstancePrototypeIntf(&fakeInstancePrototype)})
 	require.NoError(t, err)
 
-<<<<<<< HEAD
-	resource := &invisinetspb.ResourceDescription{Id: fakeInstanceID, Description: description, Namespace: fakeNamespace}
-=======
 	resource := &invisinetspb.ResourceDescription{
 		Deployment:  &invisinetspb.InvisinetsDeployment{Id: fakeDeploymentID, Namespace: fakeNamespace},
 		Name:        fakeInstance,
 		Description: description,
 	}
->>>>>>> 01db461e
 	resp, err := s.CreateResource(ctx, resource)
 	require.NoError(t, err)
 	require.NotNil(t, resp)
@@ -571,15 +549,11 @@
 	description, err := json.Marshal(vpcv1.CreateInstanceOptions{InstancePrototype: vpcv1.InstancePrototypeIntf(&fakeInstancePrototype)})
 	require.NoError(t, err)
 
-<<<<<<< HEAD
-	resource := &invisinetspb.ResourceDescription{Id: fakeInstanceID, Description: description, Namespace: fakeNamespace}
-=======
 	resource := &invisinetspb.ResourceDescription{
 		Deployment:  &invisinetspb.InvisinetsDeployment{Id: fakeDeploymentID, Namespace: fakeNamespace},
 		Name:        fakeInstance,
 		Description: description,
 	}
->>>>>>> 01db461e
 	resp, err := s.CreateResource(ctx, resource)
 	require.NoError(t, err)
 	require.NotNil(t, resp)
