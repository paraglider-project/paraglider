--- conflicted
+++ resolved
@@ -23,15 +23,9 @@
 
 // ResourceIDInfo defines the necessary fields of a resource sent in a request
 type ResourceIDInfo struct {
-<<<<<<< HEAD
 	ResourceGroup string `json:"resourcegroup"` // name of the resource group
 	Zone          string `json:"zone"`
 	ResourceID    string `json:"resourceid"`
-=======
-	ResourceGroupName string `json:"ResourceGroupName"` // name of the resource group
-	Zone              string `json:"Zone"`
-	ResourceID        string `json:"ResourceID"`
->>>>>>> 41576492
 }
 
 func getClientMapKey(resGroup, region string) string {
@@ -48,7 +42,6 @@
 	}
 
 	info := ResourceIDInfo{
-<<<<<<< HEAD
 		ResourceGroup: parts[2],
 	}
 	if len(parts) >= 4 {
@@ -63,49 +56,4 @@
 
 func createInstanceID(resGroup, zone, resName string) string {
 	return fmt.Sprintf("/resourcegroup/%s/zone/%s/instances/%s", resGroup, zone, resName)
-}
-
-// returns the invisinets VPC that the specified remote (IP/CIDR) resides in.
-func getRemoteVPC(remote, resourceGroup string) (*sdk.ResourceData, error) {
-
-	// using a tmp client to avoid altering the cloud client's region.
-	// passing a random region to pass verification. region will be updated with accordance to the selected VPC.
-	tmpClient, err := sdk.NewIBMCloudClient(resourceGroup, "us-south", false)
-	if err != nil {
-		return nil, err
-	}
-
-	// fetching VPCs from all namespaces
-	vpcsData, err := tmpClient.GetInvisinetsTaggedResources(sdk.VPC, []string{}, sdk.ResourceQuery{})
-	if err != nil {
-		return nil, err
-	}
-
-	// go over candidate VPCs address spaces
-	for _, vpcData := range vpcsData {
-		curVpcID := vpcData.ID
-
-		// Set the client on the region of the current VPC. If the client's region is
-		// different than the VPC's, it won't be detected.
-		err := tmpClient.UpdateRegion(vpcData.Region)
-		if err != nil {
-			return nil, err
-		}
-
-		if isRemoteInVPC, err := tmpClient.IsRemoteInVPC(curVpcID, remote); isRemoteInVPC {
-			return &vpcData, nil
-		} else if err != nil {
-			return nil, err
-		}
-	}
-	// remote doesn't reside in any invisinets VPC
-	return nil, nil
-=======
-		ResourceGroupName: parts[2],
-		Zone:              parts[4],
-		ResourceID:        parts[6],
-	}
-
-	return info, nil
->>>>>>> 41576492
 }