--- conflicted
+++ resolved
@@ -567,13 +567,8 @@
 
 // Get a new address block for a new virtual network
 // TODO @smcclure20: Later, this should allocate more efficiently and with different size address blocks (eg, GCP needs larger than Azure since a VPC will span all regions)
-<<<<<<< HEAD
 func (s *ControllerServer) FindUnusedAddressSpaces(c context.Context, req *invisinetspb.FindUnusedAddressSpacesRequest) (*invisinetspb.FindUnusedAddressSpacesResponse, error) {
-	err := s.updateUsedAddressSpacesMap(req.Namespace)
-=======
-func (s *ControllerServer) FindUnusedAddressSpace(c context.Context, _ *invisinetspb.FindUnusedAddressSpaceRequest) (*invisinetspb.FindUnusedAddressSpaceResponse, error) {
 	err := s.updateUsedAddressSpaces()
->>>>>>> e2b11d56
 	if err != nil {
 		return nil, err
 	}
@@ -587,13 +582,9 @@
 
 	addressSpaces := make([]string, requestedAddressSpaces)
 	highestBlockUsed := -1
-<<<<<<< HEAD
-	for _, addressList := range s.usedAddressSpaces[req.Namespace] {
-		for _, address := range addressList {
-=======
+
 	for _, addressSpaceMapping := range s.usedAddressSpaces {
 		for _, address := range addressSpaceMapping.AddressSpaces {
->>>>>>> e2b11d56
 			blockNumber, err := strconv.Atoi(strings.Split(address, ".")[1])
 			if err != nil {
 				return nil, err
@@ -608,16 +599,11 @@
 		return nil, errors.New("all address blocks used")
 	}
 
-<<<<<<< HEAD
 	for i := 0; i < requestedAddressSpaces; i++ {
 		addressSpaces[i] = fmt.Sprintf("10.%d.0.0/16", highestBlockUsed+i+1)
 	}
 
 	return &invisinetspb.FindUnusedAddressSpacesResponse{AddressSpaces: addressSpaces}, nil
-=======
-	newAddressSpace := &invisinetspb.FindUnusedAddressSpaceResponse{AddressSpace: fmt.Sprintf("10.%d.0.0/16", highestBlockUsed+1)}
-	return newAddressSpace, nil
->>>>>>> e2b11d56
 }
 
 // Gets unused address spaces across all clouds
