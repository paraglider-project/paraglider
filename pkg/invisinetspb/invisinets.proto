--- conflicted
+++ resolved
@@ -40,15 +40,14 @@
 
 }
 
-<<<<<<< HEAD
 message Namespace {
     string namespace = 1;
-=======
+}
+
 message CreateResourceResponse {
     string name = 1;
     string uri = 2;
     string ip = 3;
->>>>>>> de2118aa
 }
 
 // Provides the necessary URI/ID to find the Invisinets networks (eg, subscription + resource group in Azure or project in GCP)
