/*
Copyright 2023 The Invisinets Authors.

Licensed under the Apache License, Version 2.0 (the "License");
you may not use this file except in compliance with the License.
You may obtain a copy of the License at

	http://www.apache.org/licenses/LICENSE-2.0

Unless required by applicable law or agreed to in writing, software
distributed under the License is distributed on an "AS IS" BASIS,
WITHOUT WARRANTIES OR CONDITIONS OF ANY KIND, either express or implied.
See the License for the specific language governing permissions and
limitations under the License.
*/

syntax = "proto3";
package invisinetspb;

option go_package="github.com/NetSys/invisinets/pkg/invisinetspb";

service CloudPlugin {
    rpc GetUsedAddressSpaces(GetUsedAddressSpacesRequest) returns (GetUsedAddressSpacesResponse) {}
    rpc GetUsedAsns(GetUsedAsnsRequest) returns (GetUsedAsnsResponse) {}
    rpc GetUsedBgpPeeringIpAddresses(GetUsedBgpPeeringIpAddressesRequest) returns (GetUsedBgpPeeringIpAddressesResponse) {}
    rpc CreateResource(ResourceDescription) returns (CreateResourceResponse) {}
    rpc GetPermitList(GetPermitListRequest) returns (GetPermitListResponse) {}
    rpc AddPermitListRules(AddPermitListRulesRequest) returns (AddPermitListRulesResponse) {}
    rpc DeletePermitListRules(DeletePermitListRulesRequest) returns (DeletePermitListRulesResponse) {}
    rpc CreateVpnGateway(CreateVpnGatewayRequest) returns (CreateVpnGatewayResponse) {}
    rpc CreateVpnConnections(CreateVpnConnectionsRequest) returns (BasicResponse) {}
}

service Controller {
<<<<<<< HEAD
    rpc FindUnusedAddressSpaces(FindUnusedAddressSpacesRequest) returns (FindUnusedAddressSpacesResponse) {}
    rpc GetUsedAddressSpaces(Namespace) returns (AddressSpaceMappingList) {}
=======
    rpc FindUnusedAddressSpace(FindUnusedAddressSpaceRequest) returns (FindUnusedAddressSpaceResponse) {}
    rpc GetUsedAddressSpaces(Empty) returns (GetUsedAddressSpacesResponse) {} // TODO @seankimkdy: we should rename either this or the CloudPlugin's to not share the same method name
>>>>>>> e2b11d56
    rpc FindUnusedAsn(FindUnusedAsnRequest) returns (FindUnusedAsnResponse) {}
    rpc ConnectClouds(ConnectCloudsRequest) returns (BasicResponse) {}
}

message Empty {

}

message Namespace {
    string namespace = 1;
}

message CreateResourceResponse {
    string name = 1;
    string uri = 2;
    string ip = 3;
}

// Provides the necessary URI/ID to find the Invisinets networks (eg, subscription + resource group in Azure or project in GCP)
message InvisinetsDeployment {
    string id = 1;
    string namespace = 2;
}

message AddressSpaceMapping{
    repeated string address_spaces = 1;
    string cloud = 2;
    string namespace = 3;
    optional string deployment = 4;
}

message AddressSpaceMappingList {
    repeated AddressSpaceMapping address_space_mappings = 1;
}

message FindUnusedAddressSpacesRequest {
    string namespace = 1;
    optional int32 num = 2;
}

message FindUnusedAddressSpacesResponse {
    repeated string address_spaces = 1;
}

message ResourceID {
    string id = 1;
    string namespace = 2;
}

message ResourceDescription {
    string id = 1;
    bytes description = 2;
    string namespace = 3;
}

message ResourceDescriptionString {
    string id = 1;
    string name = 2;
    string description = 3;
}

message BasicResponse {
    bool success = 1;
    string message = 2;
    optional ResourceID updated_resource = 3;
}

enum Direction {
    INBOUND = 0;
    OUTBOUND = 1;
}

// TODO ?: have a version of this without the tags field to avoid users setting that at all
message PermitListRule {
    string id = 1;
    string name = 2;
    repeated string targets = 3;
    Direction direction = 4;
    int32 src_port = 5;
    int32 dst_port = 6;
    int32 protocol = 7;
    repeated string tags = 8;
}

message PermitList {
    string associated_resource = 1; 
    repeated PermitListRule rules = 2;
}

message AddPermitListRulesRequest {
    string namespace = 1;
    string resource = 2;
    repeated PermitListRule rules = 3;
}

message AddPermitListRulesResponse {
}

message DeletePermitListRulesRequest {
    string namespace = 1;
    string resource = 2;
    repeated string rule_names = 3;
}

message DeletePermitListRulesResponse {
}

message GetPermitListRequest {
    string namespace = 1;
    string resource = 2;
}

message GetPermitListResponse {
    repeated PermitListRule rules = 1;
}

message ConnectCloudsRequest {
    string cloudA = 1;
    string cloudB = 2;
    string cloudANamespace = 3;
    string cloudBNamespace = 4;
}

// TODO @seankimkdy: check naming of all of these to be as cloud neutral as possible
// TODO @seankmkdy: should all methods have a {method name}Request and {method name}Response message buffers

message CreateVpnGatewayRequest {
    InvisinetsDeployment deployment = 1;
    string cloud = 2;
    repeated string bgp_peering_ip_addresses = 3;
}

message CreateVpnGatewayResponse {
    uint32 asn = 1;
    repeated string gateway_ip_addresses = 2;
}

message CreateVpnConnectionsRequest {
    InvisinetsDeployment deployment = 1;
    string cloud = 2;
    uint32 asn = 3;
    repeated string gateway_ip_addresses = 4;
    repeated string bgp_ip_addresses = 5;
    string shared_key = 6;
}

message GetUsedAddressSpacesRequest{
    repeated InvisinetsDeployment deployments = 1;
}

message GetUsedAddressSpacesResponse{
    // NOTE: this is shared by both the CloudPlugin and Controller
    repeated AddressSpaceMapping address_space_mappings = 1;
}

message GetUsedAsnsRequest {
    repeated InvisinetsDeployment deployments = 1;
}

message GetUsedAsnsResponse {
    repeated uint32 asns = 1; // Currently APIs only return one ASN since it's per namespace but it may change in the future
}

message GetUsedBgpPeeringIpAddressesRequest {
    repeated InvisinetsDeployment deployments = 1;
}

message GetUsedBgpPeeringIpAddressesResponse {
    repeated string ip_addresses = 1;
}

message FindUnusedAddressSpaceRequest {

}

message FindUnusedAddressSpaceResponse {
    string address_space = 1;
}

message FindUnusedAsnRequest {

}

message FindUnusedAsnResponse {
    uint32 asn = 1;
}
<|MERGE_RESOLUTION|>--- conflicted
+++ resolved
@@ -32,13 +32,8 @@
 }
 
 service Controller {
-<<<<<<< HEAD
     rpc FindUnusedAddressSpaces(FindUnusedAddressSpacesRequest) returns (FindUnusedAddressSpacesResponse) {}
-    rpc GetUsedAddressSpaces(Namespace) returns (AddressSpaceMappingList) {}
-=======
-    rpc FindUnusedAddressSpace(FindUnusedAddressSpaceRequest) returns (FindUnusedAddressSpaceResponse) {}
     rpc GetUsedAddressSpaces(Empty) returns (GetUsedAddressSpacesResponse) {} // TODO @seankimkdy: we should rename either this or the CloudPlugin's to not share the same method name
->>>>>>> e2b11d56
     rpc FindUnusedAsn(FindUnusedAsnRequest) returns (FindUnusedAsnResponse) {}
     rpc ConnectClouds(ConnectCloudsRequest) returns (BasicResponse) {}
 }
@@ -210,11 +205,11 @@
     repeated string ip_addresses = 1;
 }
 
-message FindUnusedAddressSpaceRequest {
-
-}
-
-message FindUnusedAddressSpaceResponse {
+message FindUnusedAddressSpacesRequest {
+    optional int32 num = 2;
+}
+
+message FindUnusedAddressSpacesResponse {
     string address_space = 1;
 }
 
