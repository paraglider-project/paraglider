--- conflicted
+++ resolved
@@ -300,13 +300,8 @@
 		return nil, err
 	}
 
-<<<<<<< HEAD
-	vnetName := getVnetName(*invisinetsVm.Location, resourceDesc.Deployment.Namespace)
-	invisinetsVnet, err := azureHandler.GetInvisinetsVnet(ctx, vnetName, *invisinetsVm.Location, resourceDesc.Deployment.Namespace, s.orchestratorServerAddr)
-=======
-	vnetName := getVnetName(resourceDescInfo.Location, resourceDesc.Namespace)
-	invisinetsVnet, err := azureHandler.GetInvisinetsVnet(ctx, vnetName, resourceDescInfo.Location, resourceDesc.Namespace, s.orchestratorServerAddr)
->>>>>>> 33902585
+	vnetName := getVnetName(resourceDescInfo.Location, resourceDesc.Deployment.Namespace)
+	invisinetsVnet, err := azureHandler.GetInvisinetsVnet(ctx, vnetName, resourceDescInfo.Location, resourceDesc.Deployment.Namespace, s.orchestratorServerAddr)
 	if err != nil {
 		utils.Log.Printf("An error occured while getting invisinets vnet:%+v", err)
 		return nil, err
@@ -333,12 +328,6 @@
 		}
 	}
 
-<<<<<<< HEAD
-	invisinetsVm, err = azureHandler.CreateVirtualMachine(ctx, *invisinetsVm, resourceDesc.Name)
-	if err != nil {
-		utils.Log.Printf("An error occured while creating the virtual machine:%+v", err)
-		return nil, err
-=======
 	additionalAddrs := []string{}
 	if resourceDescInfo.NumAdditionalAddressSpaces > 0 {
 		// Create additional address spaces
@@ -355,7 +344,6 @@
 			return nil, err
 		}
 		additionalAddrs = response.AddressSpaces
->>>>>>> 33902585
 	}
 
 	// Create the resource
