--- conflicted
+++ resolved
@@ -20,13 +20,9 @@
 	"context"
 	"encoding/json"
 	"fmt"
-<<<<<<< HEAD
-	"strconv"
-=======
-	"net/netip"
 	"net"
 	"os"
->>>>>>> 4bc25061
+	"strconv"
 	"strings"
 
 	"github.com/Azure/azure-sdk-for-go/sdk/azcore/to"
@@ -36,10 +32,7 @@
 	utils "github.com/NetSys/invisinets/pkg/utils"
 	"github.com/google/uuid"
 	"google.golang.org/grpc"
-<<<<<<< HEAD
 	"google.golang.org/grpc/credentials/insecure"
-=======
->>>>>>> 4bc25061
 )
 
 const maxPriority = 4096
@@ -587,7 +580,6 @@
 	return invisinetsPrefix + "-" + location + "-vnet"
 }
 
-<<<<<<< HEAD
 func getVpnGatewayName() string {
 	return invisinetsPrefix + "-vpn-gw"
 }
@@ -818,7 +810,8 @@
 	}
 
 	return &invisinetspb.BasicResponse{Success: true}, nil
-=======
+}
+
 func Setup(port int) {
 	lis, err := net.Listen("tcp", fmt.Sprintf("localhost:%d", port))
 	if err != nil {
@@ -834,5 +827,4 @@
 	if err != nil {
 		fmt.Println(err.Error())
 	}
->>>>>>> 4bc25061
 }