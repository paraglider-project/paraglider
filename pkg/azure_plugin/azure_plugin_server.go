/*
Copyright 2023 The Invisinets Authors.

Licensed under the Apache License, Version 2.0 (the "License");
you may not use this file except in compliance with the License.
You may obtain a copy of the License at

	http://www.apache.org/licenses/LICENSE-2.0

Unless required by applicable law or agreed to in writing, software
distributed under the License is distributed on an "AS IS" BASIS,
WITHOUT WARRANTIES OR CONDITIONS OF ANY KIND, either express or implied.
See the License for the specific language governing permissions and
limitations under the License.
*/

package azure_plugin

import (
	"context"
	"encoding/json"
	"fmt"
	"net/netip"
	"os"
	"strings"

	"github.com/Azure/azure-sdk-for-go/sdk/resourcemanager/compute/armcompute/v4"
	"github.com/Azure/azure-sdk-for-go/sdk/resourcemanager/network/armnetwork/v2"
	invisinetspb "github.com/NetSys/invisinets/pkg/invisinetspb"
	logger "github.com/NetSys/invisinets/pkg/logger"
	"github.com/google/uuid"
)

const maxPriority = 4096

var (
	invisinetsPrefix = "invisinets"
)

type ResourceIDInfo struct {
	SubscriptionID    string
	ResourceGroupName string
	ResourceName      string
}

type azurePluginServer struct {
	invisinetspb.UnimplementedCloudPluginServer
	azureHandler AzureSDKHandler
}

func init() {
	ghRunNumber := os.Getenv("GH_RUN_NUMBER")

	// For integration testing, add the run number to the prefix to avoid conflicts
	// if multiple runs are running at the same time to ensure each run has its own resources
	if ghRunNumber != "" {
		prefix := "github" + ghRunNumber + "-"
		invisinetsPrefix = prefix + invisinetsPrefix
	}
}

func (s *azurePluginServer) setupAzureHandler(resourceIdInfo ResourceIDInfo) error {
	cred, err := s.azureHandler.GetAzureCredentials()
	if err != nil {
		logger.Log.Printf("An error occured while getting azure credentials:%+v", err)
		return err
	}
	s.azureHandler.SetSubIdAndResourceGroup(resourceIdInfo.SubscriptionID, resourceIdInfo.ResourceGroupName)
	err = s.azureHandler.InitializeClients(cred)
	if err != nil {
		logger.Log.Printf("An error occured while initializing azure clients: %+v", err)
		return err
	}

	return nil
}

// GetPermitList returns the permit list for the given resource by getting the NSG rules
// associated with the resource and filtering out the Invisinets rules
func (s *azurePluginServer) GetPermitList(ctx context.Context, resourceID *invisinetspb.ResourceID) (*invisinetspb.PermitList, error) {
	resourceId := resourceID.Id
	resourceIdInfo, err := getResourceIDInfo(resourceId)
	if err != nil {
		logger.Log.Printf("An error occured while getting resource ID info: %+v", err)
		return nil, err
	}
	err = s.setupAzureHandler(resourceIdInfo)
	if err != nil {
		return nil, err
	}

	// get the nsg associated with the resource
	nsg, err := s.getNSGFromResource(ctx, resourceId)
	if err != nil {
		logger.Log.Printf("An error occured while getting NSG for resource %s: %+v", resourceId, err)
		return nil, err
	}

	// initialize a list of permit list rules
	pl := &invisinetspb.PermitList{
		AssociatedResource: resourceID.Id,
		Rules:              []*invisinetspb.PermitListRule{},
	}

	// get the NSG rules
	for _, rule := range nsg.Properties.SecurityRules {
		if !strings.HasPrefix(*rule.Name, denyAllNsgRulePrefix) && strings.HasPrefix(*rule.Name, invisinetsPrefix) {
			plRule, err := s.azureHandler.GetPermitListRuleFromNSGRule(rule)
			if err != nil {
				logger.Log.Printf("An error occured while getting Invisinets rule from NSG rule: %+v", err)
				return nil, err
			}
			pl.Rules = append(pl.Rules, plRule)
		}
	}
	return pl, nil
}

// AddPermitListRules does the mapping from Invisinets to Azure by creating/updating NSG for the given resource.
// It creates an NSG rule for each permit list rule and applies this NSG to the associated resource (VM)'s NIC (if it doesn't exist).
// It returns a BasicResponse that includes the nsg ID if successful and an error if it fails.
func (s *azurePluginServer) AddPermitListRules(ctx context.Context, pl *invisinetspb.PermitList) (*invisinetspb.BasicResponse, error) {
	resourceID := pl.GetAssociatedResource()
	resourceIdInfo, err := getResourceIDInfo(resourceID)
	if err != nil {
		logger.Log.Printf("An error occured while getting resource ID info: %+v", err)
		return nil, err
	}
	err = s.setupAzureHandler(resourceIdInfo)
	if err != nil {
		return nil, err
	}

	// get the nic associated with the resource
	nic, err := s.azureHandler.GetResourceNIC(ctx, resourceID)
	if err != nil {
		logger.Log.Printf("An error occured while getting NIC for resource %s: %+v", resourceID, err)
		return nil, err
	}

	// get the NSG associated with the resource
	nsg, err := s.getNSG(ctx, nic, resourceID)

	if err != nil {
		logger.Log.Printf("An error occured while getting NSG for resource %s: %+v", resourceID, err)
		return nil, err
	}

	var reservedPrioritiesInbound map[int32]bool = make(map[int32]bool)
	var reservedPrioritiesOutbound map[int32]bool = make(map[int32]bool)
	seen := make(map[string]bool)
	err = s.setupMaps(reservedPrioritiesInbound, reservedPrioritiesOutbound, seen, nsg)
	if err != nil {
		logger.Log.Printf("An error occured during setup: %+v", err)
		return nil, err
	}
	var outboundPriority int32 = 100
	var inboundPriority int32 = 100

	resourceAddress := *nic.Properties.IPConfigurations[0].Properties.PrivateIPAddress

	// get the vnet to be able to get both the address space as well as the peering when needed
	resourceVnet, err := s.azureHandler.GetVNet(ctx, getVnetName(*nic.Location))
	if err != nil {
		logger.Log.Printf("An error occured while getting resource vnet:%+v", err)
		return nil, err
	}

	invisinetsVnetsMap, err := s.azureHandler.GetVNetsAddressSpaces(ctx, invisinetsPrefix)
	if err != nil {
		logger.Log.Printf("An error occured while getting invisinets vnets address spaces:%+v", err)
		return nil, err
	}

	// Add the rules to the NSG
	for _, rule := range pl.GetRules() {
		ruleDesc := s.azureHandler.GetInvisinetsRuleDesc(rule)
		if seen[ruleDesc] {
			logger.Log.Printf("Cannot add duplicate rules: %+v", rule)
			continue
		}
		seen[ruleDesc] = true

		err := s.checkAndCreatePeering(ctx, resourceVnet, rule, invisinetsVnetsMap)
		if err != nil {
			logger.Log.Printf("An error occured while checking network peering:%+v", err)
			return nil, err
		}

		// To avoid conflicted priorities, we need to check whether the priority is already used by other rules
		// if the priority is already used, we need to find the next available priority
		var priority int32
		if rule.Direction == invisinetspb.Direction_INBOUND {
			priority = getPriority(reservedPrioritiesInbound, inboundPriority, maxPriority)
			inboundPriority = priority + 1
		} else if rule.Direction == invisinetspb.Direction_OUTBOUND {
			priority = getPriority(reservedPrioritiesOutbound, outboundPriority, maxPriority)
			outboundPriority = priority + 1
		}

		// Create the NSG rule
		securityRule, err := s.azureHandler.CreateSecurityRule(ctx, rule, *nsg.Name, getInvisinetsResourceName("nsgrule"), resourceAddress, priority)
		if err != nil {
			logger.Log.Printf("An error occured while creating security rule:%+v", err)
			return nil, err
		}
		logger.Log.Printf("Successfully created network security rule: %s", *securityRule.ID)
	}

	return &invisinetspb.BasicResponse{Success: true, Message: "successfully added non duplicate rules if any", UpdatedResource: &invisinetspb.ResourceID{Id: resourceID}}, nil
}

// DeletePermitListRules does the mapping from Invisinets to Azure by deleting NSG rules for the given resource.
func (s *azurePluginServer) DeletePermitListRules(c context.Context, pl *invisinetspb.PermitList) (*invisinetspb.BasicResponse, error) {
	resourceID := pl.GetAssociatedResource()
	resourceIdInfo, err := getResourceIDInfo(resourceID)
	if err != nil {
		logger.Log.Printf("An error occured while getting resource ID info: %+v", err)
		return nil, err
	}
	err = s.setupAzureHandler(resourceIdInfo)
	if err != nil {
		return nil, err
	}

	nsg, err := s.getNSGFromResource(c, resourceID)
	if err != nil {
		logger.Log.Printf("An error occured while getting NSG for resource %s: %+v", resourceID, err)
		return nil, err
	}

	rulesToBeDeleted := make(map[string]bool)

	// build a set for the rules to be deleted
	// and then check the nsg rules if they match the set
	// then issue a delete request
	s.fillRulesSet(rulesToBeDeleted, pl.GetRules())

	for _, rule := range nsg.Properties.SecurityRules {
		if strings.HasPrefix(*rule.Name, invisinetsPrefix) {
			invisinetsRule, err := s.azureHandler.GetPermitListRuleFromNSGRule(rule)
			if err != nil {
				logger.Log.Printf("An error occured while getting permit list rule from NSG rule:%+v", err)
				return nil, err
			}
			if rulesToBeDeleted[s.azureHandler.GetInvisinetsRuleDesc(invisinetsRule)] {
				err := s.azureHandler.DeleteSecurityRule(c, *nsg.Name, *rule.Name)
				if err != nil {
					logger.Log.Printf("An error occured while deleting security rule:%+v", err)
					return nil, err
				}
				logger.Log.Printf("Successfully deleted network security rule: %s", *rule.ID)
			}
		}
	}

	return &invisinetspb.BasicResponse{Success: true, Message: "successfully deleted rules from permit list"}, nil
}

// CreateResource does the mapping from Invisinets to Azure to create an invisinets enabled resource
// which means the resource should be added to a valid invisinets network, the attachement to an invisinets network
// is determined by the resource's location.
func (s *azurePluginServer) CreateResource(c context.Context, resourceDesc *invisinetspb.ResourceDescription) (*invisinetspb.BasicResponse, error) {
	invisinetsVm, err := getVmFromResourceDesc(resourceDesc.Description)
	if err != nil {
		logger.Log.Printf("Resource description is invalid:%+v", err)
		return nil, err
	}

	resourceIdInfo, err := getResourceIDInfo(resourceDesc.Id)
	if err != nil {
		logger.Log.Printf("An error occured while getting resource id info:%+v", err)
		return nil, err
	}

	err = s.setupAzureHandler(resourceIdInfo)
	if err != nil {
		return nil, err
	}

<<<<<<< HEAD
	invisinetsVnet, err := s.azureHandler.GetInvisinetsVnet(c, invisinetsVnetName, *invisinetsVm.Location)
=======
	invisinetsVnet, err := s.azureHandler.GetInvisinetsVnet(c, getVnetName(*invisinetsVm.Location), *invisinetsVm.Location, resourceDesc.AddressSpace)
>>>>>>> 33c8c2b1
	if err != nil {
		logger.Log.Printf("An error occured while getting invisinets vnet:%+v", err)
		return nil, err
	}

	nic, err := s.azureHandler.CreateNetworkInterface(c, *invisinetsVnet.Properties.Subnets[0].ID, *invisinetsVm.Location, getInvisinetsResourceName("nic"))
	if err != nil {
		logger.Log.Printf("An error occured while creating network interface:%+v", err)
		return nil, err
	}

	invisinetsVm.Properties.NetworkProfile = &armcompute.NetworkProfile{
		NetworkInterfaces: []*armcompute.NetworkInterfaceReference{
			{
				ID: nic.ID,
			},
		},
	}

	invisinetsVm, err = s.azureHandler.CreateVirtualMachine(c, *invisinetsVm, resourceIdInfo.ResourceName)
	if err != nil {
		logger.Log.Printf("An error occured while creating the virtual machine:%+v", err)
		return nil, err
	}

	return &invisinetspb.BasicResponse{Success: true, Message: "successfully created resource", UpdatedResource: &invisinetspb.ResourceID{Id: *invisinetsVm.ID}}, nil
}

// GetUsedAddressSpaces returns the address spaces used by invisinets which are the address spaces of the invisinets vnets
func (s *azurePluginServer) GetUsedAddressSpaces(ctx context.Context, deployment *invisinetspb.InvisinetsDeployment) (*invisinetspb.AddressSpaceList, error) {
	resourceIdInfo, err := getResourceIDInfo(deployment.Id)
	if err != nil {
		logger.Log.Printf("An error occured while getting resource ID info: %+v", err)
		return nil, err
	}
	err = s.setupAzureHandler(resourceIdInfo)
	if err != nil {
		return nil, err
	}

	addressSpaces, err := s.azureHandler.GetVNetsAddressSpaces(ctx, invisinetsPrefix)
	if err != nil {
		logger.Log.Printf("An error occured while getting address spaces:%+v", err)
		return nil, err
	}
	invisinetAddressList := make([]string, len(addressSpaces))
	i := 0
	for _, address := range addressSpaces {
		invisinetAddressList[i] = address
		i++
	}
	return &invisinetspb.AddressSpaceList{AddressSpaces: invisinetAddressList}, nil
}

// getNSG returns the network security group object given the resource NIC
func (s *azurePluginServer) getNSG(ctx context.Context, nic *armnetwork.Interface, resourceID string) (*armnetwork.SecurityGroup, error) {
	var nsg *armnetwork.SecurityGroup
	if nic.Properties.NetworkSecurityGroup != nil {
		nsg = nic.Properties.NetworkSecurityGroup

		// nic.Properties.NetworkSecurityGroup returns an nsg obj with only the ID and other fields are nil
		// so this way we need to get the nsg object from the ID using nsgClient
		nsgID := *nsg.ID
		nsgName, err := s.azureHandler.GetLastSegment(nsgID)
		if err != nil {
			logger.Log.Printf("An error occured while getting NSG name for resource %s: %+v", resourceID, err)
			return nil, err
		}

		nsg, err = s.azureHandler.GetSecurityGroup(ctx, nsgName)
		if err != nil {
			logger.Log.Printf("An error occured while getting NSG for resource %s: %+v", resourceID, err)
			return nil, err
		}
	} else {
		// TODO @nnomier: should we handle this in another way?
		return nil, fmt.Errorf("resource %s does not have a default network security group", resourceID)
	}
	return nsg, nil
}

// getNSGFromResource gets the NSG associated with the given resource
// by getting the NIC associated with the resource and then getting the NSG associated with the NIC
func (s *azurePluginServer) getNSGFromResource(c context.Context, resourceID string) (*armnetwork.SecurityGroup, error) {
	// get the nic associated with the resource
	nic, err := s.azureHandler.GetResourceNIC(c, resourceID)
	if err != nil {
		logger.Log.Printf("An error occured while getting NIC for resource %s: %+v", resourceID, err)
		return nil, err
	}

	// avoid nil pointer dereference error
	if nic.Properties.NetworkSecurityGroup == nil {
		return nil, fmt.Errorf("resource %s does not have a network security group", resourceID)
	}

	nsgID := *nic.Properties.NetworkSecurityGroup.ID
	nsgName, err := s.azureHandler.GetLastSegment(nsgID)
	if err != nil {
		logger.Log.Printf("An error occured while getting NSG name for resource %s: %+v", resourceID, err)
		return nil, err
	}

	nsg, err := s.azureHandler.GetSecurityGroup(c, nsgName)
	if err != nil {
		logger.Log.Printf("An error occured while getting NSG for resource %s: %+v", resourceID, err)
		return nil, err
	}

	return nsg, nil
}

// fillRulesSet fills the given map with the rules in the given permit list as a string
func (s *azurePluginServer) fillRulesSet(rulesSet map[string]bool, rules []*invisinetspb.PermitListRule) {
	for _, rule := range rules {
		rulesSet[s.azureHandler.GetInvisinetsRuleDesc(rule)] = true
	}
}

// setupMaps fills the reservedPrioritiesInbound and reservedPrioritiesOutbound maps with the priorities of the existing rules in the NSG
// This is done to avoid priorities conflicts when creating new rules
// it also fills the seen map to avoid duplicated rules in the given list of rules
func (s *azurePluginServer) setupMaps(reservedPrioritiesInbound map[int32]bool, reservedPrioritiesOutbound map[int32]bool, seen map[string]bool, nsg *armnetwork.SecurityGroup) error {
	for _, rule := range nsg.Properties.SecurityRules {
		if *rule.Properties.Direction == armnetwork.SecurityRuleDirectionInbound {
			reservedPrioritiesInbound[*rule.Properties.Priority] = true
		} else if *rule.Properties.Direction == armnetwork.SecurityRuleDirectionOutbound {
			reservedPrioritiesOutbound[*rule.Properties.Priority] = true
		}
		// skip rules that are not created by Invisinets, because some rules are added by default and have
		// different fields such as port ranges which is not supported by Invisinets at the moment
		if !strings.HasPrefix(*rule.Name, invisinetsPrefix) {
			continue
		}
		equivalentInvisinetsRule, err := s.azureHandler.GetPermitListRuleFromNSGRule(rule)
		if err != nil {
			logger.Log.Printf("An error occured while getting equivalent Invisinets rule for NSG rule %s: %+v", *rule.Name, err)
			return err
		}
		seen[s.azureHandler.GetInvisinetsRuleDesc(equivalentInvisinetsRule)] = true
	}
	return nil
}

// getPriority returns the next available priority that is not used by other rules
func getPriority(reservedPriorities map[int32]bool, start int32, end int32) int32 {
	var i int32
	for i = start; i < end; i++ {
		if !reservedPriorities[i] {
			reservedPriorities[i] = true
			break
		}
	}
	return i
}

// getVmFromResourceDesc gets the armcompute.VirtualMachine object
// from the given resource description which should be a valid resource payload for a VM
func getVmFromResourceDesc(resourceDesc []byte) (*armcompute.VirtualMachine, error) {
	vm := &armcompute.VirtualMachine{}
	err := json.Unmarshal(resourceDesc, vm)
	if err != nil {
		return nil, fmt.Errorf("failed to unmarshal resource description:%+v", err)
	}

	// Some validations on the VM
	if vm.Location == nil || vm.Properties == nil {
		return nil, fmt.Errorf("resource description is missing location or properties")
	}

	// Reject VMs that already have network interfaces
	if vm.Properties.NetworkProfile != nil && vm.Properties.NetworkProfile.NetworkInterfaces != nil {
		return nil, fmt.Errorf("resource description cannot contain network interface")
	}

	return vm, nil
}

// getInvisinetsResourceName returns a name for the Invisinets resource
func getInvisinetsResourceName(resourceType string) string {
	// TODO @nnomier: change based on invisinets naming convention
	return invisinetsPrefix + "-" + resourceType + "-" + uuid.New().String()
}

// getResourceIDInfo parses the resourceID to extract subscriptionID and resourceGroupName (and VM name if needed)
// and returns a ResourceIDInfo object filled with the extracted values
// a valid resourceID should be in the format of '/subscriptions/{subscriptionId}/resourceGroups/{resourceGroupName}/...'
func getResourceIDInfo(resourceID string) (ResourceIDInfo, error) {
	parts := strings.Split(resourceID, "/")
	if len(parts) < 5 {
		return ResourceIDInfo{}, fmt.Errorf("invalid resource ID format: expected at least 5 parts in the format of '/subscriptions/{subscriptionId}/resourceGroups/{resourceGroupName}/...', got %d", len(parts))
	}

	if parts[0] != "" || parts[1] != "subscriptions" || parts[3] != "resourceGroups" {
		return ResourceIDInfo{}, fmt.Errorf("invalid resource ID format: expected '/subscriptions/{subscriptionId}/resourceGroups/{resourceGroupName}/...', got '%s'", resourceID)
	}

	info := ResourceIDInfo{
		SubscriptionID:    parts[2],
		ResourceGroupName: parts[4],
	}

	info.ResourceName = parts[len(parts)-1]

	return info, nil
}

// isAddressInVnetAddressSpace checks whether the given address is in the given vnet address space
// the addressToCheck could either be an IP address or a CIDR block
func isAddressInVnetAddressSpace(addressToCheck, vnetCIDR string) (bool, error) {
	vnetNetwork, err := netip.ParsePrefix(vnetCIDR)
	if err != nil {
		return false, err
	}

	var isContainted bool

	if strings.Contains(addressToCheck, "/") {
		addressRange, err := netip.ParsePrefix(addressToCheck)
		if err != nil {
			return false, err
		}
		isContainted = vnetNetwork.Overlaps(addressRange)
	} else {
		address, err := netip.ParseAddr(addressToCheck)
		if err != nil {
			return false, err
		}
		isContainted = vnetNetwork.Contains(address)
	}

	return isContainted, nil
}

// checkAndCreatePeering checks whether the given rule has a tag that is in the address space of any of the invisinets vnets
// and if requires a peering or not
func (s *azurePluginServer) checkAndCreatePeering(ctx context.Context, resourceVnet *armnetwork.VirtualNetwork, rule *invisinetspb.PermitListRule, invisinetsVnetsMap map[string]string) error {
	for _, tag := range rule.Tag {
		isTagInResourceAddressSpace, err := isAddressInVnetAddressSpace(tag, *resourceVnet.Properties.AddressSpace.AddressPrefixes[0])
		if err != nil {
			return err
		}
		if isTagInResourceAddressSpace {
			continue
		}

		// if the tag is not in the resource address space, then check on the other invisinets vnets
		// if it matches one of them, then a peering is required (if it doesn't exist already)
		for vnetLocation, vnetAddressSpace := range invisinetsVnetsMap {
			isTagInVnetAddressSpace, err := isAddressInVnetAddressSpace(tag, vnetAddressSpace)
			if err != nil {
				return err
			}
			if isTagInVnetAddressSpace {
				peeringExists := false
				for _, peeredVnet := range resourceVnet.Properties.VirtualNetworkPeerings {
					if strings.HasSuffix(*peeredVnet.Properties.RemoteVirtualNetwork.ID, getVnetName(vnetLocation)) {
						peeringExists = true
						break
					}
				}

				if !peeringExists {
					err := s.azureHandler.CreateVnetPeering(ctx, getVnetName(vnetLocation), getVnetName(*resourceVnet.Location))
					if err != nil {
						return err
					}
				}
				break // No need to continue checking other vnets
			}
		}

		// TODO @nnomier: if the tag is not in any of the invisinets vnets (peeringExists = false), this might mean it's remote (another cloud),
		// so the multicloud setup could be checked/achieved here
	}
	return nil
}

// getVnetName returns the name of the invisinets vnet in the given location
// since an invisients vnet is unique per location
func getVnetName(location string) string {
	return invisinetsPrefix + "-" + location + "-vnet"
}<|MERGE_RESOLUTION|>--- conflicted
+++ resolved
@@ -278,11 +278,7 @@
 		return nil, err
 	}
 
-<<<<<<< HEAD
-	invisinetsVnet, err := s.azureHandler.GetInvisinetsVnet(c, invisinetsVnetName, *invisinetsVm.Location)
-=======
 	invisinetsVnet, err := s.azureHandler.GetInvisinetsVnet(c, getVnetName(*invisinetsVm.Location), *invisinetsVm.Location, resourceDesc.AddressSpace)
->>>>>>> 33c8c2b1
 	if err != nil {
 		logger.Log.Printf("An error occured while getting invisinets vnet:%+v", err)
 		return nil, err
