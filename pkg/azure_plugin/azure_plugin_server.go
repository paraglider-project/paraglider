--- conflicted
+++ resolved
@@ -533,13 +533,8 @@
 // checkAndCreatePeering checks whether the given rule has a tag that is in the address space of any of the invisinets vnets
 // and if requires a peering or not
 func (s *azurePluginServer) checkAndCreatePeering(ctx context.Context, resourceVnet *armnetwork.VirtualNetwork, rule *invisinetspb.PermitListRule, invisinetsVnetsMap map[string]string) error {
-<<<<<<< HEAD
 	for _, target := range rule.Targets {
-		isTagInResourceAddressSpace, err := isAddressInVnetAddressSpace(target, *resourceVnet.Properties.AddressSpace.AddressPrefixes[0])
-=======
-	for _, tag := range rule.Tag {
-		isTagInResourceAddressSpace, err := utils.IsPermitListRuleTagInAddressSpace(tag, *resourceVnet.Properties.AddressSpace.AddressPrefixes[0])
->>>>>>> c11d9191
+		isTagInResourceAddressSpace, err := utils.IsPermitListRuleTagInAddressSpace(target, *resourceVnet.Properties.AddressSpace.AddressPrefixes[0])
 		if err != nil {
 			return err
 		}
@@ -550,11 +545,7 @@
 		// if the tag is not in the resource address space, then check on the other invisinets vnets
 		// if it matches one of them, then a peering is required (if it doesn't exist already)
 		for vnetLocation, vnetAddressSpace := range invisinetsVnetsMap {
-<<<<<<< HEAD
-			isTagInVnetAddressSpace, err := isAddressInVnetAddressSpace(target, vnetAddressSpace)
-=======
-			isTagInVnetAddressSpace, err := utils.IsPermitListRuleTagInAddressSpace(tag, vnetAddressSpace)
->>>>>>> c11d9191
+			isTagInVnetAddressSpace, err := utils.IsPermitListRuleTagInAddressSpace(target, vnetAddressSpace)
 			if err != nil {
 				return err
 			}
