--- conflicted
+++ resolved
@@ -176,11 +176,7 @@
 	}
 	defer controllerConn.Close()
 	controllerClient := invisinetspb.NewControllerClient(controllerConn)
-<<<<<<< HEAD
 	getUsedAddressSpacesResp, err := controllerClient.GetUsedAddressSpaces(context.Background(), &invisinetspb.Empty{})
-=======
-	usedAddressSpaceMappings, err := controllerClient.GetUsedAddressSpaces(context.Background(), &invisinetspb.Namespace{Namespace: req.Namespace})
->>>>>>> 5f25da6d
 	if err != nil {
 		return nil, fmt.Errorf("unable to get used address spaces: %w", err)
 	}
@@ -215,20 +211,8 @@
 	}
 
 	// Add the rules to the NSG
-<<<<<<< HEAD
-	for _, rule := range pl.GetRules() {
-		ruleDesc := s.azureHandler.GetInvisinetsRuleDesc(rule)
-		if seen[ruleDesc] {
-			utils.Log.Printf("Cannot add duplicate rules: %+v", rule)
-			continue
-		}
-		seen[ruleDesc] = true
-
-		err = utils.CheckAndConnectClouds(utils.AZURE, subnetAddressPrefix, pl.Namespace, ctx, rule, getUsedAddressSpacesResp.AddressSpaceMappings, controllerClient)
-=======
 	for _, rule := range req.GetRules() {
-		err = utils.CheckAndConnectClouds(utils.AZURE, subnetAddressPrefix, req.Namespace, ctx, rule, usedAddressSpaceMappings, controllerClient)
->>>>>>> 5f25da6d
+		err = utils.CheckAndConnectClouds(utils.AZURE, subnetAddressPrefix, req.Namespace, ctx, rule, getUsedAddressSpacesResp.AddressSpaceMappings, controllerClient)
 		if err != nil {
 			return nil, fmt.Errorf("unable to check and connect clouds: %w", err)
 		}
