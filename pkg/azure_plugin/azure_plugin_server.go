--- conflicted
+++ resolved
@@ -94,26 +94,11 @@
 		return nil, err
 	}
 
-<<<<<<< HEAD
 	netInfo, err := GetAndCheckResourceState(ctx, s.azureHandler, resourceId, req.Namespace)
 	if err != nil {
 		return nil, err
 	}
 	nsg := netInfo.NSG
-=======
-	// make sure the resource is in the right namespace
-	err = s.getAndCheckResourceNamespace(ctx, azureHandler, resourceId, req.Namespace)
-	if err != nil {
-		return nil, err
-	}
-
-	// get the nsg associated with the resource
-	nsg, err := s.getNSGFromResource(ctx, azureHandler, resourceId)
-	if err != nil {
-		utils.Log.Printf("An error occured while getting NSG for resource %s: %+v", resourceId, err)
-		return nil, err
-	}
->>>>>>> e2b11d56
 
 	// initialize a list of permit list rules
 	rules := []*invisinetspb.PermitListRule{}
@@ -147,30 +132,9 @@
 	if err != nil {
 		return nil, err
 	}
-<<<<<<< HEAD
-	netInfo, err := GetAndCheckResourceState(ctx, s.azureHandler, resourceID, req.Namespace)
-	if err != nil {
-=======
-
-	// make sure the resource is in the right namespace
-	err = s.getAndCheckResourceNamespace(ctx, azureHandler, resourceID, req.Namespace)
-	if err != nil {
-		return nil, err
-	}
-
-	// get the nic associated with the resource
-	nic, err := azureHandler.GetResourceNIC(ctx, resourceID)
-	if err != nil {
-		utils.Log.Printf("An error occured while getting NIC for resource %s: %+v", resourceID, err)
-		return nil, err
-	}
-
-	// get the NSG associated with the resource
-	nsg, err := s.getNSG(ctx, azureHandler, nic, resourceID)
-
-	if err != nil {
-		utils.Log.Printf("An error occured while getting NSG for resource %s: %+v", resourceID, err)
->>>>>>> e2b11d56
+  
+	netInfo, err := GetAndCheckResourceState(ctx, azureHandler, resourceID, req.Namespace)
+	if err != nil {
 		return nil, err
 	}
 
@@ -198,11 +162,7 @@
 	}
 
 	// get the vnet to be able to get both the address space as well as the peering when needed
-<<<<<<< HEAD
-	resourceVnet, err := s.azureHandler.GetVNet(ctx, getVnetName(netInfo.Location, req.Namespace))
-=======
-	resourceVnet, err := azureHandler.GetVNet(ctx, getVnetName(*nic.Location, req.Namespace))
->>>>>>> e2b11d56
+	resourceVnet, err := azureHandler.GetVNet(ctx, getVnetName(netInfo.Location, req.Namespace))
 	if err != nil {
 		utils.Log.Printf("An error occured while getting resource vnet:%+v", err)
 		return nil, err
@@ -278,11 +238,7 @@
 		}
 
 		// Create the NSG rule
-<<<<<<< HEAD
-		securityRule, err := s.azureHandler.CreateSecurityRule(ctx, rule, *netInfo.NSG.Name, getNSGRuleName(rule.Name), netInfo.Address, priority)
-=======
-		securityRule, err := azureHandler.CreateSecurityRule(ctx, rule, *nsg.Name, getNSGRuleName(rule.Name), resourceAddress, priority)
->>>>>>> e2b11d56
+		securityRule, err := azureHandler.CreateSecurityRule(ctx, rule, *netInfo.NSG.Name, getNSGRuleName(rule.Name), netInfo.Address, priority)
 		if err != nil {
 			utils.Log.Printf("An error occured while creating security rule:%+v", err)
 			return nil, err
@@ -306,29 +262,13 @@
 		return nil, err
 	}
 
-<<<<<<< HEAD
-	netInfo, err := GetAndCheckResourceState(c, s.azureHandler, resourceID, req.Namespace)
-=======
-	// make sure the resource is in the right namespace
-	err = s.getAndCheckResourceNamespace(c, azureHandler, resourceID, req.Namespace)
->>>>>>> e2b11d56
-	if err != nil {
-		return nil, err
-	}
-
-<<<<<<< HEAD
+	netInfo, err := GetAndCheckResourceState(c, azureHandler, resourceID, req.Namespace)
+	if err != nil {
+		return nil, err
+	}
+
 	for _, rule := range req.GetRuleNames() {
-		err := s.azureHandler.DeleteSecurityRule(c, *netInfo.NSG.Name, getNSGRuleName(rule))
-=======
-	nsg, err := s.getNSGFromResource(c, azureHandler, resourceID)
-	if err != nil {
-		utils.Log.Printf("An error occured while getting NSG for resource %s: %+v", resourceID, err)
-		return nil, err
-	}
-
-	for _, rule := range req.GetRuleNames() {
-		err := azureHandler.DeleteSecurityRule(c, *nsg.Name, getNSGRuleName(rule))
->>>>>>> e2b11d56
+		err := azureHandler.DeleteSecurityRule(c, *netInfo.NSG.Name, getNSGRuleName(rule))
 		if err != nil {
 			utils.Log.Printf("An error occured while deleting security rule:%+v", err)
 			return nil, err
@@ -360,19 +300,13 @@
 		return nil, err
 	}
 
-<<<<<<< HEAD
 	vnetName := getVnetName(resourceDescInfo.Location, resourceDesc.Namespace)
-	invisinetsVnet, err := s.azureHandler.GetInvisinetsVnet(ctx, vnetName, resourceDescInfo.Location, resourceDesc.Namespace, s.orchestratorServerAddr)
-=======
-	vnetName := getVnetName(*invisinetsVm.Location, resourceDesc.Namespace)
-	invisinetsVnet, err := azureHandler.GetInvisinetsVnet(ctx, vnetName, *invisinetsVm.Location, resourceDesc.Namespace, s.orchestratorServerAddr)
->>>>>>> e2b11d56
+	invisinetsVnet, err := azureHandler.GetInvisinetsVnet(ctx, vnetName, resourceDescInfo.Location, resourceDesc.Namespace, s.orchestratorServerAddr)
 	if err != nil {
 		utils.Log.Printf("An error occured while getting invisinets vnet:%+v", err)
 		return nil, err
 	}
 
-<<<<<<< HEAD
 	resourceSubnet := invisinetsVnet.Properties.Subnets[0]
 	if resourceDescInfo.RequiresSubnet {
 		// Check if subnet already exists (could happen if resource provisioning failed after this step)
@@ -386,7 +320,7 @@
 		}
 		// Create subnet
 		if !subnetExists {
-			resourceSubnet, err = s.azureHandler.AddSubnetToInvisinetsVnet(ctx, resourceDesc.Namespace, vnetName, getSubnetName(resourceDescInfo.ResourceName), s.orchestratorServerAddr)
+			resourceSubnet, err = azureHandler.AddSubnetToInvisinetsVnet(ctx, resourceDesc.Namespace, vnetName, getSubnetName(resourceDescInfo.ResourceName), s.orchestratorServerAddr)
 			if err != nil {
 				utils.Log.Printf("An error occured while creating subnet:%+v", err)
 				return nil, err
@@ -413,30 +347,7 @@
 	}
 
 	// Create the resource
-	ip, err := ReadAndProvisionResource(ctx, resourceDesc, resourceSubnet, &resourceIdInfo, s.azureHandler, additionalAddrs)
-=======
-	nic, err := azureHandler.CreateNetworkInterface(ctx, *invisinetsVnet.Properties.Subnets[0].ID, *invisinetsVm.Location, getInvisinetsResourceName("nic"))
-	if err != nil {
-		utils.Log.Printf("An error occured while creating network interface:%+v", err)
-		return nil, err
-	}
-
-	invisinetsVm.Properties.NetworkProfile = &armcompute.NetworkProfile{
-		NetworkInterfaces: []*armcompute.NetworkInterfaceReference{
-			{
-				ID: nic.ID,
-			},
-		},
-	}
-
-	invisinetsVm, err = azureHandler.CreateVirtualMachine(ctx, *invisinetsVm, resourceIdInfo.ResourceName)
-	if err != nil {
-		utils.Log.Printf("An error occured while creating the virtual machine:%+v", err)
-		return nil, err
-	}
-
-	nic, err = azureHandler.GetResourceNIC(ctx, *invisinetsVm.ID)
->>>>>>> e2b11d56
+	ip, err := ReadAndProvisionResource(ctx, resourceDesc, resourceSubnet, &resourceIdInfo, azureHandler, additionalAddrs)
 	if err != nil {
 		utils.Log.Printf("An error occured while creating resource:%+v", err)
 		return nil, err
@@ -535,8 +446,7 @@
 			return nil, err
 		}
 
-<<<<<<< HEAD
-	addressSpaces, err := s.azureHandler.GetVNetsAddressSpaces(ctx, getInvisinetsNamespacePrefix(deployment.Namespace))
+	addressSpaces, err := azureHandler.GetVNetsAddressSpaces(ctx, getInvisinetsNamespacePrefix(deployment.Namespace))
 	if err != nil {
 		utils.Log.Printf("An error occured while getting address spaces:%+v", err)
 		return nil, err
@@ -545,15 +455,6 @@
 	for _, addresses := range addressSpaces {
 		if addresses != nil {
 			invisinetAddressList = append(invisinetAddressList, addresses...)
-=======
-		addressSpaces, err := azureHandler.GetVNetsAddressSpaces(ctx, getInvisinetsNamespacePrefix(deployment.Namespace))
-		if err != nil {
-			utils.Log.Printf("An error occured while getting address spaces:%+v", err)
-			return nil, err
-		}
-		for _, address := range addressSpaces {
-			resp.AddressSpaceMappings[i].AddressSpaces = append(resp.AddressSpaceMappings[i].AddressSpaces, address)
->>>>>>> e2b11d56
 		}
 	}
 	return resp, nil
@@ -615,35 +516,6 @@
 	return resp, nil
 }
 
-<<<<<<< HEAD
-=======
-// getNSG returns the network security group object given the resource NIC
-func (s *azurePluginServer) getNSG(ctx context.Context, azureHandler AzureSDKHandler, nic *armnetwork.Interface, resourceID string) (*armnetwork.SecurityGroup, error) {
-	var nsg *armnetwork.SecurityGroup
-	if nic.Properties.NetworkSecurityGroup != nil {
-		nsg = nic.Properties.NetworkSecurityGroup
-
-		// nic.Properties.NetworkSecurityGroup returns an nsg obj with only the ID and other fields are nil
-		// so this way we need to get the nsg object from the ID using nsgClient
-		nsgID := *nsg.ID
-		nsgName, err := azureHandler.GetLastSegment(nsgID)
-		if err != nil {
-			utils.Log.Printf("An error occured while getting NSG name for resource %s: %+v", resourceID, err)
-			return nil, err
-		}
-
-		nsg, err = azureHandler.GetSecurityGroup(ctx, nsgName)
-		if err != nil {
-			utils.Log.Printf("An error occured while getting NSG for resource %s: %+v", resourceID, err)
-			return nil, err
-		}
-	} else {
-		// TODO @nnomier: should we handle this in another way?
-		return nil, fmt.Errorf("resource %s does not have a default network security group", resourceID)
-	}
-	return nsg, nil
-}
-
 // Peer with another namespace within Azure
 func (s *azurePluginServer) createNamespacePeering(ctx context.Context, azureHandler AzureSDKHandler, resourceIDInfo ResourceIDInfo, resourceVnetLocation string, namespace string, peeringCloudInfo *utils.PeeringCloudInfo, permitListRuleTarget string) error {
 	peeringCloudResourceIDInfo, err := getResourceIDInfo(peeringCloudInfo.Deployment)
@@ -660,8 +532,8 @@
 	}
 	// Find the vnet that contains the target
 	contained := false
-	for peeringVnetLocation, peeringVnetAddressSpace := range invisinetsVnetsMap {
-		contained, err = utils.IsPermitListRuleTagInAddressSpace(permitListRuleTarget, peeringVnetAddressSpace)
+	for peeringVnetLocation, peeringVnetAddressSpaces := range invisinetsVnetsMap {
+		contained, err = utils.IsPermitListRuleTagInAddressSpace(permitListRuleTarget, peeringVnetAddressSpaces)
 		if err != nil {
 			return fmt.Errorf("unable to check if tag is in vnet address space")
 		}
@@ -686,68 +558,12 @@
 	return nil
 }
 
-// getNSGFromResource gets the NSG associated with the given resource
-// by getting the NIC associated with the resource and then getting the NSG associated with the NIC
-func (s *azurePluginServer) getNSGFromResource(c context.Context, azureHandler AzureSDKHandler, resourceID string) (*armnetwork.SecurityGroup, error) {
-	// get the nic associated with the resource
-	nic, err := azureHandler.GetResourceNIC(c, resourceID)
-	if err != nil {
-		utils.Log.Printf("An error occured while getting NIC for resource %s: %+v", resourceID, err)
-		return nil, err
-	}
-
-	// avoid nil pointer dereference error
-	if nic.Properties.NetworkSecurityGroup == nil {
-		return nil, fmt.Errorf("resource %s does not have a network security group", resourceID)
-	}
-
-	nsgID := *nic.Properties.NetworkSecurityGroup.ID
-	nsgName, err := azureHandler.GetLastSegment(nsgID)
-	if err != nil {
-		utils.Log.Printf("An error occured while getting NSG name for resource %s: %+v", resourceID, err)
-		return nil, err
-	}
-
-	nsg, err := azureHandler.GetSecurityGroup(c, nsgName)
-	if err != nil {
-		utils.Log.Printf("An error occured while getting NSG for resource %s: %+v", resourceID, err)
-		return nil, err
-	}
-
-	return nsg, nil
-}
-
->>>>>>> e2b11d56
 // Extract the Vnet name from the subnet ID
 func getVnetFromSubnetId(subnetId string) string {
 	parts := strings.Split(subnetId, "/")
 	return parts[8] // TODO @smcclure20: do this in a less brittle way
 }
 
-<<<<<<< HEAD
-=======
-// Check if the resource is in a vnet for the given namespace
-func (s *azurePluginServer) getAndCheckResourceNamespace(c context.Context, azureHandler AzureSDKHandler, resourceID string, namespace string) error {
-	if namespace == "" {
-		return fmt.Errorf("namespace cannot be empty")
-	}
-
-	// get the vnet associated with the resource
-	nic, err := azureHandler.GetResourceNIC(c, resourceID)
-	if err != nil {
-		utils.Log.Printf("An error occured while getting nic for resource %s: %+v", resourceID, err)
-		return err
-	}
-	vnet := getVnetFromSubnetId(*nic.Properties.IPConfigurations[0].Properties.Subnet.ID)
-
-	if !strings.HasPrefix(vnet, getInvisinetsNamespacePrefix(namespace)) {
-		return fmt.Errorf("resource %s is not in the namespace %s", resourceID, namespace)
-	}
-
-	return nil
-}
-
->>>>>>> e2b11d56
 // setupMaps fills the reservedPrioritiesInbound and reservedPrioritiesOutbound maps with the priorities of the existing rules in the NSG
 // This is done to avoid priorities conflicts when creating new rules
 // Existing rules map is filled to ensure that rules that just need their contents updated do not get recreated with new priorities
@@ -818,7 +634,6 @@
 	return info, nil
 }
 
-<<<<<<< HEAD
 // checkAndCreatePeering checks whether the given rule has a tag that is in the address space of any of the invisinets vnets
 // and if requires a peering or not
 func (s *azurePluginServer) checkAndCreatePeering(ctx context.Context, resourceVnet *armnetwork.VirtualNetwork, rule *invisinetspb.PermitListRule, invisinetsVnetsMap map[string][]string, namespace string) error {
@@ -871,8 +686,6 @@
 	return resourceName + "-subnet"
 }
 
-=======
->>>>>>> e2b11d56
 func getInvisinetsNamespacePrefix(namespace string) string {
 	return invisinetsPrefix + "-" + namespace
 }
