/*
Copyright 2023 The Invisinets Authors.

Licensed under the Apache License, Version 2.0 (the "License");
you may not use this file except in compliance with the License.
You may obtain a copy of the License at

	http://www.apache.org/licenses/LICENSE-2.0

Unless required by applicable law or agreed to in writing, software
distributed under the License is distributed on an "AS IS" BASIS,
WITHOUT WARRANTIES OR CONDITIONS OF ANY KIND, either express or implied.
See the License for the specific language governing permissions and
limitations under the License.
*/

package azure_plugin

import (
	"context"
	"encoding/json"
	"fmt"
	"net"
	"os"
	"strconv"
	"strings"

	"github.com/Azure/azure-sdk-for-go/sdk/azcore/to"
	"github.com/Azure/azure-sdk-for-go/sdk/resourcemanager/compute/armcompute/v4"
	"github.com/Azure/azure-sdk-for-go/sdk/resourcemanager/network/armnetwork/v2"
	invisinetspb "github.com/NetSys/invisinets/pkg/invisinetspb"
	utils "github.com/NetSys/invisinets/pkg/utils"
	"github.com/google/uuid"
	"google.golang.org/grpc"
	"google.golang.org/grpc/credentials/insecure"
)

const maxPriority = 4096

const (
	invisinetsPrefix = "invisinets"
)

type ResourceIDInfo struct {
	SubscriptionID    string
	ResourceGroupName string
	ResourceName      string
}

type azurePluginServer struct {
	invisinetspb.UnimplementedCloudPluginServer
	azureHandler       AzureSDKHandler
	frontendServerAddr string
}

// TODO @seankimkdy: replace these
const (
	vpnLocation                = "westus"
	vpnGwAsn                   = int64(65515)
	vpnNumConnections          = 2
	gatewaySubnetName          = "GatewaySubnet"
	gatewaySubnetAddressPrefix = "192.168.255.0/27"
)

var vpnGwBgpIpAddrs = []string{"169.254.21.1", "169.254.22.1"}

func (s *azurePluginServer) setupAzureHandler(resourceIdInfo ResourceIDInfo) error {
	cred, err := s.azureHandler.GetAzureCredentials()
	if err != nil {
		utils.Log.Printf("An error occured while getting azure credentials:%+v", err)
		return err
	}
	s.azureHandler.SetSubIdAndResourceGroup(resourceIdInfo.SubscriptionID, resourceIdInfo.ResourceGroupName)
	err = s.azureHandler.InitializeClients(cred)
	if err != nil {
		utils.Log.Printf("An error occured while initializing azure clients: %+v", err)
		return err
	}

	return nil
}

// GetPermitList returns the permit list for the given resource by getting the NSG rules
// associated with the resource and filtering out the Invisinets rules
func (s *azurePluginServer) GetPermitList(ctx context.Context, resourceID *invisinetspb.ResourceID) (*invisinetspb.PermitList, error) {
	resourceId := resourceID.Id
	resourceIdInfo, err := getResourceIDInfo(resourceId)
	if err != nil {
		utils.Log.Printf("An error occured while getting resource ID info: %+v", err)
		return nil, err
	}
	err = s.setupAzureHandler(resourceIdInfo)
	if err != nil {
		return nil, err
	}

	// make sure the resource is in the right namespace
	err = s.getAndCheckResourceNamespace(ctx, resourceId, resourceID.Namespace)
	if err != nil {
		return nil, err
	}

	// get the nsg associated with the resource
	nsg, err := s.getNSGFromResource(ctx, resourceId)
	if err != nil {
		utils.Log.Printf("An error occured while getting NSG for resource %s: %+v", resourceId, err)
		return nil, err
	}

	// initialize a list of permit list rules
	pl := &invisinetspb.PermitList{
		AssociatedResource: resourceID.Id,
		Rules:              []*invisinetspb.PermitListRule{},
		Namespace:          resourceID.Namespace,
	}

	// get the NSG rules
	for _, rule := range nsg.Properties.SecurityRules {
		if !strings.HasPrefix(*rule.Name, denyAllNsgRulePrefix) && strings.HasPrefix(*rule.Name, invisinetsPrefix) {
			plRule, err := s.azureHandler.GetPermitListRuleFromNSGRule(rule)
			if err != nil {
				utils.Log.Printf("An error occured while getting Invisinets rule from NSG rule: %+v", err)
				return nil, err
			}
			pl.Rules = append(pl.Rules, plRule)
		}
	}
	return pl, nil
}

// AddPermitListRules does the mapping from Invisinets to Azure by creating/updating NSG for the given resource.
// It creates an NSG rule for each permit list rule and applies this NSG to the associated resource (VM)'s NIC (if it doesn't exist).
// It returns a BasicResponse that includes the nsg ID if successful and an error if it fails.
func (s *azurePluginServer) AddPermitListRules(ctx context.Context, pl *invisinetspb.PermitList) (*invisinetspb.BasicResponse, error) {
	resourceID := pl.GetAssociatedResource()
	resourceIdInfo, err := getResourceIDInfo(resourceID)
	if err != nil {
		utils.Log.Printf("An error occured while getting resource ID info: %+v", err)
		return nil, err
	}
	err = s.setupAzureHandler(resourceIdInfo)
	if err != nil {
		return nil, err
	}

	// make sure the resource is in the right namespace
	err = s.getAndCheckResourceNamespace(ctx, resourceID, pl.Namespace)
	if err != nil {
		return nil, err
	}

	// get the nic associated with the resource
	nic, err := s.azureHandler.GetResourceNIC(ctx, resourceID)
	if err != nil {
		utils.Log.Printf("An error occured while getting NIC for resource %s: %+v", resourceID, err)
		return nil, err
	}

	// get the NSG associated with the resource
	nsg, err := s.getNSG(ctx, nic, resourceID)

	if err != nil {
		utils.Log.Printf("An error occured while getting NSG for resource %s: %+v", resourceID, err)
		return nil, err
	}

	var reservedPrioritiesInbound map[int32]bool = make(map[int32]bool)
	var reservedPrioritiesOutbound map[int32]bool = make(map[int32]bool)
	seen := make(map[string]bool)
	err = s.setupMaps(reservedPrioritiesInbound, reservedPrioritiesOutbound, seen, nsg)
	if err != nil {
		utils.Log.Printf("An error occured during setup: %+v", err)
		return nil, err
	}
	var outboundPriority int32 = 100
	var inboundPriority int32 = 100

	resourceAddress := *nic.Properties.IPConfigurations[0].Properties.PrivateIPAddress

	// Get used address spaces of all clouds
	controllerConn, err := grpc.Dial(s.frontendServerAddr, grpc.WithTransportCredentials(insecure.NewCredentials()))
	if err != nil {
		return nil, fmt.Errorf("unable to establish connection with frontend: %w", err)
	}
	defer controllerConn.Close()
	controllerClient := invisinetspb.NewControllerClient(controllerConn)
	usedAddressSpaceMappings, err := controllerClient.GetUsedAddressSpaces(context.Background(), &invisinetspb.Namespace{Namespace: pl.Namespace})
	if err != nil {
		return nil, fmt.Errorf("unable to get used address spaces: %w", err)
	}

	// get the vnet to be able to get both the address space as well as the peering when needed
	resourceVnet, err := s.azureHandler.GetVNet(ctx, getVnetName(*nic.Location, pl.Namespace))
	if err != nil {
		utils.Log.Printf("An error occured while getting resource vnet:%+v", err)
		return nil, err
	}

	// Get subnet address space
	var subnetAddressPrefix string
	for _, subnet := range resourceVnet.Properties.Subnets {
		if *subnet.Name == "default" {
			if subnet.Properties.AddressPrefix != nil {
				// Check to avoid nil pointer dereference
				subnetAddressPrefix = *subnet.Properties.AddressPrefix
			}
			break
		}
	}
	if subnetAddressPrefix == "" {
		return nil, fmt.Errorf("unable to get subnet address prefix")
	}

	invisinetsVnetsMap, err := s.azureHandler.GetVNetsAddressSpaces(ctx, getVnetPrefix(pl.Namespace))
	if err != nil {
		utils.Log.Printf("An error occured while getting invisinets vnets address spaces:%+v", err)
		return nil, err
	}

	// Add the rules to the NSG
	for _, rule := range pl.GetRules() {
		ruleDesc := s.azureHandler.GetInvisinetsRuleDesc(rule)
		if seen[ruleDesc] {
			utils.Log.Printf("Cannot add duplicate rules: %+v", rule)
			continue
		}
		seen[ruleDesc] = true

		err = utils.CheckAndConnectClouds(utils.AZURE, subnetAddressPrefix, pl.Namespace, ctx, rule, usedAddressSpaceMappings, controllerClient)
		if err != nil {
			return nil, fmt.Errorf("unable to check and connect clouds: %w", err)
		}

		// TODO @seankimkdy: merge this process with the checking address spaces across all clouds to avoid duplicate checking of Azure address spaces
		err := s.checkAndCreatePeering(ctx, resourceVnet, rule, invisinetsVnetsMap, pl.Namespace)
		if err != nil {
			utils.Log.Printf("An error occured while checking network peering:%+v", err)
			return nil, err
		}

		// To avoid conflicted priorities, we need to check whether the priority is already used by other rules
		// if the priority is already used, we need to find the next available priority
		var priority int32
		if rule.Direction == invisinetspb.Direction_INBOUND {
			priority = getPriority(reservedPrioritiesInbound, inboundPriority, maxPriority)
			inboundPriority = priority + 1
		} else if rule.Direction == invisinetspb.Direction_OUTBOUND {
			priority = getPriority(reservedPrioritiesOutbound, outboundPriority, maxPriority)
			outboundPriority = priority + 1
		}

		// Create the NSG rule
		securityRule, err := s.azureHandler.CreateSecurityRule(ctx, rule, *nsg.Name, getInvisinetsResourceName("nsgrule"), resourceAddress, priority)
		if err != nil {
			utils.Log.Printf("An error occured while creating security rule:%+v", err)
			return nil, err
		}
		utils.Log.Printf("Successfully created network security rule: %s", *securityRule.ID)
	}

	return &invisinetspb.BasicResponse{Success: true, Message: "successfully added non duplicate rules if any", UpdatedResource: &invisinetspb.ResourceID{Id: resourceID}}, nil
}

// DeletePermitListRules does the mapping from Invisinets to Azure by deleting NSG rules for the given resource.
func (s *azurePluginServer) DeletePermitListRules(c context.Context, pl *invisinetspb.PermitList) (*invisinetspb.BasicResponse, error) {
	resourceID := pl.GetAssociatedResource()
	resourceIdInfo, err := getResourceIDInfo(resourceID)
	if err != nil {
		utils.Log.Printf("An error occured while getting resource ID info: %+v", err)
		return nil, err
	}
	err = s.setupAzureHandler(resourceIdInfo)
	if err != nil {
		return nil, err
	}

	// make sure the resource is in the right namespace
	err = s.getAndCheckResourceNamespace(c, resourceID, pl.Namespace)
	if err != nil {
		return nil, err
	}

	nsg, err := s.getNSGFromResource(c, resourceID)
	if err != nil {
		utils.Log.Printf("An error occured while getting NSG for resource %s: %+v", resourceID, err)
		return nil, err
	}

	rulesToBeDeleted := make(map[string]bool)

	// build a set for the rules to be deleted
	// and then check the nsg rules if they match the set
	// then issue a delete request
	s.fillRulesSet(rulesToBeDeleted, pl.GetRules())

	for _, rule := range nsg.Properties.SecurityRules {
		if strings.HasPrefix(*rule.Name, invisinetsPrefix) {
			invisinetsRule, err := s.azureHandler.GetPermitListRuleFromNSGRule(rule)
			if err != nil {
				utils.Log.Printf("An error occured while getting permit list rule from NSG rule:%+v", err)
				return nil, err
			}
			if rulesToBeDeleted[s.azureHandler.GetInvisinetsRuleDesc(invisinetsRule)] {
				err := s.azureHandler.DeleteSecurityRule(c, *nsg.Name, *rule.Name)
				if err != nil {
					utils.Log.Printf("An error occured while deleting security rule:%+v", err)
					return nil, err
				}
				utils.Log.Printf("Successfully deleted network security rule: %s", *rule.ID)
			}
		}
	}

	return &invisinetspb.BasicResponse{Success: true, Message: "successfully deleted rules from permit list"}, nil
}

// CreateResource does the mapping from Invisinets to Azure to create an invisinets enabled resource
// which means the resource should be added to a valid invisinets network, the attachement to an invisinets network
// is determined by the resource's location.
func (s *azurePluginServer) CreateResource(ctx context.Context, resourceDesc *invisinetspb.ResourceDescription) (*invisinetspb.CreateResourceResponse, error) {
	invisinetsVm, err := getVmFromResourceDesc(resourceDesc.Description)
	if err != nil {
		utils.Log.Printf("Resource description is invalid:%+v", err)
		return nil, err
	}

	resourceIdInfo, err := getResourceIDInfo(resourceDesc.Id)
	if err != nil {
		utils.Log.Printf("An error occured while getting resource id info:%+v", err)
		return nil, err
	}

	err = s.setupAzureHandler(resourceIdInfo)
	if err != nil {
		return nil, err
	}

	vnetName := getVnetName(*invisinetsVm.Location, resourceDesc.Namespace)
	invisinetsVnet, err := s.azureHandler.GetInvisinetsVnet(ctx, vnetName, *invisinetsVm.Location, resourceDesc.Namespace, s.frontendServerAddr)
	if err != nil {
		utils.Log.Printf("An error occured while getting invisinets vnet:%+v", err)
		return nil, err
	}

	nic, err := s.azureHandler.CreateNetworkInterface(ctx, *invisinetsVnet.Properties.Subnets[0].ID, *invisinetsVm.Location, getInvisinetsResourceName("nic"))
	if err != nil {
		utils.Log.Printf("An error occured while creating network interface:%+v", err)
		return nil, err
	}

	invisinetsVm.Properties.NetworkProfile = &armcompute.NetworkProfile{
		NetworkInterfaces: []*armcompute.NetworkInterfaceReference{
			{
				ID: nic.ID,
			},
		},
	}

	invisinetsVm, err = s.azureHandler.CreateVirtualMachine(ctx, *invisinetsVm, resourceIdInfo.ResourceName)
	if err != nil {
		utils.Log.Printf("An error occured while creating the virtual machine:%+v", err)
		return nil, err
	}

	nic, err = s.azureHandler.GetResourceNIC(ctx, *invisinetsVm.ID)
	if err != nil {
		utils.Log.Printf("An error occured while getting the network interface:%+v", err)
		return nil, err
	}

	// Create VPN gateway vnet if not already created
	// The vnet is created even if there's no multicloud connections at the moment for ease of connection in the future.
	// Note that vnets are free, so this is not a problem.
	vpnGwVnetName := getVpnGatewayVnetName(resourceDesc.Namespace)
	_, err = s.azureHandler.GetVirtualNetwork(ctx, vpnGwVnetName)
	if err != nil {
		if isErrorNotFound(err) {
			virtualNetworkParameters := armnetwork.VirtualNetwork{
				Location: to.Ptr(vpnLocation),
				Properties: &armnetwork.VirtualNetworkPropertiesFormat{
					AddressSpace: &armnetwork.AddressSpace{
						AddressPrefixes: []*string{to.Ptr(gatewaySubnetAddressPrefix)},
					},
					Subnets: []*armnetwork.Subnet{
						{
							Name: to.Ptr(gatewaySubnetName),
							Properties: &armnetwork.SubnetPropertiesFormat{
								AddressPrefix: to.Ptr(gatewaySubnetAddressPrefix),
							},
						},
					},
				},
			}
			_, err = s.azureHandler.CreateVirtualNetwork(ctx, getVpnGatewayVnetName(resourceDesc.Namespace), virtualNetworkParameters)
			if err != nil {
				return nil, fmt.Errorf("unable to create VPN gateway vnet: %w", err)
			}
		} else {
			return nil, fmt.Errorf("unable to get VPN gateway vnet: %w", err)
		}
	}

	// Create peering VPN gateway vnet and VM vnet. If the VPN gateway already exists, then establish a VPN gateway transit relationship where the vnet can use the gatewayVnet's VPN gateway.
	// - This peering is created even if there's no multicloud connections at the moment for ease of connection in the future.
	// - Peerings are only charge based on amount of data transferred, so this will not incur extra charge until the VPN gateway is created.
	// - VPN gateway transit relationship cannot be established before the VPN gateway creation.
	// - If the VPN gateway hasn't been created, then the gateway transit relationship will be established on VPN gateway creation.
	_, err = s.azureHandler.GetVirtualNetworkPeering(ctx, vnetName, vpnGwVnetName)
	var peeringExists bool
	if err != nil {
		if isErrorNotFound(err) {
			peeringExists = false
		} else {
			return nil, fmt.Errorf("unable to get vnet peering between VM vnet and VPN gateway vnet: %w", err)
		}
	} else {
		peeringExists = true
	}
	// Only add peering if it doesn't exist
	if !peeringExists {
		vpnGwName := getVpnGatewayName(resourceDesc.Namespace)
		_, err = s.azureHandler.GetVirtualNetworkGateway(ctx, vpnGwName)
		if err != nil {
			if isErrorNotFound(err) {
				// Create regular peering which will be augmented with gateway transit relationship later on VPN gateway creation
				err = s.azureHandler.CreateVnetPeering(ctx, vnetName, vpnGwVnetName)
				if err != nil {
					return nil, fmt.Errorf("unable to create vnet peerings between VM vnet and VPN gateway vnet: %w", err)
				}
			} else {
				return nil, fmt.Errorf("unable to get VPN gateway: %w", err)
			}
		} else {
			// Create peering with gateway transit relationship if VPN gateway already exists
			err = s.azureHandler.CreateOrUpdateVnetPeeringRemoteGateway(ctx, vnetName, vpnGwVnetName, nil, nil)
			if err != nil {
				return nil, fmt.Errorf("unable to create vnet peerings (with gateway transit) between VM vnet and VPN gateway vnet: %w", err)
			}
		}
	}

	return &invisinetspb.CreateResourceResponse{Name: *invisinetsVm.Name, Uri: *invisinetsVm.ID, Ip: *nic.Properties.IPConfigurations[0].Properties.PrivateIPAddress}, nil
}

// GetUsedAddressSpaces returns the address spaces used by invisinets which are the address spaces of the invisinets vnets
func (s *azurePluginServer) GetUsedAddressSpaces(ctx context.Context, deployment *invisinetspb.InvisinetsDeployment) (*invisinetspb.AddressSpaceList, error) {
	resourceIdInfo, err := getResourceIDInfo(deployment.Id)
	if err != nil {
		utils.Log.Printf("An error occured while getting resource ID info: %+v", err)
		return nil, err
	}
	err = s.setupAzureHandler(resourceIdInfo)
	if err != nil {
		return nil, err
	}

	addressSpaces, err := s.azureHandler.GetVNetsAddressSpaces(ctx, getVnetPrefix(deployment.Namespace))
	if err != nil {
		utils.Log.Printf("An error occured while getting address spaces:%+v", err)
		return nil, err
	}
	invisinetAddressList := make([]string, len(addressSpaces))
	i := 0
	for _, address := range addressSpaces {
		invisinetAddressList[i] = address
		i++
	}
	return &invisinetspb.AddressSpaceList{AddressSpaces: invisinetAddressList}, nil
}

// getNSG returns the network security group object given the resource NIC
func (s *azurePluginServer) getNSG(ctx context.Context, nic *armnetwork.Interface, resourceID string) (*armnetwork.SecurityGroup, error) {
	var nsg *armnetwork.SecurityGroup
	if nic.Properties.NetworkSecurityGroup != nil {
		nsg = nic.Properties.NetworkSecurityGroup

		// nic.Properties.NetworkSecurityGroup returns an nsg obj with only the ID and other fields are nil
		// so this way we need to get the nsg object from the ID using nsgClient
		nsgID := *nsg.ID
		nsgName, err := s.azureHandler.GetLastSegment(nsgID)
		if err != nil {
			utils.Log.Printf("An error occured while getting NSG name for resource %s: %+v", resourceID, err)
			return nil, err
		}

		nsg, err = s.azureHandler.GetSecurityGroup(ctx, nsgName)
		if err != nil {
			utils.Log.Printf("An error occured while getting NSG for resource %s: %+v", resourceID, err)
			return nil, err
		}
	} else {
		// TODO @nnomier: should we handle this in another way?
		return nil, fmt.Errorf("resource %s does not have a default network security group", resourceID)
	}
	return nsg, nil
}

// getNSGFromResource gets the NSG associated with the given resource
// by getting the NIC associated with the resource and then getting the NSG associated with the NIC
func (s *azurePluginServer) getNSGFromResource(c context.Context, resourceID string) (*armnetwork.SecurityGroup, error) {
	// get the nic associated with the resource
	nic, err := s.azureHandler.GetResourceNIC(c, resourceID)
	if err != nil {
		utils.Log.Printf("An error occured while getting NIC for resource %s: %+v", resourceID, err)
		return nil, err
	}

	// avoid nil pointer dereference error
	if nic.Properties.NetworkSecurityGroup == nil {
		return nil, fmt.Errorf("resource %s does not have a network security group", resourceID)
	}

	nsgID := *nic.Properties.NetworkSecurityGroup.ID
	nsgName, err := s.azureHandler.GetLastSegment(nsgID)
	if err != nil {
		utils.Log.Printf("An error occured while getting NSG name for resource %s: %+v", resourceID, err)
		return nil, err
	}

	nsg, err := s.azureHandler.GetSecurityGroup(c, nsgName)
	if err != nil {
		utils.Log.Printf("An error occured while getting NSG for resource %s: %+v", resourceID, err)
		return nil, err
	}

	return nsg, nil
}

// Extract the Vnet name from the subnet ID
func getVnetFromSubnetId(subnetId string) string {
	parts := strings.Split(subnetId, "/")
	return parts[8] // TODO @smcclure20: do this in a less brittle way
}

// Check if the resource is in a vnet for the given namespace
func (s *azurePluginServer) getAndCheckResourceNamespace(c context.Context, resourceID string, namespace string) error {
	if namespace == "" {
		return fmt.Errorf("namespace cannot be empty")
	}

	// get the vnet associated with the resource
	nic, err := s.azureHandler.GetResourceNIC(c, resourceID)
	if err != nil {
		utils.Log.Printf("An error occured while getting nic for resource %s: %+v", resourceID, err)
		return err
	}
	vnet := getVnetFromSubnetId(*nic.Properties.IPConfigurations[0].Properties.Subnet.ID)

	if !strings.HasPrefix(vnet, getVnetPrefix(namespace)) {
		return fmt.Errorf("resource %s is not in the namespace %s", resourceID, namespace)
	}

	return nil
}

// fillRulesSet fills the given map with the rules in the given permit list as a string
func (s *azurePluginServer) fillRulesSet(rulesSet map[string]bool, rules []*invisinetspb.PermitListRule) {
	for _, rule := range rules {
		rulesSet[s.azureHandler.GetInvisinetsRuleDesc(rule)] = true
	}
}

// setupMaps fills the reservedPrioritiesInbound and reservedPrioritiesOutbound maps with the priorities of the existing rules in the NSG
// This is done to avoid priorities conflicts when creating new rules
// it also fills the seen map to avoid duplicated rules in the given list of rules
func (s *azurePluginServer) setupMaps(reservedPrioritiesInbound map[int32]bool, reservedPrioritiesOutbound map[int32]bool, seen map[string]bool, nsg *armnetwork.SecurityGroup) error {
	for _, rule := range nsg.Properties.SecurityRules {
		if *rule.Properties.Direction == armnetwork.SecurityRuleDirectionInbound {
			reservedPrioritiesInbound[*rule.Properties.Priority] = true
		} else if *rule.Properties.Direction == armnetwork.SecurityRuleDirectionOutbound {
			reservedPrioritiesOutbound[*rule.Properties.Priority] = true
		}
		// skip rules that are not created by Invisinets, because some rules are added by default and have
		// different fields such as port ranges which is not supported by Invisinets at the moment
		if !strings.HasPrefix(*rule.Name, invisinetsPrefix) {
			continue
		}
		equivalentInvisinetsRule, err := s.azureHandler.GetPermitListRuleFromNSGRule(rule)
		if err != nil {
			utils.Log.Printf("An error occured while getting equivalent Invisinets rule for NSG rule %s: %+v", *rule.Name, err)
			return err
		}
		seen[s.azureHandler.GetInvisinetsRuleDesc(equivalentInvisinetsRule)] = true
	}
	return nil
}

// getPriority returns the next available priority that is not used by other rules
func getPriority(reservedPriorities map[int32]bool, start int32, end int32) int32 {
	var i int32
	for i = start; i < end; i++ {
		if !reservedPriorities[i] {
			reservedPriorities[i] = true
			break
		}
	}
	return i
}

// getVmFromResourceDesc gets the armcompute.VirtualMachine object
// from the given resource description which should be a valid resource payload for a VM
func getVmFromResourceDesc(resourceDesc []byte) (*armcompute.VirtualMachine, error) {
	vm := &armcompute.VirtualMachine{}
	err := json.Unmarshal(resourceDesc, vm)
	if err != nil {
		return nil, fmt.Errorf("failed to unmarshal resource description:%+v", err)
	}

	// Some validations on the VM
	if vm.Location == nil || vm.Properties == nil {
		return nil, fmt.Errorf("resource description is missing location or properties")
	}

	// Reject VMs that already have network interfaces
	if vm.Properties.NetworkProfile != nil && vm.Properties.NetworkProfile.NetworkInterfaces != nil {
		return nil, fmt.Errorf("resource description cannot contain network interface")
	}

	return vm, nil
}

// getInvisinetsResourceName returns a name for the Invisinets resource
func getInvisinetsResourceName(resourceType string) string {
	// TODO @nnomier: change based on invisinets naming convention
	return invisinetsPrefix + "-" + resourceType + "-" + uuid.New().String()
}

// getResourceIDInfo parses the resourceID to extract subscriptionID and resourceGroupName (and VM name if needed)
// and returns a ResourceIDInfo object filled with the extracted values
// a valid resourceID should be in the format of '/subscriptions/{subscriptionId}/resourceGroups/{resourceGroupName}/...'
func getResourceIDInfo(resourceID string) (ResourceIDInfo, error) {
	parts := strings.Split(resourceID, "/")
	if len(parts) < 5 {
		return ResourceIDInfo{}, fmt.Errorf("invalid resource ID format: expected at least 5 parts in the format of '/subscriptions/{subscriptionId}/resourceGroups/{resourceGroupName}/...', got %d", len(parts))
	}

	if parts[0] != "" || parts[1] != "subscriptions" || parts[3] != "resourceGroups" {
		return ResourceIDInfo{}, fmt.Errorf("invalid resource ID format: expected '/subscriptions/{subscriptionId}/resourceGroups/{resourceGroupName}/...', got '%s'", resourceID)
	}

	info := ResourceIDInfo{
		SubscriptionID:    parts[2],
		ResourceGroupName: parts[4],
	}

	info.ResourceName = parts[len(parts)-1]

	return info, nil
}

// checkAndCreatePeering checks whether the given rule has a tag that is in the address space of any of the invisinets vnets
// and if requires a peering or not
func (s *azurePluginServer) checkAndCreatePeering(ctx context.Context, resourceVnet *armnetwork.VirtualNetwork, rule *invisinetspb.PermitListRule, invisinetsVnetsMap map[string]string, namespace string) error {
	for _, target := range rule.Targets {
		isTagInResourceAddressSpace, err := utils.IsPermitListRuleTagInAddressSpace(target, *resourceVnet.Properties.AddressSpace.AddressPrefixes[0])
		if err != nil {
			return err
		}
		if isTagInResourceAddressSpace {
			continue
		}

		// if the tag is not in the resource address space, then check on the other invisinets vnets
		// if it matches one of them, then a peering is required (if it doesn't exist already)
		for vnetLocation, vnetAddressSpace := range invisinetsVnetsMap {
			isTagInVnetAddressSpace, err := utils.IsPermitListRuleTagInAddressSpace(target, vnetAddressSpace)
			if err != nil {
				return err
			}
			if isTagInVnetAddressSpace {
				peeringExists := false
				for _, peeredVnet := range resourceVnet.Properties.VirtualNetworkPeerings {
					if strings.HasSuffix(*peeredVnet.Properties.RemoteVirtualNetwork.ID, getVnetName(vnetLocation, namespace)) {
						peeringExists = true
						break
					}
				}

				if !peeringExists {
					err := s.azureHandler.CreateVnetPeering(ctx, getVnetName(vnetLocation, namespace), getVnetName(*resourceVnet.Location, namespace))
					if err != nil {
						return err
					}
				}
				break // No need to continue checking other vnets
			}
		}

		// TODO @nnomier: if the tag is not in any of the invisinets vnets (peeringExists = false), this might mean it's remote (another cloud),
		// so the multicloud setup could be checked/achieved here
	}
	return nil
}

func getVnetPrefix(namespace string) string {
	return invisinetsPrefix + "-" + namespace
}

// getVnetName returns the name of the invisinets vnet in the given location
// since an invisients vnet is unique per location
func getVnetName(location string, namespace string) string {
	return getVnetPrefix(namespace) + "-" + location + "-vnet"
}

func getVpnGatewayVnetName(namespace string) string {
	return getVpnGatewayName(namespace) + "-vnet"
}

func getVpnGatewayName(namespace string) string {
	return getVnetPrefix(namespace) + "-vpn-gw"
}

func getVPNGatewayIPAddressName(namespace string, idx int) string {
	return getVpnGatewayName(namespace) + "-ip-" + strconv.Itoa(idx)
}

func getLocalNetworkGatewayName(cloud string, idx int) string {
	return invisinetsPrefix + "-" + cloud + "-local-gw-" + strconv.Itoa(idx)
}

func getVirtualNetworkGatewayConnectionName(cloud string, idx int) string {
	return invisinetsPrefix + "-" + cloud + "-conn-" + strconv.Itoa(idx)
}

func (s *azurePluginServer) CreateVpnGateway(ctx context.Context, deployment *invisinetspb.InvisinetsDeployment) (*invisinetspb.CreateVpnGatewayResponse, error) {
	resourceId := deployment.Id
	namespace := deployment.Namespace
	resourceIdInfo, err := getResourceIDInfo(resourceId)
	if err != nil {
		return nil, fmt.Errorf("unable to get resource ID info: %w", err)
	}
	err = s.setupAzureHandler(resourceIdInfo)
	if err != nil {
		return nil, fmt.Errorf("unable to setup azure handler: %w", err)
	}

	publicIPAddresses := make([]*armnetwork.PublicIPAddress, vpnNumConnections)
<<<<<<< HEAD
	virtualNetworkGatewayName := getVpnGatewayName(namespace)
	virtualNetworkGateway, err := s.azureHandler.GetVirtualNetworkGateway(ctx, virtualNetworkGatewayName)
	if err != nil {
		if isErrorNotFound(err) {
			// Create two public IP addresses (need a second for active-active mode)
			publicIPAddressParameters := armnetwork.PublicIPAddress{
				Location: to.Ptr(vpnLocation),
				Properties: &armnetwork.PublicIPAddressPropertiesFormat{
					PublicIPAddressVersion:   to.Ptr(armnetwork.IPVersionIPv4),
					PublicIPAllocationMethod: to.Ptr(armnetwork.IPAllocationMethodStatic),
				},
				SKU: &armnetwork.PublicIPAddressSKU{
					Name: to.Ptr(armnetwork.PublicIPAddressSKUNameStandard),
				},
			}
			for i := 0; i < vpnNumConnections; i++ {
				publicIPAddress, err := s.azureHandler.CreatePublicIPAddress(ctx, getVPNGatewayIPAddressName(namespace, i), publicIPAddressParameters)
				if err != nil {
					return nil, fmt.Errorf("unable to create public IP address: %w", err)
				}
				publicIPAddresses[i] = publicIPAddress
			}

			// Get VPN gateway subnet
			gatewayVnetName := getVpnGatewayVnetName(namespace)
			vpnGwSubnet, err := s.azureHandler.GetSubnet(ctx, gatewayVnetName, gatewaySubnetName)
			if err != nil {
				return nil, fmt.Errorf("unable to get VPN gateway subnet: %w", err)
			}

			// Create virtual network gateway
=======
	for i := 0; i < vpnNumConnections; i++ {
		vpnGatewayIPAddressName := getVPNGatewayIPAddressName(i)
		publicIPAddress, err := s.azureHandler.GetPublicIPAddress(ctx, vpnGatewayIPAddressName)
		if err != nil {
			if isErrorNotFound(err) {
				publicIPAddress, err = s.azureHandler.CreatePublicIPAddress(ctx, getVPNGatewayIPAddressName(i), publicIPAddressParameters)
				if err != nil {
					return nil, fmt.Errorf("unable to create public IP address: %w", err)
				}
			} else {
				return nil, fmt.Errorf("unable to get public IP address: %w", err)
			}
		}
		publicIPAddresses[i] = publicIPAddress
	}

	// Create gateway subnet
	invisinetsVnet, err := s.azureHandler.GetInvisinetsVnet(ctx, getVnetName(vpnLocation, deployment.Namespace), vpnLocation, deployment.Namespace, s.frontendServerAddr)
	if err != nil {
		return nil, fmt.Errorf("unable to get invisinets vnet: %w", err)
	}
	gatewaySubnet, err := s.azureHandler.GetSubnet(ctx, *invisinetsVnet.Name, gatewaySubnetName)
	if err != nil {
		if isErrorNotFound(err) {
			subnetParameters := armnetwork.Subnet{
				Name: to.Ptr(gatewaySubnetName),
				Properties: &armnetwork.SubnetPropertiesFormat{
					AddressPrefix: to.Ptr(gatewaySubnetAddressPrefix),
				},
			}
			gatewaySubnet, err = s.azureHandler.CreateSubnet(ctx, *invisinetsVnet.Name, gatewaySubnetName, subnetParameters)
			if err != nil {
				return nil, fmt.Errorf("unable to create gateway subnet: %w", err)
			}
		} else {
			return nil, fmt.Errorf("unable to get gateway subnet: %w", err)
		}
	}

	// Create virtual network gateway
	virtualNetworkGatewayName := getVpnGatewayName()
	_, err = s.azureHandler.GetVirtualNetworkGateway(ctx, virtualNetworkGatewayName)
	if err != nil {
		if isErrorNotFound(err) {
>>>>>>> deb67369
			virtualNetworkGatewayParameters := armnetwork.VirtualNetworkGateway{
				Location: to.Ptr(vpnLocation),
				Properties: &armnetwork.VirtualNetworkGatewayPropertiesFormat{
					Active: to.Ptr(true),
					BgpSettings: &armnetwork.BgpSettings{
						Asn: to.Ptr(vpnGwAsn),
					},
					EnableBgp:              to.Ptr(true),
					EnablePrivateIPAddress: to.Ptr(false),
					GatewayType:            to.Ptr(armnetwork.VirtualNetworkGatewayTypeVPN),
					IPConfigurations: []*armnetwork.VirtualNetworkGatewayIPConfiguration{
						{
							Name:       to.Ptr("default"),
							Properties: &armnetwork.VirtualNetworkGatewayIPConfigurationPropertiesFormat{},
						},
					},
					SKU: &armnetwork.VirtualNetworkGatewaySKU{
						Name: to.Ptr(armnetwork.VirtualNetworkGatewaySKUNameVPNGw1),
						Tier: to.Ptr(armnetwork.VirtualNetworkGatewaySKUTierVPNGw1),
					},
					VPNGatewayGeneration: to.Ptr(armnetwork.VPNGatewayGenerationGeneration1),
					VPNType:              to.Ptr(armnetwork.VPNTypeRouteBased),
				},
			}
			virtualNetworkGatewayParameters.Properties.IPConfigurations = make([]*armnetwork.VirtualNetworkGatewayIPConfiguration, vpnNumConnections)
			ipConfigurationNames := []string{"default", "activeActive"} // TODO @seankimkdy: come up with better naming convention ... ? (these are Azure defaults so they may rely on them actually)
			for i := 0; i < vpnNumConnections; i++ {
				virtualNetworkGatewayParameters.Properties.IPConfigurations[i] = &armnetwork.VirtualNetworkGatewayIPConfiguration{
					Name: to.Ptr(ipConfigurationNames[i]),
					Properties: &armnetwork.VirtualNetworkGatewayIPConfigurationPropertiesFormat{
						PrivateIPAllocationMethod: to.Ptr(armnetwork.IPAllocationMethodDynamic),
						PublicIPAddress: &armnetwork.SubResource{
							ID: publicIPAddresses[i].ID,
						},
						Subnet: &armnetwork.SubResource{
<<<<<<< HEAD
							ID: vpnGwSubnet.ID,
=======
							ID: gatewaySubnet.ID,
>>>>>>> deb67369
						},
					},
				}
			}
			_, err = s.azureHandler.CreateOrUpdateVirtualNetworkGateway(ctx, virtualNetworkGatewayName, virtualNetworkGatewayParameters)
			if err != nil {
				return nil, fmt.Errorf("unable to create virtual network gateway: %w", err)
			}
<<<<<<< HEAD

			gatewayVnetPeerings, err := s.azureHandler.ListVirtualNetworkPeerings(ctx, gatewayVnetName)
			if err != nil {
				return nil, fmt.Errorf("unable to get peerings of virtual gateway vnet: %w", err)
			}
			for _, gatewayVnetToVnetPeering := range gatewayVnetPeerings {
				vnetResourceIDInfo, err := getResourceIDInfo(*gatewayVnetToVnetPeering.Properties.RemoteVirtualNetwork.ID)
				if err != nil {
					return nil, fmt.Errorf("unable to parse vnet resource ID from the gateway vnet to vnet peering: %w", err)
				}
				vnetName := vnetResourceIDInfo.ResourceName
				vnetToGatewayVnetPeering, err := s.azureHandler.GetVirtualNetworkPeering(ctx, vnetName, getPeeringName(vnetName, gatewayVnetName))
				if err != nil {
					return nil, fmt.Errorf("unable to get vnet to gateway vnet peering: %w", err)
				}
				err = s.azureHandler.CreateOrUpdateVnetPeeringRemoteGateway(ctx, vnetName, gatewayVnetName, vnetToGatewayVnetPeering, gatewayVnetToVnetPeering)
				if err != nil {
					return nil, fmt.Errorf("unable to update peerings between vnet and gateway vnet for VPN gateway transit: %w", err)
				}
			}
		} else {
			return nil, fmt.Errorf("unable to get virtual network gateway: %w", err)
		}
	} else {
		// Retrieve VPN gateway IP addresses
		for i, ipConfiguration := range virtualNetworkGateway.Properties.IPConfigurations {
			publicIPAddressIdInfo, err := getResourceIDInfo(*ipConfiguration.Properties.PublicIPAddress.ID)
			if err != nil {
				return nil, fmt.Errorf("unable to get public IP address ID info: %w", err)
			}
			publicIPAddress, err := s.azureHandler.GetPublicIPAddress(ctx, publicIPAddressIdInfo.ResourceName)
			if err != nil {
				return nil, fmt.Errorf("unable to get public IP address: %w", err)
			}
			publicIPAddresses[i] = publicIPAddress
=======
		} else {
			return nil, fmt.Errorf("unable to get virtual network gateway: %w", err)
>>>>>>> deb67369
		}
	}

	resp := &invisinetspb.CreateVpnGatewayResponse{Asn: vpnGwAsn}
	resp.GatewayIpAddresses = make([]string, vpnNumConnections)
	for i := 0; i < vpnNumConnections; i++ {
		resp.GatewayIpAddresses[i] = *publicIPAddresses[i].Properties.IPAddress
	}
	return resp, nil
}

func (s *azurePluginServer) CreateVpnBgpSessions(ctx context.Context, req *invisinetspb.CreateVpnBgpSessionsRequest) (*invisinetspb.CreateVpnBgpSessionsResponse, error) {
	resourceIdInfo, err := getResourceIDInfo(req.Deployment.Id)
	if err != nil {
		return nil, fmt.Errorf("unable to get resource ID info: %w", err)
	}
	err = s.setupAzureHandler(resourceIdInfo)
	if err != nil {
		return nil, fmt.Errorf("unable to setup azure handler: %w", err)
	}

	virtualNetworkGatewayName := getVpnGatewayName(req.Deployment.Namespace)
	virtualNetworkGateway, err := s.azureHandler.GetVirtualNetworkGateway(ctx, virtualNetworkGatewayName)
	if err != nil {
		return nil, fmt.Errorf("unable to get virtual network gateway: %w", err)
	}
	bgpConfigurationChanged := false
	for i := 0; i < vpnNumConnections; i++ {
		if len(virtualNetworkGateway.Properties.BgpSettings.BgpPeeringAddresses[i].CustomBgpIPAddresses) == 0 {
			virtualNetworkGateway.Properties.BgpSettings.BgpPeeringAddresses[i] = &armnetwork.IPConfigurationBgpPeeringAddress{
				CustomBgpIPAddresses: []*string{to.Ptr(vpnGwBgpIpAddrs[i])},
				IPConfigurationID:    virtualNetworkGateway.Properties.IPConfigurations[i].ID,
			}
			bgpConfigurationChanged = true
		}
	}
	if bgpConfigurationChanged {
		_, err = s.azureHandler.CreateOrUpdateVirtualNetworkGateway(ctx, virtualNetworkGatewayName, *virtualNetworkGateway)
		if err != nil {
			return nil, fmt.Errorf("unable to add bgp settings to VPN gateway: %w", err)
		}
	}

	return &invisinetspb.CreateVpnBgpSessionsResponse{BgpIpAddresses: vpnGwBgpIpAddrs}, nil
}

func (s *azurePluginServer) CreateVpnConnections(ctx context.Context, req *invisinetspb.CreateVpnConnectionsRequest) (*invisinetspb.BasicResponse, error) {
	resourceIdInfo, err := getResourceIDInfo(req.Deployment.Id)
	if err != nil {
		return nil, fmt.Errorf("unable to get resource ID info: %w", err)
	}
	err = s.setupAzureHandler(resourceIdInfo)
	if err != nil {
		return nil, fmt.Errorf("unable to setup azure handler: %w", err)
	}

	localNetworkGateways := make([]*armnetwork.LocalNetworkGateway, vpnNumConnections)
	for i := 0; i < vpnNumConnections; i++ {
		localNetworkGatewayName := getLocalNetworkGatewayName(req.Cloud, i)
		localNetworkGateway, err := s.azureHandler.GetLocalNetworkGateway(ctx, localNetworkGatewayName)
		if err != nil {
			if isErrorNotFound(err) {
				localNetworkGatewayParameters := armnetwork.LocalNetworkGateway{
					Properties: &armnetwork.LocalNetworkGatewayPropertiesFormat{
						BgpSettings: &armnetwork.BgpSettings{
							Asn:               to.Ptr(req.Asn),
							BgpPeeringAddress: to.Ptr(req.BgpIpAddresses[i]),
							PeerWeight:        to.Ptr(int32(0)),
						},
						GatewayIPAddress: to.Ptr(req.GatewayIpAddresses[i]),
						LocalNetworkAddressSpace: &armnetwork.AddressSpace{
							AddressPrefixes: []*string{to.Ptr(req.AddressSpace)},
						},
					},
					Location: to.Ptr(vpnLocation),
				}
				localNetworkGateway, err = s.azureHandler.CreateLocalNetworkGateway(ctx, localNetworkGatewayName, localNetworkGatewayParameters)
				if err != nil {
					return nil, fmt.Errorf("unable to create local network gateway: %w", err)
				}
			} else {
				return nil, fmt.Errorf("unable to get local network gateway: %w", err)
			}
		}
		localNetworkGateways[i] = localNetworkGateway
	}

	virtualNetworkGateway, err := s.azureHandler.GetVirtualNetworkGateway(ctx, getVpnGatewayName(req.Deployment.Namespace))
	if err != nil {
		return nil, fmt.Errorf("unable to get virtual network gateway: %w", err)
	}
	for i := 0; i < vpnNumConnections; i++ {
		virtualNetworkGatewayconnectionName := getVirtualNetworkGatewayConnectionName(req.Cloud, i)
		_, err := s.azureHandler.GetVirtualNetworkGatewayConnection(ctx, virtualNetworkGatewayconnectionName)
		if err != nil {
			if isErrorNotFound(err) {
				// Checks if a virtual network gateway connection already exists. Even though CreateOrUpdate is a PUT (i.e. idempotent),
				// a new random shared key is generated upon every call to this method from the controller server. Therefore, we don't
				// want to update the shared key since some other cloud plugins (e.g. GCP) will not update the shared key due to POST
				// semantics (i.e. GCP will not update the shared key).
				virtualNetworkGatewayConnectionParameters := &armnetwork.VirtualNetworkGatewayConnection{
					Properties: &armnetwork.VirtualNetworkGatewayConnectionPropertiesFormat{
						ConnectionType:                 to.Ptr(armnetwork.VirtualNetworkGatewayConnectionTypeIPsec),
						VirtualNetworkGateway1:         virtualNetworkGateway,
						ConnectionMode:                 to.Ptr(armnetwork.VirtualNetworkGatewayConnectionModeDefault),
						ConnectionProtocol:             to.Ptr(armnetwork.VirtualNetworkGatewayConnectionProtocolIKEv2),
						DpdTimeoutSeconds:              to.Ptr(int32(45)),
						EnableBgp:                      to.Ptr(true),
						IPSecPolicies:                  []*armnetwork.IPSecPolicy{},
						LocalNetworkGateway2:           localNetworkGateways[i],
						RoutingWeight:                  to.Ptr(int32(0)),
						SharedKey:                      to.Ptr(req.SharedKey),
						TrafficSelectorPolicies:        []*armnetwork.TrafficSelectorPolicy{},
						UseLocalAzureIPAddress:         to.Ptr(false),
						UsePolicyBasedTrafficSelectors: to.Ptr(false),
					},
					Location: to.Ptr(vpnLocation),
				}
				_, err := s.azureHandler.CreateVirtualNetworkGatewayConnection(ctx, virtualNetworkGatewayconnectionName, *virtualNetworkGatewayConnectionParameters)
				if err != nil {
					return nil, fmt.Errorf("unable to create virtual network gateway connection: %w", err)
				}
			} else {
				return nil, fmt.Errorf("unable to get virtual network gateway connection: %w", err)
			}
		}
	}

	return &invisinetspb.BasicResponse{Success: true}, nil
}

func Setup(port int, frontendServerAddr string) *azurePluginServer {
	lis, err := net.Listen("tcp", fmt.Sprintf("localhost:%d", port))
	if err != nil {
		fmt.Fprintf(os.Stderr, "failed to listen: %v", err)
	}
	grpcServer := grpc.NewServer()
	azureServer := &azurePluginServer{
		azureHandler:       &azureSDKHandler{},
		frontendServerAddr: frontendServerAddr,
	}
	invisinetspb.RegisterCloudPluginServer(grpcServer, azureServer)
	fmt.Println("Starting server on port :", port)

	go func() {
		if err := grpcServer.Serve(lis); err != nil {
			fmt.Println(err.Error())
		}
	}()
	return azureServer
}<|MERGE_RESOLUTION|>--- conflicted
+++ resolved
@@ -735,7 +735,6 @@
 	}
 
 	publicIPAddresses := make([]*armnetwork.PublicIPAddress, vpnNumConnections)
-<<<<<<< HEAD
 	virtualNetworkGatewayName := getVpnGatewayName(namespace)
 	virtualNetworkGateway, err := s.azureHandler.GetVirtualNetworkGateway(ctx, virtualNetworkGatewayName)
 	if err != nil {
@@ -752,9 +751,17 @@
 				},
 			}
 			for i := 0; i < vpnNumConnections; i++ {
-				publicIPAddress, err := s.azureHandler.CreatePublicIPAddress(ctx, getVPNGatewayIPAddressName(namespace, i), publicIPAddressParameters)
+				vpnGatewayIPAddressName := getVPNGatewayIPAddressName(namespace, i)
+				publicIPAddress, err := s.azureHandler.GetPublicIPAddress(ctx, vpnGatewayIPAddressName)
 				if err != nil {
-					return nil, fmt.Errorf("unable to create public IP address: %w", err)
+					if isErrorNotFound(err) {
+						publicIPAddress, err = s.azureHandler.CreatePublicIPAddress(ctx, vpnGatewayIPAddressName, publicIPAddressParameters)
+						if err != nil {
+							return nil, fmt.Errorf("unable to create public IP address: %w", err)
+						}
+					} else {
+						return nil, fmt.Errorf("unable to get public IP address: %w", err)
+					}
 				}
 				publicIPAddresses[i] = publicIPAddress
 			}
@@ -766,53 +773,7 @@
 				return nil, fmt.Errorf("unable to get VPN gateway subnet: %w", err)
 			}
 
-			// Create virtual network gateway
-=======
-	for i := 0; i < vpnNumConnections; i++ {
-		vpnGatewayIPAddressName := getVPNGatewayIPAddressName(i)
-		publicIPAddress, err := s.azureHandler.GetPublicIPAddress(ctx, vpnGatewayIPAddressName)
-		if err != nil {
-			if isErrorNotFound(err) {
-				publicIPAddress, err = s.azureHandler.CreatePublicIPAddress(ctx, getVPNGatewayIPAddressName(i), publicIPAddressParameters)
-				if err != nil {
-					return nil, fmt.Errorf("unable to create public IP address: %w", err)
-				}
-			} else {
-				return nil, fmt.Errorf("unable to get public IP address: %w", err)
-			}
-		}
-		publicIPAddresses[i] = publicIPAddress
-	}
-
-	// Create gateway subnet
-	invisinetsVnet, err := s.azureHandler.GetInvisinetsVnet(ctx, getVnetName(vpnLocation, deployment.Namespace), vpnLocation, deployment.Namespace, s.frontendServerAddr)
-	if err != nil {
-		return nil, fmt.Errorf("unable to get invisinets vnet: %w", err)
-	}
-	gatewaySubnet, err := s.azureHandler.GetSubnet(ctx, *invisinetsVnet.Name, gatewaySubnetName)
-	if err != nil {
-		if isErrorNotFound(err) {
-			subnetParameters := armnetwork.Subnet{
-				Name: to.Ptr(gatewaySubnetName),
-				Properties: &armnetwork.SubnetPropertiesFormat{
-					AddressPrefix: to.Ptr(gatewaySubnetAddressPrefix),
-				},
-			}
-			gatewaySubnet, err = s.azureHandler.CreateSubnet(ctx, *invisinetsVnet.Name, gatewaySubnetName, subnetParameters)
-			if err != nil {
-				return nil, fmt.Errorf("unable to create gateway subnet: %w", err)
-			}
-		} else {
-			return nil, fmt.Errorf("unable to get gateway subnet: %w", err)
-		}
-	}
-
-	// Create virtual network gateway
-	virtualNetworkGatewayName := getVpnGatewayName()
-	_, err = s.azureHandler.GetVirtualNetworkGateway(ctx, virtualNetworkGatewayName)
-	if err != nil {
-		if isErrorNotFound(err) {
->>>>>>> deb67369
+			// Create VPN gateway
 			virtualNetworkGatewayParameters := armnetwork.VirtualNetworkGateway{
 				Location: to.Ptr(vpnLocation),
 				Properties: &armnetwork.VirtualNetworkGatewayPropertiesFormat{
@@ -848,11 +809,7 @@
 							ID: publicIPAddresses[i].ID,
 						},
 						Subnet: &armnetwork.SubResource{
-<<<<<<< HEAD
 							ID: vpnGwSubnet.ID,
-=======
-							ID: gatewaySubnet.ID,
->>>>>>> deb67369
 						},
 					},
 				}
@@ -861,8 +818,8 @@
 			if err != nil {
 				return nil, fmt.Errorf("unable to create virtual network gateway: %w", err)
 			}
-<<<<<<< HEAD
-
+
+			// Update existing peerings with gateway transit relationship
 			gatewayVnetPeerings, err := s.azureHandler.ListVirtualNetworkPeerings(ctx, gatewayVnetName)
 			if err != nil {
 				return nil, fmt.Errorf("unable to get peerings of virtual gateway vnet: %w", err)
@@ -897,10 +854,6 @@
 				return nil, fmt.Errorf("unable to get public IP address: %w", err)
 			}
 			publicIPAddresses[i] = publicIPAddress
-=======
-		} else {
-			return nil, fmt.Errorf("unable to get virtual network gateway: %w", err)
->>>>>>> deb67369
 		}
 	}
 
