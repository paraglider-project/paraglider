--- conflicted
+++ resolved
@@ -91,14 +91,9 @@
 	VirtualMachineResourceType = "Microsoft.Compute/virtualMachines"
 	nsgNameSuffix              = "-default-nsg"
 	azureSecurityRuleAsterisk  = "*"
-<<<<<<< HEAD
-	permitListPortAny 	       = -1
+	permitListPortAny          = -1
 	denyAllNsgRulePrefix       = "invisinets-deny-all"
 	nsgRuleDescriptionPrefix   = "invisinets rule"
-=======
-	permitListPortAny          = -1
-	denyAllNsgRulePrefix       = "invisinets-deny-all"
->>>>>>> c11d9191
 )
 
 // mapping from IANA protocol numbers (what invisinets uses) to Azure SecurityRuleProtocol except for * which is -1 for all protocols
@@ -713,7 +708,6 @@
 			targets = append(targets, *ptr)
 		}
 	}
-<<<<<<< HEAD
 	return targets
 }
 
@@ -721,11 +715,11 @@
 func getRuleDescription(tags []string) string {
 	if len(tags) == 0 {
 		return nsgRuleDescriptionPrefix
-	} 
+	}
 	return fmt.Sprintf("%s:%v", nsgRuleDescriptionPrefix, tags)
 }
 
-// Parses description string to get tags 
+// Parses description string to get tags
 func parseDescriptionTags(description *string) []string {
 	var tags []string
 	if description != nil && strings.HasPrefix(*description, nsgRuleDescriptionPrefix+":[") {
@@ -735,8 +729,6 @@
 		tags = strings.Split(trimmedDescription, " ")
 	}
 	return tags
-=======
-	return tag
 }
 
 // Checks if Azure error response is a not found error
@@ -744,5 +736,4 @@
 	var azError *azcore.ResponseError
 	ok := errors.As(err, &azError)
 	return ok && azError.StatusCode == http.StatusNotFound
->>>>>>> c11d9191
 }