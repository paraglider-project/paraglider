--- conflicted
+++ resolved
@@ -509,19 +509,11 @@
 			}
 			defer conn.Close()
 			client := invisinetspb.NewControllerClient(conn)
-<<<<<<< HEAD
-			response, err := client.FindUnusedAddressSpaces(context.Background(), &invisinetspb.FindUnusedAddressSpacesRequest{Namespace: namespace})
+			response, err := client.FindUnusedAddressSpaces(context.Background(), &invisinetspb.FindUnusedAddressSpacesRequest{})
 			if err != nil {
 				return nil, err
 			}
 			vnet, err := h.CreateInvisinetsVirtualNetwork(ctx, location, vnetName, response.AddressSpaces[0])
-=======
-			response, err := client.FindUnusedAddressSpace(context.Background(), &invisinetspb.FindUnusedAddressSpaceRequest{})
-			if err != nil {
-				return nil, err
-			}
-			vnet, err := h.CreateInvisinetsVirtualNetwork(ctx, location, vnetName, response.AddressSpace)
->>>>>>> e2b11d56
 			return vnet, err
 		} else {
 			// Return the error if it's not ResourceNotFound
