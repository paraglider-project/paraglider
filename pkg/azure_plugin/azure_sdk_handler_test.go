--- conflicted
+++ resolved
@@ -64,12 +64,7 @@
 	validVnetName            = "invisinets-valid-vnet-name"
 	notFoundVnetName         = "invisinets-not-found-vnet-name"
 	invalidVnetName          = "invalid-vnet-name"
-<<<<<<< HEAD
 	validAddressSpace        = "10.1.0.0/16"
-=======
-	validAddressSpace        = "10.0.0.0/16"
-	conflictingAddressSpace  = "10.2.0.0/16"
->>>>>>> 33c8c2b1
 )
 
 var (
