--- conflicted
+++ resolved
@@ -22,6 +22,7 @@
 	"strconv"
 	"testing"
 
+	"cloud.google.com/go/compute/apiv1/computepb"
 	"cloud.google.com/go/networkmanagement/apiv1/networkmanagementpb"
 	azure_plugin "github.com/NetSys/invisinets/pkg/azure_plugin"
 	frontend "github.com/NetSys/invisinets/pkg/frontend"
@@ -37,7 +38,6 @@
 	// Azure config
 	azurePluginPort := 7991
 	azureSubscriptionId := azure_plugin.GetAzureSubscriptionId()
-<<<<<<< HEAD
 	azureResourceGroupName := azure_plugin.SetupAzureTesting(azureSubscriptionId, "multicloud")
 	defer azure_plugin.TeardownAzureTesting(azureSubscriptionId, azureResourceGroupName)
 	azureServer, azureServerAddr := azure_plugin.Setup(0)
@@ -48,13 +48,6 @@
 	defer gcp.TeardownGcpTesting(gcpProjectId)
 	gcpServer, gcpServerAddr := gcp.Setup(0)
 	fmt.Println("Setup GCP server")
-=======
-	azureResourceGroupName := utils.GetGitHubRunPrefix() + "invisinets-multicloud-test"
-
-	// GCP config
-	gcpPluginPort := 7992
-	gcpProject := gcp.GetGcpProject()
->>>>>>> fc1dfd44
 
 	// Setup controller server
 	controllerServerConfig := frontend.Config{
@@ -67,15 +60,9 @@
 			},
 			{
 				Name:          utils.GCP,
-<<<<<<< HEAD
-				Host:          strings.Split(gcpServerAddr, ":")[0],
-				Port:          strings.Split(gcpServerAddr, ":")[1],
-				InvDeployment: fmt.Sprintf("projects/%s", gcpProjectId),
-=======
 				Host:          "localhost",
 				Port:          strconv.Itoa(gcpPluginPort),
-				InvDeployment: fmt.Sprintf("projects/%s", gcpProject),
->>>>>>> fc1dfd44
+				InvDeployment: fmt.Sprintf("projects/%s", gcpProjectId),
 			},
 		},
 	}
@@ -202,13 +189,8 @@
 	// Run GCP connectivity tests (ping from GCP VM to Azure VM)
 	gcpVmEndpoint := &networkmanagementpb.Endpoint{
 		IpAddress: gcpVmIpAddress,
-<<<<<<< HEAD
-		Network:   "projects/" + gcpProjectId + "/" + gcp.GetVpcUri(),
+		Network:   "projects/" + gcpProjectId + "/" + gcp.GetVpcUri("default"),
 		ProjectId: gcpProjectId,
-=======
-		Network:   "projects/" + gcpProject + "/" + gcp.GetVpcUri("default"),
-		ProjectId: gcpProject,
->>>>>>> fc1dfd44
 	}
 	azureVmEndpoint := &networkmanagementpb.Endpoint{
 		IpAddress:   azureVmIpAddress,
