//go:build multicloud

/*
Copyright 2023 The Invisinets Authors.
Licensed under the Apache License, Version 2.0 (the "License");
you may not use this file except in compliance with the License.
You may obtain a copy of the License at
	http://www.apache.org/licenses/LICENSE-2.0
Unless required by applicable law or agreed to in writing, software
distributed under the License is distributed on an "AS IS" BASIS,
WITHOUT WARRANTIES OR CONDITIONS OF ANY KIND, either express or implied.
See the License for the specific language governing permissions and
limitations under the License.
*/

package multicloud

import (
	"context"
	"encoding/json"
	"fmt"
	"strconv"
	"testing"

	"cloud.google.com/go/networkmanagement/apiv1/networkmanagementpb"
	azure_plugin "github.com/NetSys/invisinets/pkg/azure_plugin"
	gcp "github.com/NetSys/invisinets/pkg/gcp"
	invisinetspb "github.com/NetSys/invisinets/pkg/invisinetspb"
	orchestrator "github.com/NetSys/invisinets/pkg/orchestrator"
<<<<<<< HEAD
	"github.com/NetSys/invisinets/pkg/orchestrator/config"
=======
	config "github.com/NetSys/invisinets/pkg/orchestrator/config"
>>>>>>> 5f25da6d
	utils "github.com/NetSys/invisinets/pkg/utils"
	"github.com/stretchr/testify/assert"
	"github.com/stretchr/testify/require"
)

// TODO @seankimkdy: should this be turned into a system test where we actually call the cloud plugins through the controller GRPC?
func TestMulticloud(t *testing.T) {
	// Azure config
	azurePluginPort := 7991
	azureSubscriptionId := azure_plugin.GetAzureSubscriptionId()
	azureResourceGroupName := azure_plugin.SetupAzureTesting(azureSubscriptionId, "multicloud")
	defer azure_plugin.TeardownAzureTesting(azureSubscriptionId, azureResourceGroupName)

	// GCP config
	gcpPluginPort := 7992
	gcpProjectId := gcp.SetupGcpTesting("multicloud")
	defer gcp.TeardownGcpTesting(gcpProjectId)

	// Setup controller server
	controllerServerConfig := config.Config{
		CloudPlugins: []config.CloudPlugin{
			{
				Name: utils.AZURE,
				Host: "localhost",
				Port: strconv.Itoa(azurePluginPort),
			},
			{
				Name: utils.GCP,
				Host: "localhost",
				Port: strconv.Itoa(gcpPluginPort),
			},
		},
		Namespaces: map[string][]config.CloudDeployment{
			"default": {
				{
					Name:       utils.AZURE,
					Deployment: fmt.Sprintf("/subscriptions/%s/resourceGroups/%s/...", azureSubscriptionId, azureResourceGroupName),
				},
<<<<<<< HEAD
			},
			"other": {
=======
>>>>>>> 5f25da6d
				{
					Name:       utils.GCP,
					Deployment: fmt.Sprintf("projects/%s", gcpProjectId),
				},
			},
		},
	}
	controllerServerAddr := orchestrator.SetupControllerServer(controllerServerConfig)
	fmt.Println("Setup controller server")

	// Setup Azure
	azureServer := azure_plugin.Setup(azurePluginPort, controllerServerAddr)
	fmt.Println("Setup Azure server")

	// Setup GCP
	gcpServer := gcp.Setup(gcpPluginPort, controllerServerAddr)
	fmt.Println("Setup GCP server")

	ctx := context.Background()

	// Create Azure VM 1
	azureVm1Location := "westus"
	azureVm1Parameters := azure_plugin.GetTestVmParameters(azureVm1Location)
	azureVm1Description, err := json.Marshal(azureVm1Parameters)
	azureVm1ResourceId := "/subscriptions/" + azureSubscriptionId + "/resourceGroups/" + azureResourceGroupName + "/providers/Microsoft.Compute/virtualMachines/" + "invisinets-vm-test-1"
	azureCreateResourceResp1, err := azureServer.CreateResource(
		ctx,
		&invisinetspb.ResourceDescription{Id: azureVm1ResourceId, Description: azureVm1Description, Namespace: "default"},
	)
	require.NoError(t, err)
	require.NoError(t, err)
	require.NotNil(t, azureCreateResourceResp1)
	assert.Equal(t, azureCreateResourceResp1.Uri, azureVm1ResourceId)
	fmt.Println("Created Azure VM")

	// Create GCP VM
	gcpVmZone := "us-west1-a"
	gcpVmName := utils.GetGitHubRunPrefix() + "vm-invisinets-test"
	gcpVmParameters := gcp.GetTestVmParameters(gcpProjectId, gcpVmZone, gcpVmName)
	gcpVmDescription, err := json.Marshal(gcpVmParameters)
	gcpCreateResourceResp, err := gcpServer.CreateResource(
		ctx,
		&invisinetspb.ResourceDescription{Description: gcpVmDescription, Namespace: "other"},
	)
	require.NoError(t, err)
	require.NotNil(t, gcpCreateResourceResp)
	assert.Equal(t, gcpCreateResourceResp.Name, gcpVmName)
	fmt.Println("Created GCP VM")

	// Create GCP permit list for Azure VM 1
	azureVm1IpAddress, err := azure_plugin.GetVmIpAddress(azureVm1ResourceId)
	require.NoError(t, err)
	gcpVmPermitList1Req := &invisinetspb.AddPermitListRulesRequest{
		Resource: fmt.Sprintf("projects/%s/zones/%s/instances/%s", gcpProjectId, gcpVmZone, gcpVmName),
		Rules: []*invisinetspb.PermitListRule{
			{
				Name:      "azure1-inbound-rule",
				Direction: invisinetspb.Direction_INBOUND,
				SrcPort:   -1,
				DstPort:   -1,
				Protocol:  1,
				Targets:   []string{azureVm1IpAddress},
			},
			{
				Name:      "azure1-outbound-rule",
				Direction: invisinetspb.Direction_OUTBOUND,
				SrcPort:   -1,
				DstPort:   -1,
				Protocol:  1,
				Targets:   []string{azureVm1IpAddress},
			},
			{ // SSH rule for debugging
				Name:      "ssh-inbound-rule",
				Direction: invisinetspb.Direction_INBOUND,
				SrcPort:   -1,
				DstPort:   22,
				Protocol:  6,
				Targets:   []string{"0.0.0.0/0"},
			},
		},
		Namespace: "other",
	}
	gcpAddPermitListRulesResp, err := gcpServer.AddPermitListRules(ctx, gcpVmPermitList1Req)
	require.NoError(t, err)
	require.NotNil(t, gcpAddPermitListRulesResp)
	fmt.Println("Added GCP permit list rules")

	// Create Azure VM1 permit list
	gcpVmIpAddress, err := gcp.GetInstanceIpAddress(gcpProjectId, gcpVmZone, gcpVmName)
	require.NoError(t, err)
	azureVm1PermitListReq := &invisinetspb.AddPermitListRulesRequest{
		Resource: azureVm1ResourceId,
		Rules: []*invisinetspb.PermitListRule{
			{
				Name:      "gcp-inbound-rule",
				Direction: invisinetspb.Direction_INBOUND,
				SrcPort:   -1,
				DstPort:   -1,
				Protocol:  1,
				Targets:   []string{gcpVmIpAddress},
			},
			{
				Name:      "gcp-outbound-rule",
				Direction: invisinetspb.Direction_OUTBOUND,
				SrcPort:   -1,
				DstPort:   -1,
				Protocol:  1,
				Targets:   []string{gcpVmIpAddress},
			},
			{ // SSH rule for debugging
				Name:      "ssh-inbound-rule",
				Direction: invisinetspb.Direction_INBOUND,
				SrcPort:   -1,
				DstPort:   22,
				Protocol:  6,
				Targets:   []string{"0.0.0.0/0"},
			},
		},
		Namespace: "default",
	}
	azureAddPermitListRules1Resp, err := azureServer.AddPermitListRules(ctx, azureVm1PermitListReq)
	require.NoError(t, err)
	require.NotNil(t, azureAddPermitListRules1Resp)
	fmt.Println("Added Azure permit list rules")

	// Run GCP connectivity tests (ping from GCP VM to Azure VM)
	gcpConnectivityTest1GcpVmEndpoint := &networkmanagementpb.Endpoint{
		IpAddress: gcpVmIpAddress,
		Network:   "projects/" + gcpProjectId + "/" + gcp.GetVpcUri("other"),
		ProjectId: gcpProjectId,
	}
	gcpConnectivityTest1AzureVmEndpoint := &networkmanagementpb.Endpoint{
		IpAddress:   azureVm1IpAddress,
		NetworkType: networkmanagementpb.Endpoint_NON_GCP_NETWORK,
	}
	gcp.RunPingConnectivityTest(t, gcpProjectId, "gcp-azure-1", gcpConnectivityTest1GcpVmEndpoint, gcpConnectivityTest1AzureVmEndpoint)

	// Run Azure connectivity check (ping from Azure VM to GCP VM)
	azureConnectivityCheck1, err := azure_plugin.RunPingConnectivityCheck(azureVm1ResourceId, gcpVmIpAddress)
	require.Nil(t, err)
	require.True(t, azureConnectivityCheck1)

	// Create Azure VM 2
	azureVm2Location := "eastus"
	azureVm2Parameters := azure_plugin.GetTestVmParameters(azureVm2Location)
	azureVm2Description, err := json.Marshal(azureVm2Parameters)
	azureVm2ResourceId := "/subscriptions/" + azureSubscriptionId + "/resourceGroups/" + azureResourceGroupName + "/providers/Microsoft.Compute/virtualMachines/" + "invisinets-vm-test-2"
	azureCreateResourceResp2, err := azureServer.CreateResource(
		ctx,
		&invisinetspb.ResourceDescription{Id: azureVm2ResourceId, Description: azureVm2Description, Namespace: "default"},
	)
	require.NoError(t, err)
	require.NoError(t, err)
	require.NotNil(t, azureCreateResourceResp2)
	assert.Equal(t, azureCreateResourceResp2.Uri, azureVm2ResourceId)
	fmt.Println("Created Azure VM")

	// Create GCP permit list for Azure VM 2
	azureVm2IpAddress, err := azure_plugin.GetVmIpAddress(azureVm2ResourceId)
	require.NoError(t, err)
	gcpVmPermitList2Req := &invisinetspb.AddPermitListRulesRequest{
		Resource: fmt.Sprintf("projects/%s/zones/%s/instances/%s", gcpProjectId, gcpVmZone, gcpVmName),
		Rules: []*invisinetspb.PermitListRule{
			{
				Name:      "azure2-inbound-rule",
				Direction: invisinetspb.Direction_INBOUND,
				SrcPort:   -1,
				DstPort:   -1,
				Protocol:  1,
				Targets:   []string{azureVm2IpAddress},
			},
			{
				Name:      "azure2-outbound-rule",
				Direction: invisinetspb.Direction_OUTBOUND,
				SrcPort:   -1,
				DstPort:   -1,
				Protocol:  1,
				Targets:   []string{azureVm2IpAddress},
			},
			{ // SSH rule for debugging
				Name:      "ssh-inbound-rule",
				Direction: invisinetspb.Direction_INBOUND,
				SrcPort:   -1,
				DstPort:   22,
				Protocol:  6,
				Targets:   []string{"0.0.0.0/0"},
			},
		},
		Namespace: "other",
	}
	gcpAddPermitListRules2Resp, err := gcpServer.AddPermitListRules(ctx, gcpVmPermitList2Req)
	require.NoError(t, err)
	require.NotNil(t, gcpAddPermitListRules2Resp)
	fmt.Println("Added GCP permit list rules")

	// Create Azure VM 2 permit list
	azureVm2PermitListReq := &invisinetspb.AddPermitListRulesRequest{
		Resource: azureVm2ResourceId,
		Rules: []*invisinetspb.PermitListRule{
			{
				Name:      "gcp-inbound-rule",
				Direction: invisinetspb.Direction_INBOUND,
				SrcPort:   -1,
				DstPort:   -1,
				Protocol:  1,
				Targets:   []string{gcpVmIpAddress},
			},
			{
				Name:      "gcp-outbound-rule",
				Direction: invisinetspb.Direction_OUTBOUND,
				SrcPort:   -1,
				DstPort:   -1,
				Protocol:  1,
				Targets:   []string{gcpVmIpAddress},
			},
			{ // SSH rule for debugging
				Name:      "ssh-inbound-rule",
				Direction: invisinetspb.Direction_INBOUND,
				SrcPort:   -1,
				DstPort:   22,
				Protocol:  6,
				Targets:   []string{"0.0.0.0/0"},
			},
		},
		Namespace: "default",
	}
	azureAddPermitListRules2Resp, err := azureServer.AddPermitListRules(ctx, azureVm2PermitListReq)
	require.NoError(t, err)
	require.NotNil(t, azureAddPermitListRules2Resp)
	fmt.Println("Added Azure permit list rules")

	// Run GCP connectivity tests (ping from GCP VM to Azure VM)
	gcpConnectivityTest2GcpVmEndpoint := &networkmanagementpb.Endpoint{
		IpAddress: gcpVmIpAddress,
		Network:   "projects/" + gcpProjectId + "/" + gcp.GetVpcUri("other"),
		ProjectId: gcpProjectId,
	}
	gcpConnectivityTest2AzureVmEndpoint := &networkmanagementpb.Endpoint{
		IpAddress:   azureVm2IpAddress,
		NetworkType: networkmanagementpb.Endpoint_NON_GCP_NETWORK,
	}
	gcp.RunPingConnectivityTest(t, gcpProjectId, "gcp-azure-2", gcpConnectivityTest2GcpVmEndpoint, gcpConnectivityTest2AzureVmEndpoint)

	// Run Azure connectivity check (ping from Azure VM to GCP VM)
	azureConnectivityCheck2, err := azure_plugin.RunPingConnectivityCheck(azureVm2ResourceId, gcpVmIpAddress)
	require.Nil(t, err)
	require.True(t, azureConnectivityCheck2)
}<|MERGE_RESOLUTION|>--- conflicted
+++ resolved
@@ -27,11 +27,7 @@
 	gcp "github.com/NetSys/invisinets/pkg/gcp"
 	invisinetspb "github.com/NetSys/invisinets/pkg/invisinetspb"
 	orchestrator "github.com/NetSys/invisinets/pkg/orchestrator"
-<<<<<<< HEAD
-	"github.com/NetSys/invisinets/pkg/orchestrator/config"
-=======
 	config "github.com/NetSys/invisinets/pkg/orchestrator/config"
->>>>>>> 5f25da6d
 	utils "github.com/NetSys/invisinets/pkg/utils"
 	"github.com/stretchr/testify/assert"
 	"github.com/stretchr/testify/require"
@@ -70,11 +66,8 @@
 					Name:       utils.AZURE,
 					Deployment: fmt.Sprintf("/subscriptions/%s/resourceGroups/%s/...", azureSubscriptionId, azureResourceGroupName),
 				},
-<<<<<<< HEAD
 			},
 			"other": {
-=======
->>>>>>> 5f25da6d
 				{
 					Name:       utils.GCP,
 					Deployment: fmt.Sprintf("projects/%s", gcpProjectId),
