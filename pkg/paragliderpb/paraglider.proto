/*
Copyright 2023 The Paraglider Authors.

Licensed under the Apache License, Version 2.0 (the "License");
you may not use this file except in compliance with the License.
You may obtain a copy of the License at

	http://www.apache.org/licenses/LICENSE-2.0

Unless required by applicable law or agreed to in writing, software
distributed under the License is distributed on an "AS IS" BASIS,
WITHOUT WARRANTIES OR CONDITIONS OF ANY KIND, either express or implied.
See the License for the specific language governing permissions and
limitations under the License.
*/

syntax = "proto3";
package paragliderpb;
import "google/protobuf/empty.proto";

option go_package="github.com/paraglider-project/paraglider/pkg/paragliderpb";

service CloudPlugin {
    rpc GetUsedAddressSpaces(GetUsedAddressSpacesRequest) returns (GetUsedAddressSpacesResponse) {}
    rpc GetUsedAsns(GetUsedAsnsRequest) returns (GetUsedAsnsResponse) {}
    rpc GetUsedBgpPeeringIpAddresses(GetUsedBgpPeeringIpAddressesRequest) returns (GetUsedBgpPeeringIpAddressesResponse) {}
    rpc CreateResource(CreateResourceRequest) returns (CreateResourceResponse) {}
    rpc AttachResource(AttachResourceRequest) returns (AttachResourceResponse) {}
    rpc GetPermitList(GetPermitListRequest) returns (GetPermitListResponse) {}
    rpc AddPermitListRules(AddPermitListRulesRequest) returns (AddPermitListRulesResponse) {}
    rpc DeletePermitListRules(DeletePermitListRulesRequest) returns (DeletePermitListRulesResponse) {}
    rpc CreateVpnGateway(CreateVpnGatewayRequest) returns (CreateVpnGatewayResponse) {}
    rpc CreateVpnConnections(CreateVpnConnectionsRequest) returns (CreateVpnConnectionsResponse) {}
    rpc GetNetworkAddressSpaces(GetNetworkAddressSpacesRequest) returns (GetNetworkAddressSpacesResponse) {}
}

service Controller {
    rpc FindUnusedAddressSpaces(FindUnusedAddressSpacesRequest) returns (FindUnusedAddressSpacesResponse) {}
    rpc GetUsedAddressSpaces(google.protobuf.Empty) returns (GetUsedAddressSpacesResponse) {} // TODO @seankimkdy: we should rename either this or the CloudPlugin's to not share the same method name
    rpc FindUnusedAsn(FindUnusedAsnRequest) returns (FindUnusedAsnResponse) {}
    rpc ConnectClouds(ConnectCloudsRequest) returns (ConnectCloudsResponse) {}
    rpc SetValue(SetValueRequest) returns (SetValueResponse) {}
    rpc GetValue(GetValueRequest) returns (GetValueResponse) {}
    rpc DeleteValue(DeleteValueRequest) returns (DeleteValueResponse) {}
}

// Internal message objects
// -------------------------

message Namespace {
    string namespace = 1;
}

// Provides the necessary URI/ID to find the Paraglider networks (eg, subscription + resource group in Azure or project in GCP)
message ParagliderDeployment {
    string id = 1;
    string namespace = 2;
}

message AddressSpaceMapping{
    repeated string address_spaces = 1;
    string cloud = 2;
    string namespace = 3;
    optional string deployment = 4;
}

message ResourceDescriptionString {
    string name = 1;
    string description = 2;
}

enum Direction {
    INBOUND = 0;
    OUTBOUND = 1;
}

// TODO @smcclure20: have a version of this without the tags field to avoid users setting that at all (?)
message PermitListRule {
    string name = 1;
    repeated string targets = 2;
    Direction direction = 3;
    int32 src_port = 4;
    int32 dst_port = 5;
    int32 protocol = 6;
    repeated string tags = 7;
}

// RPC Messages
// ------------

message CreateResourceRequest {
    ParagliderDeployment deployment = 1;
    string name = 2;
    bytes description = 3;
}

message CreateResourceResponse {
    string name = 1;
    string uri = 2;
    string ip = 3;
}

message AttachResourceRequest {
<<<<<<< HEAD
    string namespace = 1;
    string resource = 2;
=======
    ParagliderDeployment deployment = 1;
    string name = 2;
    string uri = 3;
>>>>>>> 275bac8d
}

message AttachResourceResponse {
    string name = 1;
    string uri = 2;
    string ip = 3;
}

message AddPermitListRulesRequest {
    string namespace = 1;
    string resource = 2;
    repeated PermitListRule rules = 3;
}

message AddPermitListRulesResponse {
}

message DeletePermitListRulesRequest {
    string namespace = 1;
    string resource = 2;
    repeated string rule_names = 3;
}

message DeletePermitListRulesResponse {
}

message GetPermitListRequest {
    string namespace = 1;
    string resource = 2;
}

message GetPermitListResponse {
    repeated PermitListRule rules = 1;
}

message ConnectCloudsRequest {
    string cloudA = 1;
    string cloudB = 2;
    string cloudANamespace = 3;
    string cloudBNamespace = 4;
    repeated string address_spaces_cloudA = 5; // address spaces in cloud A. Used to support non BGP VPNs
    repeated string address_spaces_cloudB = 6; // address spaces in cloud B. Used to support non BGP VPNs
}

message ConnectCloudsResponse {
}

// TODO @seankimkdy: check naming of all of these to be as cloud neutral as possible
// TODO @seankmkdy: should all methods have a {method name}Request and {method name}Response message buffers

message CreateVpnGatewayRequest {
    ParagliderDeployment deployment = 1;
    string cloud = 2;
    repeated string bgp_peering_ip_addresses = 3;
    string address_space = 4;  // required by IBM to identify the VPN gateway referenced by this request 
}

message CreateVpnGatewayResponse {
    uint32 asn = 1;
    repeated string gateway_ip_addresses = 2;
}

message CreateVpnConnectionsRequest {
    ParagliderDeployment deployment = 1;
    string cloud = 2;
    uint32 asn = 3;
    repeated string gateway_ip_addresses = 4;
    repeated string bgp_ip_addresses = 5;
    string shared_key = 6;
    repeated string remote_addresses = 7;    // addresses in remote cloud. Used to support BGP disabled VPNs
    bool is_bgp_disabled = 8; // indicates whether BGP for peer VPN is disabled.
    string address_space = 9;  // required by IBM to identify the VPN gateway referenced by this request
}

message CreateVpnConnectionsResponse {
}

message GetUsedAddressSpacesRequest{
    repeated ParagliderDeployment deployments = 1;
}

message GetUsedAddressSpacesResponse{
    // NOTE: this is shared by both the CloudPlugin and Controller
    repeated AddressSpaceMapping address_space_mappings = 1;
}

message GetUsedAsnsRequest {
    repeated ParagliderDeployment deployments = 1;
}

message GetUsedAsnsResponse {
    repeated uint32 asns = 1; // Currently APIs only return one ASN since it's per namespace but it may change in the future
}

message GetUsedBgpPeeringIpAddressesRequest {
    repeated ParagliderDeployment deployments = 1;
}

message GetUsedBgpPeeringIpAddressesResponse {
    repeated string ip_addresses = 1;
}

message FindUnusedAddressSpacesRequest {
    optional int32 num = 2;
}

message FindUnusedAddressSpacesResponse {
    repeated string address_spaces = 1;
}

message FindUnusedAsnRequest {

}

message FindUnusedAsnResponse {
    uint32 asn = 1;
}

message SetValueRequest {
    string key = 1;
    string value = 2;
    string cloud = 3;
    string namespace = 4;
}

message SetValueResponse {
}

message GetValueRequest {
    string key = 1;
    string cloud = 2;
    string namespace = 3;
}

message GetValueResponse {
    string value = 1;
}

message DeleteValueRequest {
    string key = 1;
    string cloud = 2;
    string namespace = 3;
}

message DeleteValueResponse {
}


// returns the subnets addresses of the VNet/VPC containing the address space provided by GetResourceSubnetsAddressRequest
message GetNetworkAddressSpacesResponse {
   repeated string address_spaces = 1;
}

message GetNetworkAddressSpacesRequest {
    ParagliderDeployment deployment = 1;
    string address_space = 2;
}<|MERGE_RESOLUTION|>--- conflicted
+++ resolved
@@ -101,14 +101,8 @@
 }
 
 message AttachResourceRequest {
-<<<<<<< HEAD
-    string namespace = 1;
-    string resource = 2;
-=======
-    ParagliderDeployment deployment = 1;
-    string name = 2;
-    string uri = 3;
->>>>>>> 275bac8d
+    string namespace = 1;
+    string resource = 2;
 }
 
 message AttachResourceResponse {
