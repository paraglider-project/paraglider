/*
Copyright 2023 The Paraglider Authors.

Licensed under the Apache License, Version 2.0 (the "License");
you may not use this file except in compliance with the License.
You may obtain a copy of the License at

	http://www.apache.org/licenses/LICENSE-2.0

Unless required by applicable law or agreed to in writing, software
distributed under the License is distributed on an "AS IS" BASIS,
WITHOUT WARRANTIES OR CONDITIONS OF ANY KIND, either express or implied.
See the License for the specific language governing permissions and
limitations under the License.
*/

syntax = "proto3";
package paragliderpb;
import "google/protobuf/empty.proto";

option go_package="github.com/paraglider-project/paraglider/pkg/paragliderpb";

service CloudPlugin {
    rpc GetUsedAddressSpaces(GetUsedAddressSpacesRequest) returns (GetUsedAddressSpacesResponse) {}
    rpc GetUsedAsns(GetUsedAsnsRequest) returns (GetUsedAsnsResponse) {}
    rpc GetUsedBgpPeeringIpAddresses(GetUsedBgpPeeringIpAddressesRequest) returns (GetUsedBgpPeeringIpAddressesResponse) {}
    rpc CreateResource(CreateResourceRequest) returns (CreateResourceResponse) {}
    rpc AttachResource(AttachResourceRequest) returns (AttachResourceResponse) {}
    rpc CheckResource(CheckResourceRequest) returns (CheckResourceResponse) {}
    rpc GetPermitList(GetPermitListRequest) returns (GetPermitListResponse) {}
    rpc AddPermitListRules(AddPermitListRulesRequest) returns (AddPermitListRulesResponse) {}
    rpc DeletePermitListRules(DeletePermitListRulesRequest) returns (DeletePermitListRulesResponse) {}
    rpc CreateVpnGateway(CreateVpnGatewayRequest) returns (CreateVpnGatewayResponse) {}
    rpc CreateVpnConnections(CreateVpnConnectionsRequest) returns (CreateVpnConnectionsResponse) {}
    rpc GetNetworkAddressSpaces(GetNetworkAddressSpacesRequest) returns (GetNetworkAddressSpacesResponse) {}
}

service Controller {
    rpc FindUnusedAddressSpaces(FindUnusedAddressSpacesRequest) returns (FindUnusedAddressSpacesResponse) {}
    rpc GetUsedAddressSpaces(google.protobuf.Empty) returns (GetUsedAddressSpacesResponse) {} // TODO @seankimkdy: we should rename either this or the CloudPlugin's to not share the same method name
    rpc FindUnusedAsn(FindUnusedAsnRequest) returns (FindUnusedAsnResponse) {}
    rpc ConnectClouds(ConnectCloudsRequest) returns (ConnectCloudsResponse) {}
    rpc RetrieveUriFromTag(RetrieveUriRequest) returns (RetrieveUriResponse) {}
    rpc SetValue(SetValueRequest) returns (SetValueResponse) {}
    rpc GetValue(GetValueRequest) returns (GetValueResponse) {}
    rpc DeleteValue(DeleteValueRequest) returns (DeleteValueResponse) {}
}

// Internal message objects
// -------------------------

message Namespace {
    string namespace = 1;
}

// Provides the necessary URI/ID to find the Paraglider networks (eg, subscription + resource group in Azure or project in GCP)
message ParagliderDeployment {
    string id = 1;
    string namespace = 2;
}

message AddressSpaceMapping{
    repeated string address_spaces = 1;
    string cloud = 2;
    string namespace = 3;
    optional string deployment = 4;
}

message ResourceDescriptionString {
    string name = 1;
    string description = 2;
}

enum Direction {
    INBOUND = 0;
    OUTBOUND = 1;
}

enum CheckCode {
    Other = 0;
    Resource_Exists = 1;
    Network_Exists = 2; // VNET or VPC
    PermitListConfig = 3;
    PermitListTargets = 4;
    IntraCloudConnectionsConfigured = 5;
    MultiCloudConnectionsConfigured = 6;
    PublicConnectionsConfigured = 7;
    // TODO: Maybe add one for connectivity exists?
}

enum CheckStatus {
    UNKNOWN = 0; // default value
    OK = 1;
    FAIL = 2;
    FIXED = 3;
}

message CheckResult {
    CheckStatus status = 2;
    repeated string messages = 3;
}

// TODO @smcclure20: have a version of this without the tags field to avoid users setting that at all (?)
message PermitListRule {
    string name = 1;
    repeated string targets = 2;
    Direction direction = 3;
    int32 src_port = 4;
    int32 dst_port = 5;
    int32 protocol = 6;
    repeated string tags = 7;
}

// RPC Messages
// ------------

message CreateResourceRequest {
    ParagliderDeployment deployment = 1;
    string name = 2;
    bytes description = 3;
}

message CreateResourceResponse {
    string name = 1;
    string uri = 2;
    string ip = 3;
}

message AttachResourceRequest {
    string namespace = 1;
    string resource = 2;
}

message AttachResourceResponse {
    string name = 1;
    string uri = 2;
    string ip = 3;
}

message CheckResourceRequest {
    string namespace = 1;
    string resource = 2;
<<<<<<< HEAD
    bool attempt_fix = 3; // if true, the plugin should attempt to fix any issues it finds
}

message RetrieveUriRequest {
    string tag = 1;
    string cloud = 2;
    bool shouldValidate = 3;
}

message RetrieveUriResponse {
    string uri = 1;
=======
    bool attemptFix = 3; // if true, the plugin should attempt to fix any issues it finds
    repeated CheckCode required_checks = 4;
>>>>>>> c0df4f9f
}

message CheckResourceResponse {
    map<int32, CheckResult> checks = 1;
}

message AddPermitListRulesRequest {
    string namespace = 1;
    string resource = 2;
    repeated PermitListRule rules = 3;
}

message AddPermitListRulesResponse {
}

message DeletePermitListRulesRequest {
    string namespace = 1;
    string resource = 2;
    repeated string rule_names = 3;
}

message DeletePermitListRulesResponse {
}

message GetPermitListRequest {
    string namespace = 1;
    string resource = 2;
}

message GetPermitListResponse {
    repeated PermitListRule rules = 1;
}

message ConnectCloudsRequest {
    string cloudA = 1;
    string cloudB = 2;
    string cloudANamespace = 3;
    string cloudBNamespace = 4;
    repeated string address_spaces_cloudA = 5; // address spaces in cloud A. Used to support non BGP VPNs
    repeated string address_spaces_cloudB = 6; // address spaces in cloud B. Used to support non BGP VPNs
}

message ConnectCloudsResponse {
}

// TODO @seankimkdy: check naming of all of these to be as cloud neutral as possible
// TODO @seankmkdy: should all methods have a {method name}Request and {method name}Response message buffers

message CreateVpnGatewayRequest {
    ParagliderDeployment deployment = 1;
    string cloud = 2;
    repeated string bgp_peering_ip_addresses = 3;
    string address_space = 4;  // required by IBM to identify the VPN gateway referenced by this request 
}

message CreateVpnGatewayResponse {
    uint32 asn = 1;
    repeated string gateway_ip_addresses = 2;
}

message CreateVpnConnectionsRequest {
    ParagliderDeployment deployment = 1;
    string cloud = 2;
    uint32 asn = 3;
    repeated string gateway_ip_addresses = 4;
    repeated string bgp_ip_addresses = 5;
    string shared_key = 6;
    repeated string remote_addresses = 7;    // addresses in remote cloud. Used to support BGP disabled VPNs
    bool is_bgp_disabled = 8; // indicates whether BGP for peer VPN is disabled.
    string address_space = 9;  // required by IBM to identify the VPN gateway referenced by this request
}

message CreateVpnConnectionsResponse {
}

message GetUsedAddressSpacesRequest{
    repeated ParagliderDeployment deployments = 1;
}

message GetUsedAddressSpacesResponse{
    // NOTE: this is shared by both the CloudPlugin and Controller
    repeated AddressSpaceMapping address_space_mappings = 1;
}

message GetUsedAsnsRequest {
    repeated ParagliderDeployment deployments = 1;
}

message GetUsedAsnsResponse {
    repeated uint32 asns = 1; // Currently APIs only return one ASN since it's per namespace but it may change in the future
}

message GetUsedBgpPeeringIpAddressesRequest {
    repeated ParagliderDeployment deployments = 1;
}

message GetUsedBgpPeeringIpAddressesResponse {
    repeated string ip_addresses = 1;
}

message FindUnusedAddressSpacesRequest {
    repeated int32 sizes = 1;
}

message FindUnusedAddressSpacesResponse {
    repeated string address_spaces = 1;
}

message FindUnusedAsnRequest {

}

message FindUnusedAsnResponse {
    uint32 asn = 1;
}

message SetValueRequest {
    string key = 1;
    string value = 2;
    string cloud = 3;
    string namespace = 4;
}

message SetValueResponse {
}

message GetValueRequest {
    string key = 1;
    string cloud = 2;
    string namespace = 3;
}

message GetValueResponse {
    string value = 1;
}

message DeleteValueRequest {
    string key = 1;
    string cloud = 2;
    string namespace = 3;
}

message DeleteValueResponse {
}


// returns the subnets addresses of the VNet/VPC containing the address space provided by GetResourceSubnetsAddressRequest
message GetNetworkAddressSpacesResponse {
   repeated string address_spaces = 1;
}

message GetNetworkAddressSpacesRequest {
    ParagliderDeployment deployment = 1;
    string address_space = 2;
}<|MERGE_RESOLUTION|>--- conflicted
+++ resolved
@@ -140,8 +140,8 @@
 message CheckResourceRequest {
     string namespace = 1;
     string resource = 2;
-<<<<<<< HEAD
-    bool attempt_fix = 3; // if true, the plugin should attempt to fix any issues it finds
+    bool attemptFix = 3; // if true, the plugin should attempt to fix any issues it finds
+    repeated CheckCode required_checks = 4;
 }
 
 message RetrieveUriRequest {
@@ -152,10 +152,6 @@
 
 message RetrieveUriResponse {
     string uri = 1;
-=======
-    bool attemptFix = 3; // if true, the plugin should attempt to fix any issues it finds
-    repeated CheckCode required_checks = 4;
->>>>>>> c0df4f9f
 }
 
 message CheckResourceResponse {
