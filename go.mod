module github.com/paraglider-project/paraglider

go 1.22.0

require (
	cloud.google.com/go/billing v1.18.5
	cloud.google.com/go/compute v1.25.1
	cloud.google.com/go/container v1.35.0
	cloud.google.com/go/networkmanagement v1.13.0
	cloud.google.com/go/resourcemanager v1.9.6
	cloud.google.com/go/serviceusage v1.8.1
	github.com/Azure/azure-sdk-for-go/sdk/azcore v1.11.0
	github.com/Azure/azure-sdk-for-go/sdk/azidentity v1.5.2
	github.com/Azure/azure-sdk-for-go/sdk/resourcemanager/compute/armcompute/v4 v4.2.1
	github.com/Azure/azure-sdk-for-go/sdk/resourcemanager/containerservice/armcontainerservice/v4 v4.7.0
	github.com/Azure/azure-sdk-for-go/sdk/resourcemanager/network/armnetwork/v4 v4.3.0
	github.com/Azure/azure-sdk-for-go/sdk/resourcemanager/resources/armresources v1.2.0
	github.com/IBM-Cloud/container-services-go-sdk v0.0.0-20240510130133-9f76aa34af27
	github.com/IBM/go-sdk-core/v5 v5.17.3
	github.com/IBM/platform-services-go-sdk v0.62.11
	github.com/IBM/vpc-go-sdk v0.42.0
	github.com/gin-gonic/gin v1.10.0
	github.com/google/uuid v1.6.0
<<<<<<< HEAD
	github.com/spf13/cobra v1.7.0
	github.com/stretchr/testify v1.8.4
	golang.org/x/crypto v0.23.0
	google.golang.org/api v0.162.0
	google.golang.org/grpc v1.61.0
	google.golang.org/protobuf v1.32.0
=======
	github.com/spf13/cobra v1.8.0
	github.com/stretchr/testify v1.9.0
	golang.org/x/crypto v0.23.0
	google.golang.org/api v0.177.0
	google.golang.org/grpc v1.63.2
	google.golang.org/protobuf v1.34.1
>>>>>>> ed03dea3
	gopkg.in/yaml.v2 v2.4.0
	gopkg.in/yaml.v3 v3.0.1
)

require (
	cloud.google.com/go v0.112.2 // indirect
	cloud.google.com/go/auth v0.3.0 // indirect
	cloud.google.com/go/auth/oauth2adapt v0.2.2 // indirect
	cloud.google.com/go/compute/metadata v0.3.0 // indirect
	cloud.google.com/go/iam v1.1.7 // indirect
	cloud.google.com/go/longrunning v0.5.6 // indirect
	github.com/Azure/azure-sdk-for-go/sdk/internal v1.5.2 // indirect
	github.com/AzureAD/microsoft-authentication-library-for-go v1.2.2 // indirect
	github.com/bytedance/sonic/loader v0.1.1 // indirect
	github.com/cloudwego/base64x v0.1.4 // indirect
	github.com/cloudwego/iasm v0.2.0 // indirect
	github.com/dgrijalva/jwt-go v3.2.0+incompatible // indirect
	github.com/felixge/httpsnoop v1.0.4 // indirect
	github.com/kr/pretty v0.3.1 // indirect
	github.com/rogpeppe/go-internal v1.10.0 // indirect
	go.opentelemetry.io/contrib/instrumentation/net/http/otelhttp v0.49.0 // indirect
	gopkg.in/check.v1 v1.0.0-20201130134442-10cb98267c6c // indirect
	gopkg.in/go-playground/validator.v9 v9.31.0 // indirect
)

require (
	github.com/IBM/go-sdk-core v1.1.0
	github.com/IBM/networking-go-sdk v0.44.0
	github.com/asaskevich/govalidator v0.0.0-20230301143203-a9d515a09cc2 // indirect
	github.com/bytedance/sonic v1.11.6 // indirect
	github.com/cespare/xxhash/v2 v2.2.0 // indirect
	github.com/davecgh/go-spew v1.1.2-0.20180830191138-d8f796af33cc // indirect
	github.com/dgryski/go-rendezvous v0.0.0-20200823014737-9f7001d12a5f // indirect
	github.com/gabriel-vasile/mimetype v1.4.3 // indirect
	github.com/gin-contrib/sse v0.1.0 // indirect
	github.com/go-logr/logr v1.4.1 // indirect
	github.com/go-logr/stdr v1.2.2 // indirect
	github.com/go-openapi/errors v0.21.0 // indirect
	github.com/go-openapi/strfmt v0.22.1 // indirect
	github.com/go-playground/locales v0.14.1 // indirect
	github.com/go-playground/universal-translator v0.18.1 // indirect
	github.com/go-playground/validator/v10 v10.20.0 // indirect
	github.com/go-redis/redismock/v9 v9.2.0
	github.com/goccy/go-json v0.10.2 // indirect
	github.com/golang-jwt/jwt/v5 v5.2.1 // indirect
	github.com/golang/groupcache v0.0.0-20210331224755-41bb18bfe9da // indirect
	github.com/golang/protobuf v1.5.4 // indirect
	github.com/google/s2a-go v0.1.7 // indirect
	github.com/googleapis/enterprise-certificate-proxy v0.3.2 // indirect
	github.com/googleapis/gax-go/v2 v2.12.3 // indirect
	github.com/hashicorp/go-cleanhttp v0.5.2 // indirect
	github.com/hashicorp/go-retryablehttp v0.7.5 // indirect
	github.com/inconshreveable/mousetrap v1.1.0 // indirect
	github.com/json-iterator/go v1.1.12 // indirect
	github.com/klauspost/cpuid/v2 v2.2.7 // indirect
	github.com/kylelemons/godebug v1.1.0 // indirect
	github.com/leodido/go-urn v1.4.0 // indirect
	github.com/mattn/go-isatty v0.0.20 // indirect
	github.com/mitchellh/mapstructure v1.5.0 // indirect
	github.com/modern-go/concurrent v0.0.0-20180306012644-bacd9c7ef1dd // indirect
	github.com/modern-go/reflect2 v1.0.2 // indirect
	github.com/oklog/ulid v1.3.1 // indirect
	github.com/pelletier/go-toml/v2 v2.2.2 // indirect
	github.com/pkg/browser v0.0.0-20240102092130-5ac0b6a4141c // indirect
	github.com/pmezard/go-difflib v1.0.1-0.20181226105442-5d4384ee4fb2 // indirect
	github.com/redis/go-redis/v9 v9.2.0
	github.com/spf13/pflag v1.0.5 // indirect
	github.com/twitchyliquid64/golang-asm v0.15.1 // indirect
	github.com/ugorji/go/codec v1.2.12 // indirect
	go.mongodb.org/mongo-driver v1.14.0 // indirect
	go.opencensus.io v0.24.0 // indirect
<<<<<<< HEAD
	go.opentelemetry.io/contrib/instrumentation/google.golang.org/grpc/otelgrpc v0.47.0 // indirect
	go.opentelemetry.io/otel v1.22.0 // indirect
	go.opentelemetry.io/otel/metric v1.22.0 // indirect
	go.opentelemetry.io/otel/trace v1.22.0 // indirect
	golang.org/x/arch v0.3.0 // indirect
	golang.org/x/net v0.25.0 // indirect
	golang.org/x/oauth2 v0.16.0 // indirect
=======
	go.opentelemetry.io/contrib/instrumentation/google.golang.org/grpc/otelgrpc v0.49.0 // indirect
	go.opentelemetry.io/otel v1.24.0 // indirect
	go.opentelemetry.io/otel/metric v1.24.0 // indirect
	go.opentelemetry.io/otel/trace v1.24.0 // indirect
	golang.org/x/arch v0.8.0 // indirect
	golang.org/x/net v0.25.0 // indirect
	golang.org/x/oauth2 v0.19.0 // indirect
>>>>>>> ed03dea3
	golang.org/x/sync v0.7.0 // indirect
	golang.org/x/sys v0.20.0 // indirect
	golang.org/x/text v0.15.0 // indirect
	golang.org/x/time v0.5.0 // indirect
	google.golang.org/genproto v0.0.0-20240401170217-c3f982113cda // indirect
	google.golang.org/genproto/googleapis/api v0.0.0-20240429193739-8cf5692501f6 // indirect
	google.golang.org/genproto/googleapis/rpc v0.0.0-20240429193739-8cf5692501f6 // indirect
)<|MERGE_RESOLUTION|>--- conflicted
+++ resolved
@@ -21,21 +21,12 @@
 	github.com/IBM/vpc-go-sdk v0.42.0
 	github.com/gin-gonic/gin v1.10.0
 	github.com/google/uuid v1.6.0
-<<<<<<< HEAD
-	github.com/spf13/cobra v1.7.0
-	github.com/stretchr/testify v1.8.4
-	golang.org/x/crypto v0.23.0
-	google.golang.org/api v0.162.0
-	google.golang.org/grpc v1.61.0
-	google.golang.org/protobuf v1.32.0
-=======
 	github.com/spf13/cobra v1.8.0
 	github.com/stretchr/testify v1.9.0
 	golang.org/x/crypto v0.23.0
 	google.golang.org/api v0.177.0
 	google.golang.org/grpc v1.63.2
 	google.golang.org/protobuf v1.34.1
->>>>>>> ed03dea3
 	gopkg.in/yaml.v2 v2.4.0
 	gopkg.in/yaml.v3 v3.0.1
 )
@@ -107,15 +98,6 @@
 	github.com/ugorji/go/codec v1.2.12 // indirect
 	go.mongodb.org/mongo-driver v1.14.0 // indirect
 	go.opencensus.io v0.24.0 // indirect
-<<<<<<< HEAD
-	go.opentelemetry.io/contrib/instrumentation/google.golang.org/grpc/otelgrpc v0.47.0 // indirect
-	go.opentelemetry.io/otel v1.22.0 // indirect
-	go.opentelemetry.io/otel/metric v1.22.0 // indirect
-	go.opentelemetry.io/otel/trace v1.22.0 // indirect
-	golang.org/x/arch v0.3.0 // indirect
-	golang.org/x/net v0.25.0 // indirect
-	golang.org/x/oauth2 v0.16.0 // indirect
-=======
 	go.opentelemetry.io/contrib/instrumentation/google.golang.org/grpc/otelgrpc v0.49.0 // indirect
 	go.opentelemetry.io/otel v1.24.0 // indirect
 	go.opentelemetry.io/otel/metric v1.24.0 // indirect
@@ -123,7 +105,6 @@
 	golang.org/x/arch v0.8.0 // indirect
 	golang.org/x/net v0.25.0 // indirect
 	golang.org/x/oauth2 v0.19.0 // indirect
->>>>>>> ed03dea3
 	golang.org/x/sync v0.7.0 // indirect
 	golang.org/x/sys v0.20.0 // indirect
 	golang.org/x/text v0.15.0 // indirect
