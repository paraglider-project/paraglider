//go:build unit

/*
Copyright 2023 The Invisinets Authors.

Licensed under the Apache License, Version 2.0 (the "License");
you may not use this file except in compliance with the License.
You may obtain a copy of the License at

	http://www.apache.org/licenses/LICENSE-2.0

Unless required by applicable law or agreed to in writing, software
distributed under the License is distributed on an "AS IS" BASIS,
WITHOUT WARRANTIES OR CONDITIONS OF ANY KIND, either express or implied.
See the License for the specific language governing permissions and
limitations under the License.
*/

package create

import (
	"bytes"
	"testing"

	"github.com/NetSys/invisinets/internal/cli/inv/settings"
	fake "github.com/NetSys/invisinets/pkg/fake"
	"github.com/stretchr/testify/assert"
)

func TestResourceCreateValidate(t *testing.T) {
	cmd, executor := NewCommand()

	args := []string{fake.CloudName, "uri", "not-a-file.json"}
	err := executor.Validate(cmd, args)

	assert.NotNil(t, err)

	// TODO @smcclure20: add more test cases
}

func TestResourceCreateExecute(t *testing.T) {
	server := &fake.FakeFrontendServer{}
	serverAddr := server.SetupFakeFrontendServer()
	cmd, executor := NewCommand()
<<<<<<< HEAD
	executor.cliSettings = settings.CLISettings{ServerAddr: serverAddr, ActiveNamespace: fake.Namespace}
=======
	var output bytes.Buffer
	executor.writer = &output
>>>>>>> 436381fa
	executor.description = []byte(`descriptionstring`)

	args := []string{fake.CloudName, "example-uri", ""}
	err := executor.Execute(cmd, args)

	assert.Nil(t, err)
	assert.Contains(t, output.String(), "example-uri")
}<|MERGE_RESOLUTION|>--- conflicted
+++ resolved
@@ -42,12 +42,10 @@
 	server := &fake.FakeFrontendServer{}
 	serverAddr := server.SetupFakeFrontendServer()
 	cmd, executor := NewCommand()
-<<<<<<< HEAD
 	executor.cliSettings = settings.CLISettings{ServerAddr: serverAddr, ActiveNamespace: fake.Namespace}
-=======
+
 	var output bytes.Buffer
 	executor.writer = &output
->>>>>>> 436381fa
 	executor.description = []byte(`descriptionstring`)
 
 	args := []string{fake.CloudName, "example-uri", ""}
