# How to run the Invisinets Controller
The controller consists of a central orchestrating controller that sends requests to per-cloud plugins/controllers and a tag service. These services can be started individually or all at once on the localhost.

## Build / Install
Run the following command to build and install the CLI locally.

`make build install`

## CLI
All of the services can be started using the `invd` CLI. For additional help, look at the help docs in the CLI.

## Configuration
The central controller takes a configuration file in the following format.

```server: 
  host: "localhost"
  port: 8080
  rpcPort: 8081

cloudPlugins:
   - name: "gcp"
     host: "localhost"
     port: 1000
     invDeployment: "projects/<project_name>"
   - name: "azure"
     host: "localhost"
     port: 1001
     invDeployment: "/subscriptions/<sub_id>/resourceGroups/<resource_group_name>"

tagService:
  host: "localhost"
  port: 6000
```

The `cloudPlugins` list may contain one or multiple cloud plugins. Though all listed should be reachable (otherwise, requests to the central controller may only result in errors). The `server` section is used to describe where the central controller will bind on the local machine to serve the HTTP server for users (`port`) and the RPC server for the cloud plugins (`rpcPort`). All other hosts/ports are where the other services are expected to be and may or may not be locally hosted. 

The `invDeployment` parameter in the cloud plugin specification includes the minimum URI necessary to find the Invisinets resources for that cloud. In GCP, this is project ID while in Azure this is the resource group URI.

If no tags are used, the `tagService` does not have to be running for requests to complete.

## Startup All Services
Using the CLI, run:

`invd startup <path_to_config>`

## Central Controller
Using the CLI, run:

`invd frontend <path_to_config>`

## Cloud Plugins

### Azure
Using the CLI, run:
`invd az <port> <central_controller_address>`

The `central_controller_address` should be the full host:port address where the central controller is hosted for RPC traffic. In the example config above, this is "localhost:8081".

### GCP 
Using the CLI, run:

`invd gcp <port> <central_controller_address>`

The `central_controller_address` should be the full host:port address where the central controller is hosted for RPC traffic. In the example config above, this is "localhost:8081".

## Tag Service
Using the CLI, run:

`invd tagserv <redis_port> <server_port> <clear_keys>`

`clear_keys` is a bool ("true" or "false") which determines whether the database state should be cleared on startup or not.

## Cloud Resources
In order for the cloud plugins to correctly use their SDKs, ensure that these steps have been completed.

### Azure

1. [Install azure cli](https://learn.microsoft.com/en-us/cli/azure/install-azure-cli). If you're using the dev container, this will already be installed for you.
2. [Authenticate to your account with azure login](https://learn.microsoft.com/en-us/cli/azure/authenticate-azure-cli).

### Google Cloud

1. [Install the gcloud CLI](https://cloud.google.com/sdk/docs/install). If you're using the dev container, this will already be installed for you.
<<<<<<< HEAD
2. [Set up your application default credentials](https://cloud.google.com/docs/authentication/provide-credentials-adc).
3. Set the environment variable `INVISINETS_GCP_PROJECT`. Setting this every time may get tedious, so we advise you set this in your shell config or use [direnv](https://direnv.net). Note that this is due to a known limitation where the [Go OAuth2 package does not return the project ID when using application default credentials](https://github.com/golang/oauth2/issues). 
=======
2. [Set up your application default credentials](https://cloud.google.com/docs/authentication/provide-credentials-adc).
>>>>>>> 07f5ac41
<|MERGE_RESOLUTION|>--- conflicted
+++ resolved
@@ -81,9 +81,4 @@
 ### Google Cloud
 
 1. [Install the gcloud CLI](https://cloud.google.com/sdk/docs/install). If you're using the dev container, this will already be installed for you.
-<<<<<<< HEAD
-2. [Set up your application default credentials](https://cloud.google.com/docs/authentication/provide-credentials-adc).
-3. Set the environment variable `INVISINETS_GCP_PROJECT`. Setting this every time may get tedious, so we advise you set this in your shell config or use [direnv](https://direnv.net). Note that this is due to a known limitation where the [Go OAuth2 package does not return the project ID when using application default credentials](https://github.com/golang/oauth2/issues). 
-=======
-2. [Set up your application default credentials](https://cloud.google.com/docs/authentication/provide-credentials-adc).
->>>>>>> 07f5ac41
+2. [Set up your application default credentials](https://cloud.google.com/docs/authentication/provide-credentials-adc).