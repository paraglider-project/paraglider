# text files use OS defaults on checkout, LF on checkin
* text eol=auto

# shell scripts always use LF
*.sh text eol=lf

<<<<<<< HEAD
# Do not modify images
*.png binary
=======
# Denote all files that are truly binary and should not be modified.
*.png binary
*.jpg binary
>>>>>>> 826a0297
<|MERGE_RESOLUTION|>--- conflicted
+++ resolved
@@ -4,11 +4,6 @@
 # shell scripts always use LF
 *.sh text eol=lf
 
-<<<<<<< HEAD
-# Do not modify images
-*.png binary
-=======
 # Denote all files that are truly binary and should not be modified.
 *.png binary
-*.jpg binary
->>>>>>> 826a0297
+*.jpg binary