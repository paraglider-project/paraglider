--- conflicted
+++ resolved
@@ -10,12 +10,11 @@
 
 See the [contributing guide](./CONTRIBUTING.md) for ways to contribute and instructions.
 
-<<<<<<< HEAD
 ## Code of Conduct
 
 This project has adopted the code of conduct defined by the Contributor Covenant to clarify expected behavior in our community.
 For more information, see the [Contributor Covenant Code of Conduct 2.1](https://www.contributor-covenant.org/version/2/1/code_of_conduct/).
-=======
+
 ## Known Issues
 
 ### `gopls` Linting Issue in Testing Files on Package Declartion Line
@@ -32,5 +31,4 @@
 
 ```
 "go.buildTags": "unit,integration"
-```
->>>>>>> aab2cb15
+```