--- conflicted
+++ resolved
@@ -19,23 +19,10 @@
 ## Diversity & Inclusivity
 The community follows and abides by the Diversity & Inclusivity initiatives set forth by the Linux Foundation.
 
-<<<<<<< HEAD
 ## Project Roles and Processes for Role Changes
 * [Maintainers](governance/maintainers.md)
 * [Other Project Roles](governance/roles.md)
 * [Change Process](governance/role-changes.md)
 
 ## Release Process
-[Release Process](governance/release-process.md)
-=======
-**Ashok Narayanan** </br>
-Snyk
-
-**Anees Shaikh** </br>
-Google
-
-**Sean Kim** </br>
-
-### Contact Info
-You can contact the TSC at paraglider-tsc [at] googlegroups.com.
->>>>>>> 5e0a7d63
+[Release Process](governance/release-process.md)